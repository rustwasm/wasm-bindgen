//! Runtime support for the `wasm-bindgen` tool
//!
//! This crate contains the runtime support necessary for `wasm-bindgen` the
//! attribute and tool. Crates pull in the `#[wasm_bindgen]` attribute through
//! this crate and this crate also provides JS bindings through the `JsValue`
//! interface.

#![no_std]
#![allow(coherence_leak_check)]
#![doc(html_root_url = "https://docs.rs/wasm-bindgen/0.2")]

use core::convert::TryFrom;
use core::fmt;
use core::marker;
use core::mem;
use core::ops::{
    Add, BitAnd, BitOr, BitXor, Deref, DerefMut, Div, Mul, Neg, Not, Rem, Shl, Shr, Sub,
};
use core::ptr::NonNull;
use core::u32;

use crate::convert::{FromWasmAbi, TryFromJsValue, WasmRet, WasmSlice};

macro_rules! if_std {
    ($($i:item)*) => ($(
        #[cfg(feature = "std")] $i
    )*)
}

macro_rules! externs {
    ($(#[$attr:meta])* extern "C" { $(fn $name:ident($($args:tt)*) -> $ret:ty;)* }) => (
        #[cfg(all(target_arch = "wasm32", not(any(target_os = "emscripten", target_os = "wasi"))))]
        $(#[$attr])*
        extern "C" {
            $(fn $name($($args)*) -> $ret;)*
        }

        $(
            #[cfg(not(all(target_arch = "wasm32", not(any(target_os = "emscripten", target_os = "wasi")))))]
            #[allow(unused_variables)]
            unsafe extern fn $name($($args)*) -> $ret {
                panic!("function not implemented on non-wasm32 targets")
            }
        )*
    )
}

/// A module which is typically glob imported.
///
/// ```
/// use wasm_bindgen::prelude::*;
/// ```
pub mod prelude {
    pub use crate::JsCast;
    pub use crate::JsValue;
    pub use crate::UnwrapThrowExt;
    #[doc(hidden)]
    pub use wasm_bindgen_macro::__wasm_bindgen_class_marker;
    pub use wasm_bindgen_macro::wasm_bindgen;

    if_std! {
        pub use crate::closure::Closure;
    }

    pub use crate::JsError;
}

pub use wasm_bindgen_macro::link_to;

pub mod convert;
pub mod describe;

mod cast;
pub use crate::cast::{JsCast, JsObject};

if_std! {
    extern crate std;
    use std::prelude::v1::*;
    pub mod closure;
    mod externref;

    mod cache;
    pub use cache::intern::{intern, unintern};
}

/// Representation of an object owned by JS.
///
/// A `JsValue` doesn't actually live in Rust right now but actually in a table
/// owned by the `wasm-bindgen` generated JS glue code. Eventually the ownership
/// will transfer into wasm directly and this will likely become more efficient,
/// but for now it may be slightly slow.
pub struct JsValue {
    idx: u32,
    _marker: marker::PhantomData<*mut u8>, // not at all threadsafe
}

const JSIDX_OFFSET: u32 = 128; // keep in sync with js/mod.rs
const JSIDX_UNDEFINED: u32 = JSIDX_OFFSET;
const JSIDX_NULL: u32 = JSIDX_OFFSET + 1;
const JSIDX_TRUE: u32 = JSIDX_OFFSET + 2;
const JSIDX_FALSE: u32 = JSIDX_OFFSET + 3;
const JSIDX_RESERVED: u32 = JSIDX_OFFSET + 4;

impl JsValue {
    /// The `null` JS value constant.
    pub const NULL: JsValue = JsValue::_new(JSIDX_NULL);

    /// The `undefined` JS value constant.
    pub const UNDEFINED: JsValue = JsValue::_new(JSIDX_UNDEFINED);

    /// The `true` JS value constant.
    pub const TRUE: JsValue = JsValue::_new(JSIDX_TRUE);

    /// The `false` JS value constant.
    pub const FALSE: JsValue = JsValue::_new(JSIDX_FALSE);

    #[inline]
    const fn _new(idx: u32) -> JsValue {
        JsValue {
            idx,
            _marker: marker::PhantomData,
        }
    }

    /// Creates a new JS value which is a string.
    ///
    /// The utf-8 string provided is copied to the JS heap and the string will
    /// be owned by the JS garbage collector.
    #[allow(clippy::should_implement_trait)] // cannot fix without breaking change
    #[inline]
    pub fn from_str(s: &str) -> JsValue {
        unsafe { JsValue::_new(__wbindgen_string_new(s.as_ptr(), s.len())) }
    }

    /// Creates a new JS value which is a number.
    ///
    /// This function creates a JS value representing a number (a heap
    /// allocated number) and returns a handle to the JS version of it.
    #[inline]
    pub fn from_f64(n: f64) -> JsValue {
        unsafe { JsValue::_new(__wbindgen_number_new(n)) }
    }

    /// Creates a new JS value which is a bigint from a string representing a number.
    ///
    /// This function creates a JS value representing a bigint (a heap
    /// allocated large integer) and returns a handle to the JS version of it.
    #[inline]
    pub fn bigint_from_str(s: &str) -> JsValue {
        unsafe { JsValue::_new(__wbindgen_bigint_from_str(s.as_ptr(), s.len())) }
    }

    /// Creates a new JS value which is a boolean.
    ///
    /// This function creates a JS object representing a boolean (a heap
    /// allocated boolean) and returns a handle to the JS version of it.
    #[inline]
    pub const fn from_bool(b: bool) -> JsValue {
        if b {
            JsValue::TRUE
        } else {
            JsValue::FALSE
        }
    }

    /// Creates a new JS value representing `undefined`.
    #[inline]
    pub const fn undefined() -> JsValue {
        JsValue::UNDEFINED
    }

    /// Creates a new JS value representing `null`.
    #[inline]
    pub const fn null() -> JsValue {
        JsValue::NULL
    }

    /// Creates a new JS symbol with the optional description specified.
    ///
    /// This function will invoke the `Symbol` constructor in JS and return the
    /// JS object corresponding to the symbol created.
    pub fn symbol(description: Option<&str>) -> JsValue {
        unsafe {
            match description {
                Some(description) => JsValue::_new(__wbindgen_symbol_named_new(
                    description.as_ptr(),
                    description.len(),
                )),
                None => JsValue::_new(__wbindgen_symbol_anonymous_new()),
            }
        }
    }

    /// Creates a new `JsValue` from the JSON serialization of the object `t`
    /// provided.
    ///
    /// **This function is deprecated**, due to [creating a dependency cycle in
    /// some circumstances][dep-cycle-issue]. Use [`serde-wasm-bindgen`] or
    /// [`gloo_utils::format::JsValueSerdeExt`] instead.
    ///
    /// [dep-cycle-issue]: https://github.com/rustwasm/wasm-bindgen/issues/2770
    /// [`serde-wasm-bindgen`]: https://docs.rs/serde-wasm-bindgen
    /// [`gloo_utils::format::JsValueSerdeExt`]: https://docs.rs/gloo-utils/latest/gloo_utils/format/trait.JsValueSerdeExt.html
    ///
    /// This function will serialize the provided value `t` to a JSON string,
    /// send the JSON string to JS, parse it into a JS object, and then return
    /// a handle to the JS object. This is unlikely to be super speedy so it's
    /// not recommended for large payloads, but it's a nice to have in some
    /// situations!
    ///
    /// Usage of this API requires activating the `serde-serialize` feature of
    /// the `wasm-bindgen` crate.
    ///
    /// # Errors
    ///
    /// Returns any error encountered when serializing `T` into JSON.
    #[cfg(feature = "serde-serialize")]
    #[deprecated = "causes dependency cycles, use `serde-wasm-bindgen` or `gloo_utils::format::JsValueSerdeExt` instead"]
    pub fn from_serde<T>(t: &T) -> serde_json::Result<JsValue>
    where
        T: serde::ser::Serialize + ?Sized,
    {
        let s = serde_json::to_string(t)?;
        unsafe { Ok(JsValue::_new(__wbindgen_json_parse(s.as_ptr(), s.len()))) }
    }

    /// Invokes `JSON.stringify` on this value and then parses the resulting
    /// JSON into an arbitrary Rust value.
    ///
    /// **This function is deprecated**, due to [creating a dependency cycle in
    /// some circumstances][dep-cycle-issue]. Use [`serde-wasm-bindgen`] or
    /// [`gloo_utils::format::JsValueSerdeExt`] instead.
    ///
    /// [dep-cycle-issue]: https://github.com/rustwasm/wasm-bindgen/issues/2770
    /// [`serde-wasm-bindgen`]: https://docs.rs/serde-wasm-bindgen
    /// [`gloo_utils::format::JsValueSerdeExt`]: https://docs.rs/gloo-utils/latest/gloo_utils/format/trait.JsValueSerdeExt.html
    ///
    /// This function will first call `JSON.stringify` on the `JsValue` itself.
    /// The resulting string is then passed into Rust which then parses it as
    /// JSON into the resulting value.
    ///
    /// Usage of this API requires activating the `serde-serialize` feature of
    /// the `wasm-bindgen` crate.
    ///
    /// # Errors
    ///
    /// Returns any error encountered when parsing the JSON into a `T`.
    #[cfg(feature = "serde-serialize")]
    #[deprecated = "causes dependency cycles, use `serde-wasm-bindgen` or `gloo_utils::format::JsValueSerdeExt` instead"]
    pub fn into_serde<T>(&self) -> serde_json::Result<T>
    where
        T: for<'a> serde::de::Deserialize<'a>,
    {
        unsafe {
            let ret = __wbindgen_json_serialize(self.idx);
            let s = String::from_abi(ret);
            serde_json::from_str(&s)
        }
    }

    /// Returns the `f64` value of this JS value if it's an instance of a
    /// number.
    ///
    /// If this JS value is not an instance of a number then this returns
    /// `None`.
    #[inline]
    pub fn as_f64(&self) -> Option<f64> {
        unsafe { __wbindgen_number_get(self.idx).join() }
    }

    /// Tests whether this JS value is a JS string.
    #[inline]
    pub fn is_string(&self) -> bool {
        unsafe { __wbindgen_is_string(self.idx) == 1 }
    }

    /// If this JS value is a string value, this function copies the JS string
    /// value into wasm linear memory, encoded as UTF-8, and returns it as a
    /// Rust `String`.
    ///
    /// To avoid the copying and re-encoding, consider the
    /// `JsString::try_from()` function from [js-sys](https://docs.rs/js-sys)
    /// instead.
    ///
    /// If this JS value is not an instance of a string or if it's not valid
    /// utf-8 then this returns `None`.
    ///
    /// # UTF-16 vs UTF-8
    ///
    /// JavaScript strings in general are encoded as UTF-16, but Rust strings
    /// are encoded as UTF-8. This can cause the Rust string to look a bit
    /// different than the JS string sometimes. For more details see the
    /// [documentation about the `str` type][caveats] which contains a few
    /// caveats about the encodings.
    ///
    /// [caveats]: https://rustwasm.github.io/docs/wasm-bindgen/reference/types/str.html
    #[cfg(feature = "std")]
    #[inline]
    pub fn as_string(&self) -> Option<String> {
        unsafe { FromWasmAbi::from_abi(__wbindgen_string_get(self.idx)) }
    }

    /// Returns the `bool` value of this JS value if it's an instance of a
    /// boolean.
    ///
    /// If this JS value is not an instance of a boolean then this returns
    /// `None`.
    #[inline]
    pub fn as_bool(&self) -> Option<bool> {
        unsafe {
            match __wbindgen_boolean_get(self.idx) {
                0 => Some(false),
                1 => Some(true),
                _ => None,
            }
        }
    }

    /// Tests whether this JS value is `null`
    #[inline]
    pub fn is_null(&self) -> bool {
        unsafe { __wbindgen_is_null(self.idx) == 1 }
    }

    /// Tests whether this JS value is `undefined`
    #[inline]
    pub fn is_undefined(&self) -> bool {
        unsafe { __wbindgen_is_undefined(self.idx) == 1 }
    }

    /// Tests whether the type of this JS value is `symbol`
    #[inline]
    pub fn is_symbol(&self) -> bool {
        unsafe { __wbindgen_is_symbol(self.idx) == 1 }
    }

    /// Tests whether `typeof self == "object" && self !== null`.
    #[inline]
    pub fn is_object(&self) -> bool {
        unsafe { __wbindgen_is_object(self.idx) == 1 }
    }

    /// Tests whether this JS value is an instance of Array.
    #[inline]
    pub fn is_array(&self) -> bool {
        unsafe { __wbindgen_is_array(self.idx) == 1 }
    }

    /// Tests whether the type of this JS value is `function`.
    #[inline]
    pub fn is_function(&self) -> bool {
        unsafe { __wbindgen_is_function(self.idx) == 1 }
    }

    /// Tests whether the type of this JS value is `bigint`.
    #[inline]
    pub fn is_bigint(&self) -> bool {
        unsafe { __wbindgen_is_bigint(self.idx) == 1 }
    }

    /// Applies the unary `typeof` JS operator on a `JsValue`.
    ///
    /// [MDN documentation](https://developer.mozilla.org/en-US/docs/Web/JavaScript/Reference/Operators/typeof)
    #[inline]
    pub fn js_typeof(&self) -> JsValue {
        unsafe { JsValue::_new(__wbindgen_typeof(self.idx)) }
    }

    /// Applies the binary `in` JS operator on the two `JsValue`s.
    ///
    /// [MDN documentation](https://developer.mozilla.org/en-US/docs/Web/JavaScript/Reference/Operators/in)
    #[inline]
    pub fn js_in(&self, obj: &JsValue) -> bool {
        unsafe { __wbindgen_in(self.idx, obj.idx) == 1 }
    }

    /// Tests whether the value is ["truthy"].
    ///
    /// ["truthy"]: https://developer.mozilla.org/en-US/docs/Glossary/Truthy
    #[inline]
    pub fn is_truthy(&self) -> bool {
        !self.is_falsy()
    }

    /// Tests whether the value is ["falsy"].
    ///
    /// ["falsy"]: https://developer.mozilla.org/en-US/docs/Glossary/Falsy
    #[inline]
    pub fn is_falsy(&self) -> bool {
        unsafe { __wbindgen_is_falsy(self.idx) == 1 }
    }

    /// Get a string representation of the JavaScript object for debugging.
    #[cfg(feature = "std")]
    fn as_debug_string(&self) -> String {
        unsafe {
            let mut ret = [0; 2];
            __wbindgen_debug_string(&mut ret, self.idx);
            let data = Vec::from_raw_parts(ret[0] as *mut u8, ret[1], ret[1]);
            String::from_utf8_unchecked(data)
        }
    }

    /// Compare two `JsValue`s for equality, using the `==` operator in JS.
    ///
    /// [MDN documentation](https://developer.mozilla.org/en-US/docs/Web/JavaScript/Reference/Operators/Equality)
    #[inline]
    pub fn loose_eq(&self, other: &Self) -> bool {
        unsafe { __wbindgen_jsval_loose_eq(self.idx, other.idx) != 0 }
    }

    /// Applies the unary `~` JS operator on a `JsValue`.
    ///
    /// [MDN documentation](https://developer.mozilla.org/en-US/docs/Web/JavaScript/Reference/Operators/Bitwise_NOT)
    #[inline]
    pub fn bit_not(&self) -> JsValue {
        unsafe { JsValue::_new(__wbindgen_bit_not(self.idx)) }
    }

    /// Applies the binary `>>>` JS operator on the two `JsValue`s.
    ///
    /// [MDN documentation](https://developer.mozilla.org/en-US/docs/Web/JavaScript/Reference/Operators/Unsigned_right_shift)
    #[inline]
    pub fn unsigned_shr(&self, rhs: &Self) -> u32 {
        unsafe { __wbindgen_unsigned_shr(self.idx, rhs.idx) }
    }

    /// Applies the binary `/` JS operator on two `JsValue`s, catching and returning any `RangeError` thrown.
    ///
    /// [MDN documentation](https://developer.mozilla.org/en-US/docs/Web/JavaScript/Reference/Operators/Division)
    #[inline]
    pub fn checked_div(&self, rhs: &Self) -> Self {
        unsafe { JsValue::_new(__wbindgen_checked_div(self.idx, rhs.idx)) }
    }

    /// Applies the binary `**` JS operator on the two `JsValue`s.
    ///
    /// [MDN documentation](https://developer.mozilla.org/en-US/docs/Web/JavaScript/Reference/Operators/Exponentiation)
    #[inline]
    pub fn pow(&self, rhs: &Self) -> Self {
        unsafe { JsValue::_new(__wbindgen_pow(self.idx, rhs.idx)) }
    }

    /// Applies the binary `<` JS operator on the two `JsValue`s.
    ///
    /// [MDN documentation](https://developer.mozilla.org/en-US/docs/Web/JavaScript/Reference/Operators/Less_than)
    #[inline]
    pub fn lt(&self, other: &Self) -> bool {
        unsafe { __wbindgen_lt(self.idx, other.idx) == 1 }
    }

    /// Applies the binary `<=` JS operator on the two `JsValue`s.
    ///
    /// [MDN documentation](https://developer.mozilla.org/en-US/docs/Web/JavaScript/Reference/Operators/Less_than_or_equal)
    #[inline]
    pub fn le(&self, other: &Self) -> bool {
        unsafe { __wbindgen_le(self.idx, other.idx) == 1 }
    }

    /// Applies the binary `>=` JS operator on the two `JsValue`s.
    ///
    /// [MDN documentation](https://developer.mozilla.org/en-US/docs/Web/JavaScript/Reference/Operators/Greater_than_or_equal)
    #[inline]
    pub fn ge(&self, other: &Self) -> bool {
        unsafe { __wbindgen_ge(self.idx, other.idx) == 1 }
    }

    /// Applies the binary `>` JS operator on the two `JsValue`s.
    ///
    /// [MDN documentation](https://developer.mozilla.org/en-US/docs/Web/JavaScript/Reference/Operators/Greater_than)
    #[inline]
    pub fn gt(&self, other: &Self) -> bool {
        unsafe { __wbindgen_gt(self.idx, other.idx) == 1 }
    }

    /// Applies the unary `+` JS operator on a `JsValue`. Can throw.
    ///
    /// [MDN documentation](https://developer.mozilla.org/en-US/docs/Web/JavaScript/Reference/Operators/Unary_plus)
    #[inline]
    pub fn unchecked_into_f64(&self) -> f64 {
        unsafe { __wbindgen_as_number(self.idx) }
    }
}

impl PartialEq for JsValue {
    /// Compares two `JsValue`s for equality, using the `===` operator in JS.
    ///
    /// [MDN documentation](https://developer.mozilla.org/en-US/docs/Web/JavaScript/Reference/Operators/Strict_equality)
    #[inline]
    fn eq(&self, other: &Self) -> bool {
        unsafe { __wbindgen_jsval_eq(self.idx, other.idx) != 0 }
    }
}

impl PartialEq<bool> for JsValue {
    #[inline]
    fn eq(&self, other: &bool) -> bool {
        self.as_bool() == Some(*other)
    }
}

impl PartialEq<str> for JsValue {
    #[inline]
    fn eq(&self, other: &str) -> bool {
        *self == JsValue::from_str(other)
    }
}

impl<'a> PartialEq<&'a str> for JsValue {
    #[inline]
    fn eq(&self, other: &&'a str) -> bool {
        <JsValue as PartialEq<str>>::eq(self, other)
    }
}

if_std! {
    impl PartialEq<String> for JsValue {
        #[inline]
        fn eq(&self, other: &String) -> bool {
            <JsValue as PartialEq<str>>::eq(self, other)
        }
    }
    impl<'a> PartialEq<&'a String> for JsValue {
        #[inline]
        fn eq(&self, other: &&'a String) -> bool {
            <JsValue as PartialEq<str>>::eq(self, other)
        }
    }
}

macro_rules! forward_deref_unop {
    (impl $imp:ident, $method:ident for $t:ty) => {
        impl $imp for $t {
            type Output = <&'static $t as $imp>::Output;

            #[inline]
            fn $method(self) -> <&'static $t as $imp>::Output {
                $imp::$method(&self)
            }
        }
    };
}

macro_rules! forward_deref_binop {
    (impl $imp:ident, $method:ident for $t:ty) => {
        impl<'a> $imp<$t> for &'a $t {
            type Output = <&'static $t as $imp<&'static $t>>::Output;

            #[inline]
            fn $method(self, other: $t) -> <&'static $t as $imp<&'static $t>>::Output {
                $imp::$method(self, &other)
            }
        }

        impl $imp<&$t> for $t {
            type Output = <&'static $t as $imp<&'static $t>>::Output;

            #[inline]
            fn $method(self, other: &$t) -> <&'static $t as $imp<&'static $t>>::Output {
                $imp::$method(&self, other)
            }
        }

        impl $imp<$t> for $t {
            type Output = <&'static $t as $imp<&'static $t>>::Output;

            #[inline]
            fn $method(self, other: $t) -> <&'static $t as $imp<&'static $t>>::Output {
                $imp::$method(&self, &other)
            }
        }
    };
}

impl Not for &JsValue {
    type Output = bool;

    /// Applies the `!` JS operator on a `JsValue`.
    ///
    /// [MDN documentation](https://developer.mozilla.org/en-US/docs/Web/JavaScript/Reference/Operators/Logical_NOT)
    #[inline]
    fn not(self) -> Self::Output {
        JsValue::is_falsy(self)
    }
}

forward_deref_unop!(impl Not, not for JsValue);

impl TryFrom<JsValue> for f64 {
    type Error = JsValue;

    /// Applies the unary `+` JS operator on a `JsValue`.
    /// Returns the numeric result on success, or the JS error value on error.
    ///
    /// [MDN documentation](https://developer.mozilla.org/en-US/docs/Web/JavaScript/Reference/Operators/Unary_plus)
    #[inline]
    fn try_from(val: JsValue) -> Result<Self, Self::Error> {
        f64::try_from(&val)
    }
}

impl TryFrom<&JsValue> for f64 {
    type Error = JsValue;

    /// Applies the unary `+` JS operator on a `JsValue`.
    /// Returns the numeric result on success, or the JS error value on error.
    ///
    /// [MDN documentation](https://developer.mozilla.org/en-US/docs/Web/JavaScript/Reference/Operators/Unary_plus)
    #[inline]
    fn try_from(val: &JsValue) -> Result<Self, Self::Error> {
        let jsval = unsafe { JsValue::_new(__wbindgen_try_into_number(val.idx)) };
        match jsval.as_f64() {
            Some(num) => Ok(num),
            None => Err(jsval),
        }
    }
}

impl Neg for &JsValue {
    type Output = JsValue;

    /// Applies the unary `-` JS operator on a `JsValue`.
    ///
    /// [MDN documentation](https://developer.mozilla.org/en-US/docs/Web/JavaScript/Reference/Operators/Unary_negation)
    #[inline]
    fn neg(self) -> Self::Output {
        unsafe { JsValue::_new(__wbindgen_neg(self.idx)) }
    }
}

forward_deref_unop!(impl Neg, neg for JsValue);

impl BitAnd for &JsValue {
    type Output = JsValue;

    /// Applies the binary `&` JS operator on two `JsValue`s.
    ///
    /// [MDN documentation](https://developer.mozilla.org/en-US/docs/Web/JavaScript/Reference/Operators/Bitwise_AND)
    #[inline]
    fn bitand(self, rhs: Self) -> Self::Output {
        unsafe { JsValue::_new(__wbindgen_bit_and(self.idx, rhs.idx)) }
    }
}

forward_deref_binop!(impl BitAnd, bitand for JsValue);

impl BitOr for &JsValue {
    type Output = JsValue;

    /// Applies the binary `|` JS operator on two `JsValue`s.
    ///
    /// [MDN documentation](https://developer.mozilla.org/en-US/docs/Web/JavaScript/Reference/Operators/Bitwise_OR)
    #[inline]
    fn bitor(self, rhs: Self) -> Self::Output {
        unsafe { JsValue::_new(__wbindgen_bit_or(self.idx, rhs.idx)) }
    }
}

forward_deref_binop!(impl BitOr, bitor for JsValue);

impl BitXor for &JsValue {
    type Output = JsValue;

    /// Applies the binary `^` JS operator on two `JsValue`s.
    ///
    /// [MDN documentation](https://developer.mozilla.org/en-US/docs/Web/JavaScript/Reference/Operators/Bitwise_XOR)
    #[inline]
    fn bitxor(self, rhs: Self) -> Self::Output {
        unsafe { JsValue::_new(__wbindgen_bit_xor(self.idx, rhs.idx)) }
    }
}

forward_deref_binop!(impl BitXor, bitxor for JsValue);

impl Shl for &JsValue {
    type Output = JsValue;

    /// Applies the binary `<<` JS operator on two `JsValue`s.
    ///
    /// [MDN documentation](https://developer.mozilla.org/en-US/docs/Web/JavaScript/Reference/Operators/Left_shift)
    #[inline]
    fn shl(self, rhs: Self) -> Self::Output {
        unsafe { JsValue::_new(__wbindgen_shl(self.idx, rhs.idx)) }
    }
}

forward_deref_binop!(impl Shl, shl for JsValue);

impl Shr for &JsValue {
    type Output = JsValue;

    /// Applies the binary `>>` JS operator on two `JsValue`s.
    ///
    /// [MDN documentation](https://developer.mozilla.org/en-US/docs/Web/JavaScript/Reference/Operators/Right_shift)
    #[inline]
    fn shr(self, rhs: Self) -> Self::Output {
        unsafe { JsValue::_new(__wbindgen_shr(self.idx, rhs.idx)) }
    }
}

forward_deref_binop!(impl Shr, shr for JsValue);

impl Add for &JsValue {
    type Output = JsValue;

    /// Applies the binary `+` JS operator on two `JsValue`s.
    ///
    /// [MDN documentation](https://developer.mozilla.org/en-US/docs/Web/JavaScript/Reference/Operators/Addition)
    #[inline]
    fn add(self, rhs: Self) -> Self::Output {
        unsafe { JsValue::_new(__wbindgen_add(self.idx, rhs.idx)) }
    }
}

forward_deref_binop!(impl Add, add for JsValue);

impl Sub for &JsValue {
    type Output = JsValue;

    /// Applies the binary `-` JS operator on two `JsValue`s.
    ///
    /// [MDN documentation](https://developer.mozilla.org/en-US/docs/Web/JavaScript/Reference/Operators/Subtraction)
    #[inline]
    fn sub(self, rhs: Self) -> Self::Output {
        unsafe { JsValue::_new(__wbindgen_sub(self.idx, rhs.idx)) }
    }
}

forward_deref_binop!(impl Sub, sub for JsValue);

impl Div for &JsValue {
    type Output = JsValue;

    /// Applies the binary `/` JS operator on two `JsValue`s.
    ///
    /// [MDN documentation](https://developer.mozilla.org/en-US/docs/Web/JavaScript/Reference/Operators/Division)
    #[inline]
    fn div(self, rhs: Self) -> Self::Output {
        unsafe { JsValue::_new(__wbindgen_div(self.idx, rhs.idx)) }
    }
}

forward_deref_binop!(impl Div, div for JsValue);

impl Mul for &JsValue {
    type Output = JsValue;

    /// Applies the binary `*` JS operator on two `JsValue`s.
    ///
    /// [MDN documentation](https://developer.mozilla.org/en-US/docs/Web/JavaScript/Reference/Operators/Multiplication)
    #[inline]
    fn mul(self, rhs: Self) -> Self::Output {
        unsafe { JsValue::_new(__wbindgen_mul(self.idx, rhs.idx)) }
    }
}

forward_deref_binop!(impl Mul, mul for JsValue);

impl Rem for &JsValue {
    type Output = JsValue;

    /// Applies the binary `%` JS operator on two `JsValue`s.
    ///
    /// [MDN documentation](https://developer.mozilla.org/en-US/docs/Web/JavaScript/Reference/Operators/Remainder)
    #[inline]
    fn rem(self, rhs: Self) -> Self::Output {
        unsafe { JsValue::_new(__wbindgen_rem(self.idx, rhs.idx)) }
    }
}

forward_deref_binop!(impl Rem, rem for JsValue);

impl<'a> From<&'a str> for JsValue {
    #[inline]
    fn from(s: &'a str) -> JsValue {
        JsValue::from_str(s)
    }
}

impl<T> From<*mut T> for JsValue {
    #[inline]
    fn from(s: *mut T) -> JsValue {
        JsValue::from(s as usize)
    }
}

impl<T> From<*const T> for JsValue {
    #[inline]
    fn from(s: *const T) -> JsValue {
        JsValue::from(s as usize)
    }
}

impl<T> From<NonNull<T>> for JsValue {
    #[inline]
    fn from(s: NonNull<T>) -> JsValue {
        JsValue::from(s.as_ptr() as usize)
    }
}

if_std! {
    impl<'a> From<&'a String> for JsValue {
        #[inline]
        fn from(s: &'a String) -> JsValue {
            JsValue::from_str(s)
        }
    }

    impl From<String> for JsValue {
        #[inline]
        fn from(s: String) -> JsValue {
            JsValue::from_str(&s)
        }
    }

    impl TryFrom<JsValue> for String {
        type Error = JsValue;

        fn try_from(value: JsValue) -> Result<Self, Self::Error> {
            match value.as_string() {
                Some(s) => Ok(s),
                None => Err(value),
            }
        }
    }

    impl TryFromJsValue for String {
        type Error = JsValue;

        fn try_from_js_value(value: JsValue) -> Result<Self, Self::Error> {
            match value.as_string() {
                Some(s) => Ok(s),
                None => Err(value),
            }
        }
    }
}

impl From<bool> for JsValue {
    #[inline]
    fn from(s: bool) -> JsValue {
        JsValue::from_bool(s)
    }
}

impl<'a, T> From<&'a T> for JsValue
where
    T: JsCast,
{
    #[inline]
    fn from(s: &'a T) -> JsValue {
        s.as_ref().clone()
    }
}

impl<T> From<Option<T>> for JsValue
where
    JsValue: From<T>,
{
    #[inline]
    fn from(s: Option<T>) -> JsValue {
        match s {
            Some(s) => s.into(),
            None => JsValue::undefined(),
        }
    }
}

impl JsCast for JsValue {
    // everything is a `JsValue`!
    #[inline]
    fn instanceof(_val: &JsValue) -> bool {
        true
    }
    #[inline]
    fn unchecked_from_js(val: JsValue) -> Self {
        val
    }
    #[inline]
    fn unchecked_from_js_ref(val: &JsValue) -> &Self {
        val
    }
}

impl AsRef<JsValue> for JsValue {
    #[inline]
    fn as_ref(&self) -> &JsValue {
        self
    }
}

macro_rules! numbers {
    ($($n:ident)*) => ($(
        impl PartialEq<$n> for JsValue {
            #[inline]
            fn eq(&self, other: &$n) -> bool {
                self.as_f64() == Some(f64::from(*other))
            }
        }

        impl From<$n> for JsValue {
            #[inline]
            fn from(n: $n) -> JsValue {
                JsValue::from_f64(n.into())
            }
        }
    )*)
}

numbers! { i8 u8 i16 u16 i32 u32 f32 f64 }

macro_rules! big_numbers {
    (|$arg:ident|, $($n:ident = $handle:expr,)*) => ($(
        impl PartialEq<$n> for JsValue {
            #[inline]
            fn eq(&self, other: &$n) -> bool {
                self == &JsValue::from(*other)
            }
        }

        impl From<$n> for JsValue {
            #[inline]
            fn from($arg: $n) -> JsValue {
                unsafe { JsValue::_new($handle) }
            }
        }
    )*)
}

fn bigint_get_as_i64(v: &JsValue) -> Option<i64> {
    unsafe { __wbindgen_bigint_get_as_i64(v.idx).join() }
}

macro_rules! try_from_for_num64 {
    ($ty:ty) => {
        impl TryFrom<JsValue> for $ty {
            type Error = JsValue;

            #[inline]
            fn try_from(v: JsValue) -> Result<Self, JsValue> {
                bigint_get_as_i64(&v)
                    // Reinterpret bits; ABI-wise this is safe to do and allows us to avoid
                    // having separate intrinsics per signed/unsigned types.
                    .map(|as_i64| as_i64 as Self)
                    // Double-check that we didn't truncate the bigint to 64 bits.
                    .filter(|as_self| v == *as_self)
                    // Not a bigint or not in range.
                    .ok_or(v)
            }
        }
    };
}

try_from_for_num64!(i64);
try_from_for_num64!(u64);

macro_rules! try_from_for_num128 {
    ($ty:ty, $hi_ty:ty) => {
        impl TryFrom<JsValue> for $ty {
            type Error = JsValue;

            #[inline]
            fn try_from(v: JsValue) -> Result<Self, JsValue> {
                // Truncate the bigint to 64 bits, this will give us the lower part.
                let lo = match bigint_get_as_i64(&v) {
                    // The lower part must be interpreted as unsigned in both i128 and u128.
                    Some(lo) => lo as u64,
                    // Not a bigint.
                    None => return Err(v),
                };
                // Now we know it's a bigint, so we can safely use `>> 64n` without
                // worrying about a JS exception on type mismatch.
                let hi = v >> JsValue::from(64_u64);
                // The high part is the one we want checked against a 64-bit range.
                // If it fits, then our original number is in the 128-bit range.
                let hi = <$hi_ty>::try_from(hi)?;
                Ok(Self::from(hi) << 64 | Self::from(lo))
            }
        }
    };
}

try_from_for_num128!(i128, i64);
try_from_for_num128!(u128, u64);

big_numbers! {
    |n|,
    i64 = __wbindgen_bigint_from_i64(n),
    u64 = __wbindgen_bigint_from_u64(n),
    i128 = __wbindgen_bigint_from_i128((n >> 64) as i64, n as u64),
    u128 = __wbindgen_bigint_from_u128((n >> 64) as u64, n as u64),
}

// `usize` and `isize` have to be treated a bit specially, because we know that
// they're 32-bit but the compiler conservatively assumes they might be bigger.
// So, we have to manually forward to the `u32`/`i32` versions.
impl PartialEq<usize> for JsValue {
    #[inline]
    fn eq(&self, other: &usize) -> bool {
        *self == (*other as u32)
    }
}

impl From<usize> for JsValue {
    #[inline]
    fn from(n: usize) -> Self {
        Self::from(n as u32)
    }
}

impl PartialEq<isize> for JsValue {
    #[inline]
    fn eq(&self, other: &isize) -> bool {
        *self == (*other as i32)
    }
}

impl From<isize> for JsValue {
    #[inline]
    fn from(n: isize) -> Self {
        Self::from(n as i32)
    }
}

externs! {
    #[link(wasm_import_module = "__wbindgen_placeholder__")]
    extern "C" {
        fn __wbindgen_object_clone_ref(idx: u32) -> u32;
        fn __wbindgen_object_drop_ref(idx: u32) -> ();

        fn __wbindgen_string_new(ptr: *const u8, len: usize) -> u32;
        fn __wbindgen_number_new(f: f64) -> u32;
        fn __wbindgen_bigint_from_str(ptr: *const u8, len: usize) -> u32;
        fn __wbindgen_bigint_from_i64(n: i64) -> u32;
        fn __wbindgen_bigint_from_u64(n: u64) -> u32;
        fn __wbindgen_bigint_from_i128(hi: i64, lo: u64) -> u32;
        fn __wbindgen_bigint_from_u128(hi: u64, lo: u64) -> u32;
        fn __wbindgen_symbol_named_new(ptr: *const u8, len: usize) -> u32;
        fn __wbindgen_symbol_anonymous_new() -> u32;

        fn __wbindgen_externref_heap_live_count() -> u32;

        fn __wbindgen_is_null(idx: u32) -> u32;
        fn __wbindgen_is_undefined(idx: u32) -> u32;
        fn __wbindgen_is_symbol(idx: u32) -> u32;
        fn __wbindgen_is_object(idx: u32) -> u32;
        fn __wbindgen_is_array(idx: u32) -> u32;
        fn __wbindgen_is_function(idx: u32) -> u32;
        fn __wbindgen_is_string(idx: u32) -> u32;
        fn __wbindgen_is_bigint(idx: u32) -> u32;
        fn __wbindgen_typeof(idx: u32) -> u32;

        fn __wbindgen_in(prop: u32, obj: u32) -> u32;

        fn __wbindgen_is_falsy(idx: u32) -> u32;
        fn __wbindgen_as_number(idx: u32) -> f64;
        fn __wbindgen_try_into_number(idx: u32) -> u32;
        fn __wbindgen_neg(idx: u32) -> u32;
        fn __wbindgen_bit_and(a: u32, b: u32) -> u32;
        fn __wbindgen_bit_or(a: u32, b: u32) -> u32;
        fn __wbindgen_bit_xor(a: u32, b: u32) -> u32;
        fn __wbindgen_bit_not(idx: u32) -> u32;
        fn __wbindgen_shl(a: u32, b: u32) -> u32;
        fn __wbindgen_shr(a: u32, b: u32) -> u32;
        fn __wbindgen_unsigned_shr(a: u32, b: u32) -> u32;
        fn __wbindgen_add(a: u32, b: u32) -> u32;
        fn __wbindgen_sub(a: u32, b: u32) -> u32;
        fn __wbindgen_div(a: u32, b: u32) -> u32;
        fn __wbindgen_checked_div(a: u32, b: u32) -> u32;
        fn __wbindgen_mul(a: u32, b: u32) -> u32;
        fn __wbindgen_rem(a: u32, b: u32) -> u32;
        fn __wbindgen_pow(a: u32, b: u32) -> u32;
        fn __wbindgen_lt(a: u32, b: u32) -> u32;
        fn __wbindgen_le(a: u32, b: u32) -> u32;
        fn __wbindgen_ge(a: u32, b: u32) -> u32;
        fn __wbindgen_gt(a: u32, b: u32) -> u32;

        fn __wbindgen_number_get(idx: u32) -> WasmRet<Option<f64>>;
        fn __wbindgen_boolean_get(idx: u32) -> u32;
        fn __wbindgen_string_get(idx: u32) -> WasmSlice;
        fn __wbindgen_bigint_get_as_i64(idx: u32) -> WasmRet<Option<i64>>;

        fn __wbindgen_debug_string(ret: *mut [usize; 2], idx: u32) -> ();

        fn __wbindgen_throw(a: *const u8, b: usize) -> !;
        fn __wbindgen_rethrow(a: u32) -> !;
        fn __wbindgen_error_new(a: *const u8, b: usize) -> u32;

        fn __wbindgen_cb_drop(idx: u32) -> u32;

        fn __wbindgen_describe(v: u32) -> ();
        fn __wbindgen_describe_closure(a: u32, b: u32, c: u32) -> u32;

        fn __wbindgen_json_parse(ptr: *const u8, len: usize) -> u32;
        fn __wbindgen_json_serialize(idx: u32) -> WasmSlice;
        fn __wbindgen_jsval_eq(a: u32, b: u32) -> u32;
        fn __wbindgen_jsval_loose_eq(a: u32, b: u32) -> u32;

        fn __wbindgen_copy_to_typed_array(ptr: *const u8, len: usize, idx: u32) -> ();

        fn __wbindgen_uint8_array_new(ptr: *mut u8, len: usize) -> u32;
        fn __wbindgen_uint8_clamped_array_new(ptr: *mut u8, len: usize) -> u32;
        fn __wbindgen_uint16_array_new(ptr: *mut u16, len: usize) -> u32;
        fn __wbindgen_uint32_array_new(ptr: *mut u32, len: usize) -> u32;
        fn __wbindgen_biguint64_array_new(ptr: *mut u64, len: usize) -> u32;
        fn __wbindgen_int8_array_new(ptr: *mut i8, len: usize) -> u32;
        fn __wbindgen_int16_array_new(ptr: *mut i16, len: usize) -> u32;
        fn __wbindgen_int32_array_new(ptr: *mut i32, len: usize) -> u32;
        fn __wbindgen_bigint64_array_new(ptr: *mut i64, len: usize) -> u32;
        fn __wbindgen_float32_array_new(ptr: *mut f32, len: usize) -> u32;
        fn __wbindgen_float64_array_new(ptr: *mut f64, len: usize) -> u32;

        fn __wbindgen_array_new() -> u32;
        fn __wbindgen_array_push(array: u32, value: u32) -> ();

        fn __wbindgen_not(idx: u32) -> u32;

        fn __wbindgen_exports() -> u32;
        fn __wbindgen_memory() -> u32;
        fn __wbindgen_module() -> u32;
        fn __wbindgen_function_table() -> u32;
    }
}

impl Clone for JsValue {
    #[inline]
    fn clone(&self) -> JsValue {
        unsafe {
            let idx = __wbindgen_object_clone_ref(self.idx);
            JsValue::_new(idx)
        }
    }
}

#[cfg(feature = "std")]
impl fmt::Debug for JsValue {
    fn fmt(&self, f: &mut fmt::Formatter) -> fmt::Result {
        write!(f, "JsValue({})", self.as_debug_string())
    }
}

#[cfg(not(feature = "std"))]
impl fmt::Debug for JsValue {
    fn fmt(&self, f: &mut fmt::Formatter) -> fmt::Result {
        f.write_str("JsValue")
    }
}

impl Drop for JsValue {
    #[inline]
    fn drop(&mut self) {
        unsafe {
            // We definitely should never drop anything in the stack area
            debug_assert!(self.idx >= JSIDX_OFFSET, "free of stack slot {}", self.idx);

            // Otherwise if we're not dropping one of our reserved values,
            // actually call the intrinsic. See #1054 for eventually removing
            // this branch.
            if self.idx >= JSIDX_RESERVED {
                __wbindgen_object_drop_ref(self.idx);
            }
        }
    }
}

impl Default for JsValue {
    fn default() -> Self {
        Self::UNDEFINED
    }
}

/// Wrapper type for imported statics.
///
/// This type is used whenever a `static` is imported from a JS module, for
/// example this import:
///
/// ```ignore
/// #[wasm_bindgen]
/// extern "C" {
///     static console: JsValue;
/// }
/// ```
///
/// will generate in Rust a value that looks like:
///
/// ```ignore
/// static console: JsStatic<JsValue> = ...;
/// ```
///
/// This type implements `Deref` to the inner type so it's typically used as if
/// it were `&T`.
#[cfg(feature = "std")]
pub struct JsStatic<T: 'static> {
    #[doc(hidden)]
    pub __inner: &'static std::thread::LocalKey<T>,
}

#[cfg(feature = "std")]
impl<T: FromWasmAbi + 'static> Deref for JsStatic<T> {
    type Target = T;
    fn deref(&self) -> &T {
        // We know that our tls key is never overwritten after initialization,
        // so it should be safe (on that axis at least) to hand out a reference
        // that lives longer than the closure below.
        //
        // FIXME: this is not sound if we ever implement thread exit hooks on
        // wasm, as the pointer will eventually be invalidated but you can get
        // `&'static T` from this interface. We... probably need to deprecate
        // and/or remove this interface nowadays.
        unsafe { self.__inner.with(|ptr| &*(ptr as *const T)) }
    }
}

#[cold]
#[inline(never)]
#[deprecated(note = "renamed to `throw_str`")]
#[doc(hidden)]
pub fn throw(s: &str) -> ! {
    throw_str(s)
}

/// Throws a JS exception.
///
/// This function will throw a JS exception with the message provided. The
/// function will not return as the wasm stack will be popped when the exception
/// is thrown.
///
/// Note that it is very easy to leak memory with this function because this
/// function, unlike `panic!` on other platforms, **will not run destructors**.
/// It's recommended to return a `Result` where possible to avoid the worry of
/// leaks.
#[cold]
#[inline(never)]
pub fn throw_str(s: &str) -> ! {
    unsafe {
        __wbindgen_throw(s.as_ptr(), s.len());
    }
}

/// Rethrow a JS exception
///
/// This function will throw a JS exception with the JS value provided. This
/// function will not return and the wasm stack will be popped until the point
/// of entry of wasm itself.
///
/// Note that it is very easy to leak memory with this function because this
/// function, unlike `panic!` on other platforms, **will not run destructors**.
/// It's recommended to return a `Result` where possible to avoid the worry of
/// leaks.
#[cold]
#[inline(never)]
pub fn throw_val(s: JsValue) -> ! {
    unsafe {
        let idx = s.idx;
        mem::forget(s);
        __wbindgen_rethrow(idx);
    }
}

/// Get the count of live `externref`s / `JsValue`s in `wasm-bindgen`'s heap.
///
/// ## Usage
///
/// This is intended for debugging and writing tests.
///
/// To write a test that asserts against unnecessarily keeping `anref`s /
/// `JsValue`s alive:
///
/// * get an initial live count,
///
/// * perform some series of operations or function calls that should clean up
///   after themselves, and should not keep holding onto `externref`s / `JsValue`s
///   after completion,
///
/// * get the final live count,
///
/// * and assert that the initial and final counts are the same.
///
/// ## What is Counted
///
/// Note that this only counts the *owned* `externref`s / `JsValue`s that end up in
/// `wasm-bindgen`'s heap. It does not count borrowed `externref`s / `JsValue`s
/// that are on its stack.
///
/// For example, these `JsValue`s are accounted for:
///
/// ```ignore
/// #[wasm_bindgen]
/// pub fn my_function(this_is_counted: JsValue) {
///     let also_counted = JsValue::from_str("hi");
///     assert!(wasm_bindgen::externref_heap_live_count() >= 2);
/// }
/// ```
///
/// While this borrowed `JsValue` ends up on the stack, not the heap, and
/// therefore is not accounted for:
///
/// ```ignore
/// #[wasm_bindgen]
/// pub fn my_other_function(this_is_not_counted: &JsValue) {
///     // ...
/// }
/// ```
pub fn externref_heap_live_count() -> u32 {
    unsafe { __wbindgen_externref_heap_live_count() }
}

#[doc(hidden)]
pub fn anyref_heap_live_count() -> u32 {
    externref_heap_live_count()
}

/// An extension trait for `Option<T>` and `Result<T, E>` for unwrapping the `T`
/// value, or throwing a JS error if it is not available.
///
/// These methods should have a smaller code size footprint than the normal
/// `Option::unwrap` and `Option::expect` methods, but they are specific to
/// working with wasm and JS.
///
/// On non-wasm32 targets, defaults to the normal unwrap/expect calls.
///
/// # Example
///
/// ```
/// use wasm_bindgen::prelude::*;
///
/// // If the value is `Option::Some` or `Result::Ok`, then we just get the
/// // contained `T` value.
/// let x = Some(42);
/// assert_eq!(x.unwrap_throw(), 42);
///
/// let y: Option<i32> = None;
///
/// // This call would throw an error to JS!
/// //
/// //     y.unwrap_throw()
/// //
/// // And this call would throw an error to JS with a custom error message!
/// //
/// //     y.expect_throw("woopsie daisy!")
/// ```
pub trait UnwrapThrowExt<T>: Sized {
    /// Unwrap this `Option` or `Result`, but instead of panicking on failure,
    /// throw an exception to JavaScript.
    #[cfg_attr(debug_assertions, track_caller)]
    fn unwrap_throw(self) -> T {
        if cfg!(all(debug_assertions, feature = "std")) {
            let loc = core::panic::Location::caller();
            let msg = std::format!(
                "`unwrap_throw` failed ({}:{}:{})",
                loc.file(),
                loc.line(),
                loc.column()
            );
            self.expect_throw(&msg)
        } else {
            self.expect_throw("`unwrap_throw` failed")
        }
    }

    /// Unwrap this container's `T` value, or throw an error to JS with the
    /// given message if the `T` value is unavailable (e.g. an `Option<T>` is
    /// `None`).
    #[cfg_attr(debug_assertions, track_caller)]
    fn expect_throw(self, message: &str) -> T;
}

impl<T> UnwrapThrowExt<T> for Option<T> {
    #[cfg_attr(debug_assertions, track_caller)]
    fn expect_throw(self, message: &str) -> T {
        if cfg!(all(
            target_arch = "wasm32",
            not(any(target_os = "emscripten", target_os = "wasi"))
        )) {
            match self {
                Some(val) => val,
                None => throw_str(message),
            }
        } else {
            self.expect(message)
        }
    }
}

impl<T, E> UnwrapThrowExt<T> for Result<T, E>
where
    E: core::fmt::Debug,
{
    #[cfg_attr(debug_assertions, track_caller)]
    fn expect_throw(self, message: &str) -> T {
        if cfg!(all(
            target_arch = "wasm32",
            not(any(target_os = "emscripten", target_os = "wasi"))
        )) {
            match self {
                Ok(val) => val,
                Err(_) => throw_str(message),
            }
        } else {
            self.expect(message)
        }
    }
}

/// Returns a handle to this Wasm instance's `WebAssembly.Module`.
/// This is only available when the final Wasm app is built with
/// `--target no-modules` or `--target web`.
pub fn module() -> JsValue {
    unsafe { JsValue::_new(__wbindgen_module()) }
}

/// Returns a handle to this wasm instance's `WebAssembly.Instance.prototype.exports`
pub fn exports() -> JsValue {
    unsafe { JsValue::_new(__wbindgen_exports()) }
}

/// Returns a handle to this wasm instance's `WebAssembly.Memory`
pub fn memory() -> JsValue {
    unsafe { JsValue::_new(__wbindgen_memory()) }
}

/// Returns a handle to this wasm instance's `WebAssembly.Table` which is the
/// indirect function table used by Rust
pub fn function_table() -> JsValue {
    unsafe { JsValue::_new(__wbindgen_function_table()) }
}

#[doc(hidden)]
pub mod __rt {
    use crate::JsValue;
    use core::borrow::{Borrow, BorrowMut};
    use core::cell::{Cell, UnsafeCell};
    use core::convert::Infallible;
    use core::ops::{Deref, DerefMut};

    pub extern crate core;
    #[cfg(feature = "std")]
    pub extern crate std;

    #[macro_export]
    #[doc(hidden)]
    #[cfg(feature = "std")]
    macro_rules! __wbindgen_if_not_std {
        ($($i:item)*) => {};
    }

    #[macro_export]
    #[doc(hidden)]
    #[cfg(not(feature = "std"))]
    macro_rules! __wbindgen_if_not_std {
        ($($i:item)*) => ($($i)*)
    }

    #[inline]
    pub fn assert_not_null<T>(s: *mut T) {
        if s.is_null() {
            throw_null();
        }
    }

    #[cold]
    #[inline(never)]
    fn throw_null() -> ! {
        super::throw_str("null pointer passed to rust");
    }

    /// A vendored version of `RefCell` from the standard library.
    ///
    /// Now why, you may ask, would we do that? Surely `RefCell` in libstd is
    /// quite good. And you're right, it is indeed quite good! Functionally
    /// nothing more is needed from `RefCell` in the standard library but for
    /// now this crate is also sort of optimizing for compiled code size.
    ///
    /// One major factor to larger binaries in Rust is when a panic happens.
    /// Panicking in the standard library involves a fair bit of machinery
    /// (formatting, panic hooks, synchronization, etc). It's all worthwhile if
    /// you need it but for something like `WasmRefCell` here we don't actually
    /// need all that!
    ///
    /// This is just a wrapper around all Rust objects passed to JS intended to
    /// guard accidental reentrancy, so this vendored version is intended solely
    /// to not panic in libstd. Instead when it "panics" it calls our `throw`
    /// function in this crate which raises an error in JS.
    pub struct WasmRefCell<T: ?Sized> {
        borrow: Cell<usize>,
        value: UnsafeCell<T>,
    }

    impl<T: ?Sized> WasmRefCell<T> {
        pub fn new(value: T) -> WasmRefCell<T>
        where
            T: Sized,
        {
            WasmRefCell {
                value: UnsafeCell::new(value),
                borrow: Cell::new(0),
            }
        }

        pub fn get_mut(&mut self) -> &mut T {
            unsafe { &mut *self.value.get() }
        }

        pub fn borrow(&self) -> Ref<T> {
            unsafe {
                if self.borrow.get() == usize::max_value() {
                    borrow_fail();
                }
                self.borrow.set(self.borrow.get() + 1);
                Ref {
                    value: &*self.value.get(),
                    borrow: &self.borrow,
                }
            }
        }

        pub fn borrow_mut(&self) -> RefMut<T> {
            unsafe {
                if self.borrow.get() != 0 {
                    borrow_fail();
                }
                self.borrow.set(usize::max_value());
                RefMut {
                    value: &mut *self.value.get(),
                    borrow: &self.borrow,
                }
            }
        }

        pub fn into_inner(self) -> T
        where
            T: Sized,
        {
            self.value.into_inner()
        }
    }

    pub struct Ref<'b, T: ?Sized + 'b> {
        value: &'b T,
        borrow: &'b Cell<usize>,
    }

    impl<'b, T: ?Sized> Deref for Ref<'b, T> {
        type Target = T;

        #[inline]
        fn deref(&self) -> &T {
            self.value
        }
    }

    impl<'b, T: ?Sized> Borrow<T> for Ref<'b, T> {
        #[inline]
        fn borrow(&self) -> &T {
            self.value
        }
    }

    impl<'b, T: ?Sized> Drop for Ref<'b, T> {
        fn drop(&mut self) {
            self.borrow.set(self.borrow.get() - 1);
        }
    }

    pub struct RefMut<'b, T: ?Sized + 'b> {
        value: &'b mut T,
        borrow: &'b Cell<usize>,
    }

    impl<'b, T: ?Sized> Deref for RefMut<'b, T> {
        type Target = T;

        #[inline]
        fn deref(&self) -> &T {
            self.value
        }
    }

    impl<'b, T: ?Sized> DerefMut for RefMut<'b, T> {
        #[inline]
        fn deref_mut(&mut self) -> &mut T {
            self.value
        }
    }

    impl<'b, T: ?Sized> Borrow<T> for RefMut<'b, T> {
        #[inline]
        fn borrow(&self) -> &T {
            self.value
        }
    }

    impl<'b, T: ?Sized> BorrowMut<T> for RefMut<'b, T> {
        #[inline]
        fn borrow_mut(&mut self) -> &mut T {
            self.value
        }
    }

    impl<'b, T: ?Sized> Drop for RefMut<'b, T> {
        fn drop(&mut self) {
            self.borrow.set(0);
        }
    }

    fn borrow_fail() -> ! {
        super::throw_str(
            "recursive use of an object detected which would lead to \
             unsafe aliasing in rust",
        );
    }

    if_std! {
        use std::alloc::{alloc, dealloc, realloc, Layout};

        #[no_mangle]
        pub extern "C" fn __wbindgen_malloc(size: usize, align: usize) -> *mut u8 {
            if let Ok(layout) = Layout::from_size_align(size, align) {
                unsafe {
                    if layout.size() > 0 {
                        let ptr = alloc(layout);
                        if !ptr.is_null() {
                            return ptr
                        }
                    } else {
                        return align as *mut u8
                    }
                }
            }

            malloc_failure();
        }

        #[no_mangle]
        pub unsafe extern "C" fn __wbindgen_realloc(ptr: *mut u8, old_size: usize, new_size: usize, align: usize) -> *mut u8 {
            debug_assert!(old_size > 0);
            debug_assert!(new_size > 0);
            if let Ok(layout) = Layout::from_size_align(old_size, align) {
                let ptr = realloc(ptr, layout, new_size);
                if !ptr.is_null() {
                    return ptr
                }
            }
            malloc_failure();
        }

        #[cold]
        fn malloc_failure() -> ! {
            if cfg!(debug_assertions) {
                super::throw_str("invalid malloc request")
            } else {
                std::process::abort();
            }
        }

        #[no_mangle]
        pub unsafe extern "C" fn __wbindgen_free(ptr: *mut u8, size: usize, align: usize) {
            // This happens for zero-length slices, and in that case `ptr` is
            // likely bogus so don't actually send this to the system allocator
            if size == 0 {
                return
            }
            let layout = Layout::from_size_align_unchecked(size, align);
            dealloc(ptr, layout);
        }
    }

    /// This is a curious function necessary to get wasm-bindgen working today,
    /// and it's a bit of an unfortunate hack.
    ///
    /// The general problem is that somehow we need the above two symbols to
    /// exist in the final output binary (__wbindgen_malloc and
    /// __wbindgen_free). These symbols may be called by JS for various
    /// bindings, so we for sure need to make sure they're exported.
    ///
    /// The problem arises, though, when what if no Rust code uses the symbols?
    /// For all intents and purposes it looks to LLVM and the linker like the
    /// above two symbols are dead code, so they're completely discarded!
    ///
    /// Specifically what happens is this:
    ///
    /// * The above two symbols are generated into some object file inside of
    ///   libwasm_bindgen.rlib
    /// * The linker, LLD, will not load this object file unless *some* symbol
    ///   is loaded from the object. In this case, if the Rust code never calls
    ///   __wbindgen_malloc or __wbindgen_free then the symbols never get linked
    ///   in.
    /// * Later when `wasm-bindgen` attempts to use the symbols they don't
    ///   exist, causing an error.
    ///
    /// This function is a weird hack for this problem. We inject a call to this
    /// function in all generated code. Usage of this function should then
    /// ensure that the above two intrinsics are translated.
    ///
    /// Due to how rustc creates object files this function (and anything inside
    /// it) will be placed into the same object file as the two intrinsics
    /// above. That means if this function is called and referenced we'll pull
    /// in the object file and link the intrinsics.
    ///
    /// Ideas for how to improve this are most welcome!
    pub fn link_mem_intrinsics() {
        crate::externref::link_intrinsics();
    }

    std::thread_local! {
        static GLOBAL_EXNDATA: Cell<[u32; 2]> = Cell::new([0; 2]);
    }

    #[no_mangle]
    pub unsafe extern "C" fn __wbindgen_exn_store(idx: u32) {
        GLOBAL_EXNDATA.with(|data| {
            debug_assert_eq!(data.get()[0], 0);
            data.set([1, idx]);
        });
    }

    pub fn take_last_exception() -> Result<(), super::JsValue> {
        GLOBAL_EXNDATA.with(|data| {
            let ret = if data.get()[0] == 1 {
                Err(super::JsValue::_new(data.get()[1]))
            } else {
                Ok(())
            };
            data.set([0, 0]);
            ret
        })
    }

    /// An internal helper trait for usage in `#[wasm_bindgen]` on `async`
    /// functions to convert the return value of the function to
    /// `Result<JsValue, JsValue>` which is what we'll return to JS (where an
    /// error is a failed future).
    pub trait IntoJsResult {
        fn into_js_result(self) -> Result<JsValue, JsValue>;
    }

    impl IntoJsResult for () {
        fn into_js_result(self) -> Result<JsValue, JsValue> {
            Ok(JsValue::undefined())
        }
    }

    impl<T: Into<JsValue>> IntoJsResult for T {
        fn into_js_result(self) -> Result<JsValue, JsValue> {
            Ok(self.into())
        }
    }

    impl<T: Into<JsValue>, E: Into<JsValue>> IntoJsResult for Result<T, E> {
        fn into_js_result(self) -> Result<JsValue, JsValue> {
            match self {
                Ok(e) => Ok(e.into()),
                Err(e) => Err(e.into()),
            }
        }
    }

    impl<E: Into<JsValue>> IntoJsResult for Result<(), E> {
        fn into_js_result(self) -> Result<JsValue, JsValue> {
            match self {
                Ok(()) => Ok(JsValue::undefined()),
                Err(e) => Err(e.into()),
            }
        }
    }

    /// An internal helper trait for usage in `#[wasm_bindgen(start)]`
    /// functions to throw the error (if it is `Err`).
    pub trait Start {
        fn start(self);
    }

    impl Start for () {
        #[inline]
        fn start(self) {}
    }

    impl<E: Into<JsValue>> Start for Result<(), E> {
        #[inline]
        fn start(self) {
            if let Err(e) = self {
                crate::throw_val(e.into());
            }
        }
    }

    /// An internal helper struct for usage in `#[wasm_bindgen(main)]`
    /// functions to throw the error (if it is `Err`).
    pub struct MainWrapper<T>(pub Option<T>);

    pub trait Main {
        fn __wasm_bindgen_main(&mut self);
    }

    impl Main for &mut &mut MainWrapper<()> {
        #[inline]
        fn __wasm_bindgen_main(&mut self) {}
    }

    impl Main for &mut &mut MainWrapper<Infallible> {
        #[inline]
        fn __wasm_bindgen_main(&mut self) {}
    }

    impl<E: Into<JsValue>> Main for &mut &mut MainWrapper<Result<(), E>> {
        #[inline]
        fn __wasm_bindgen_main(&mut self) {
            if let Err(e) = self.0.take().unwrap() {
                crate::throw_val(e.into());
            }
        }
    }

    impl<E: std::fmt::Debug> Main for &mut MainWrapper<Result<(), E>> {
        #[inline]
        fn __wasm_bindgen_main(&mut self) {
            if let Err(e) = self.0.take().unwrap() {
                crate::throw_str(&std::format!("{:?}", e));
            }
        }
    }

<<<<<<< HEAD
    pub mod utils {
        pub mod consts {
            pub const fn flat_len<const SIZE: usize, T>(slices: [&[T]; SIZE]) -> usize {
                let mut len = 0;
                let mut i = 0;
                while i < slices.len() {
                    len += slices[i].len();
                    i += 1;
                }
                len
            }

            pub const fn flat_slices<const RESULT_LEN: usize, const SIZE: usize, T: Copy>(
                slices: [&[T]; SIZE],
            ) -> [T; RESULT_LEN] {
                let mut result = [unsafe { ::core::mem::zeroed() }; RESULT_LEN];

                let mut slice_index = 0;
                let mut result_offset = 0;

                while slice_index < slices.len() {
                    let mut i = 0;
                    let slice = slices[slice_index];
                    while i < slice.len() {
                        result[result_offset] = slice[i];
                        i += 1;
                        result_offset += 1;
                    }
                    slice_index += 1;
                }

                result
            }

            // encode u32 into var length integer, but fix bytes length to 5
            pub const fn encode_u32_to_fixed_len_bytes(value: u32) -> [u8; 5] {
                let mut result: [u8; 5] = [0; 5];
                let mut i = 0;
                while i < 4 {
                    result[i] = ((value >> (7 * i)) | 0x80) as u8;
                    i += 1;
                }
                result[4] = (value >> (7 * 4)) as u8;
                result
            }
=======
    if_std! {
        use core::mem;
        use std::boxed::Box;

        /// Trait for element types to implement `Into<JsValue>` for vectors of
        /// themselves, which isn't possible directly thanks to the orphan rule.
        pub trait VectorIntoJsValue: Sized {
            fn vector_into_jsvalue(vector: Box<[Self]>) -> JsValue;
        }

        impl<T: VectorIntoJsValue> From<Box<[T]>> for JsValue {
            fn from(vector: Box<[T]>) -> Self {
                T::vector_into_jsvalue(vector)
            }
        }

        pub fn js_value_vector_into_jsvalue<T: Into<JsValue>>(vector: Box<[T]>) -> JsValue {
            let result = unsafe { JsValue::_new(super::__wbindgen_array_new()) };
            for value in vector.into_vec() {
                let js: JsValue = value.into();
                unsafe { super::__wbindgen_array_push(result.idx, js.idx) }
                // `__wbindgen_array_push` takes ownership over `js` and has already dropped it,
                // so don't drop it again.
                mem::forget(js);
            }
            result
>>>>>>> 88efe468
        }
    }
}

/// A wrapper type around slices and vectors for binding the `Uint8ClampedArray`
/// array in JS.
///
/// If you need to invoke a JS API which must take `Uint8ClampedArray` array,
/// then you can define it as taking one of these types:
///
/// * `Clamped<&[u8]>`
/// * `Clamped<&mut [u8]>`
/// * `Clamped<Vec<u8>>`
///
/// All of these types will show up as `Uint8ClampedArray` in JS and will have
/// different forms of ownership in Rust.
#[derive(Copy, Clone, PartialEq, Debug, Eq)]
pub struct Clamped<T>(pub T);

impl<T> Deref for Clamped<T> {
    type Target = T;

    fn deref(&self) -> &T {
        &self.0
    }
}

impl<T> DerefMut for Clamped<T> {
    fn deref_mut(&mut self) -> &mut T {
        &mut self.0
    }
}

/// Convenience type for use on exported `fn() -> Result<T, JsError>` functions, where you wish to
/// throw a JavaScript `Error` object.
///
/// You can get wasm_bindgen to throw basic errors by simply returning
/// `Err(JsError::new("message"))` from such a function.
///
/// For more complex error handling, `JsError` implements `From<T> where T: std::error::Error` by
/// converting it to a string, so you can use it with `?`. Many Rust error types already do this,
/// and you can use [`thiserror`](https://crates.io/crates/thiserror) to derive Display
/// implementations easily or use any number of boxed error types that implement it already.
///
///
/// To allow JavaScript code to catch only your errors, you may wish to add a subclass of `Error`
/// in a JS module, and then implement `Into<JsValue>` directly on a type and instantiate that
/// subclass. In that case, you would not need `JsError` at all.
///
/// ### Basic example
///
/// ```rust,no_run
/// use wasm_bindgen::prelude::*;
///
/// #[wasm_bindgen]
/// pub fn throwing_function() -> Result<(), JsError> {
///     Err(JsError::new("message"))
/// }
/// ```
///
/// ### Complex Example
///
/// ```rust,no_run
/// use wasm_bindgen::prelude::*;
///
/// #[derive(Debug, Clone)]
/// enum MyErrorType {
///     SomeError,
/// }
///
/// use core::fmt;
/// impl std::error::Error for MyErrorType {}
/// impl fmt::Display for MyErrorType {
///     fn fmt(&self, f: &mut fmt::Formatter<'_>) -> fmt::Result {
///         write!(f, "display implementation becomes the error message")
///     }
/// }
///
/// fn internal_api() -> Result<(), MyErrorType> {
///     Err(MyErrorType::SomeError)
/// }
///
/// #[wasm_bindgen]
/// pub fn throwing_function() -> Result<(), JsError> {
///     internal_api()?;
///     Ok(())
/// }
///
/// ```
#[derive(Clone)]
pub struct JsError {
    value: JsValue,
}

impl JsError {
    /// Construct a JavaScript `Error` object with a string message
    #[inline]
    pub fn new(s: &str) -> JsError {
        Self {
            value: unsafe { JsValue::_new(crate::__wbindgen_error_new(s.as_ptr(), s.len())) },
        }
    }
}

if_std! {
    impl<E> From<E> for JsError
    where
        E: std::error::Error,
    {
        fn from(error: E) -> Self {
            JsError::new(&error.to_string())
        }
    }
}

impl From<JsError> for JsValue {
    fn from(error: JsError) -> Self {
        error.value
    }
}

macro_rules! typed_arrays {
    ($($ty:ident $ctor:ident $clamped_ctor:ident,)*) => {
        $(
            impl From<Box<[$ty]>> for JsValue {
                fn from(mut vector: Box<[$ty]>) -> Self {
                    let result = unsafe { JsValue::_new($ctor(vector.as_mut_ptr(), vector.len())) };
                    mem::forget(vector);
                    result
                }
            }

            impl From<Clamped<Box<[$ty]>>> for JsValue {
                fn from(mut vector: Clamped<Box<[$ty]>>) -> Self {
                    let result = unsafe { JsValue::_new($clamped_ctor(vector.as_mut_ptr(), vector.len())) };
                    mem::forget(vector);
                    result
                }
            }
        )*
    };
}

if_std! {
    typed_arrays! {
        u8 __wbindgen_uint8_array_new __wbindgen_uint8_clamped_array_new,
        u16 __wbindgen_uint16_array_new __wbindgen_uint16_array_new,
        u32 __wbindgen_uint32_array_new __wbindgen_uint32_array_new,
        u64 __wbindgen_biguint64_array_new __wbindgen_biguint64_array_new,
        i8 __wbindgen_int8_array_new __wbindgen_int8_array_new,
        i16 __wbindgen_int16_array_new __wbindgen_int16_array_new,
        i32 __wbindgen_int32_array_new __wbindgen_int32_array_new,
        i64 __wbindgen_bigint64_array_new __wbindgen_bigint64_array_new,
        f32 __wbindgen_float32_array_new __wbindgen_float32_array_new,
        f64 __wbindgen_float64_array_new __wbindgen_float64_array_new,
    }

    impl __rt::VectorIntoJsValue for JsValue {
        fn vector_into_jsvalue(vector: Box<[JsValue]>) -> JsValue {
            __rt::js_value_vector_into_jsvalue::<JsValue>(vector)
        }
    }

    impl<T: JsObject> __rt::VectorIntoJsValue for T {
        fn vector_into_jsvalue(vector: Box<[T]>) -> JsValue {
            __rt::js_value_vector_into_jsvalue::<T>(vector)
        }
    }

    impl __rt::VectorIntoJsValue for String {
        fn vector_into_jsvalue(vector: Box<[String]>) -> JsValue {
            __rt::js_value_vector_into_jsvalue::<String>(vector)
        }
    }

    impl<T> From<Vec<T>> for JsValue
    where
        JsValue: From<Box<[T]>>,
    {
        fn from(vector: Vec<T>) -> Self {
            JsValue::from(vector.into_boxed_slice())
        }
    }

    impl<T> From<Clamped<Vec<T>>> for JsValue
    where
        JsValue: From<Clamped<Box<[T]>>>,
    {
        fn from(vector: Clamped<Vec<T>>) -> Self {
            JsValue::from(Clamped(vector.0.into_boxed_slice()))
        }
    }
}<|MERGE_RESOLUTION|>--- conflicted
+++ resolved
@@ -1820,7 +1820,6 @@
         }
     }
 
-<<<<<<< HEAD
     pub mod utils {
         pub mod consts {
             pub const fn flat_len<const SIZE: usize, T>(slices: [&[T]; SIZE]) -> usize {
@@ -1866,7 +1865,9 @@
                 result[4] = (value >> (7 * 4)) as u8;
                 result
             }
-=======
+        }
+    }
+  
     if_std! {
         use core::mem;
         use std::boxed::Box;
@@ -1893,7 +1894,6 @@
                 mem::forget(js);
             }
             result
->>>>>>> 88efe468
         }
     }
 }
