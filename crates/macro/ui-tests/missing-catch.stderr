--- conflicted
+++ resolved
@@ -15,11 +15,6 @@
             i16
             i32
             i64
-<<<<<<< HEAD
             i128
           and $N others
-=======
-            usize
-          and $N others
-  = note: this error originates in the attribute macro `wasm_bindgen` (in Nightly builds, run with -Z macro-backtrace for more info)
->>>>>>> 2463d0da
+  = note: this error originates in the attribute macro `wasm_bindgen` (in Nightly builds, run with -Z macro-backtrace for more info)