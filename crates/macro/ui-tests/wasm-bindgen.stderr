error[E0433]: failed to resolve: could not find `__wbindgen_coverage` in `test`
  --> ui-tests/wasm-bindgen.rs:37:1
   |
37 | #[wasm_bindgen(wasm_bindgen = test)]
   | ^^^^^^^^^^^^^^^^^^^^^^^^^^^^^^^^^^^^ could not find `__wbindgen_coverage` in `test`
   |
   = note: this error originates in the attribute macro `wasm_bindgen` (in Nightly builds, run with -Z macro-backtrace for more info)
<<<<<<< HEAD
help: consider importing one of these items
   |
3  + use crate::extern_test::convert;
   |
3  + use wasm_bindgen::convert;
   |
=======
>>>>>>> 04ca6f34

error[E0425]: cannot find function `future_to_promise` in module `test`
  --> ui-tests/wasm-bindgen.rs:40:1
   |
40 | #[wasm_bindgen(wasm_bindgen_futures = test)]
   | ^^^^^^^^^^^^^^^^^^^^^^^^^^^^^^^^^^^^^^^^^^^^ not found in `test`
   |
   = note: this error originates in the attribute macro `wasm_bindgen` (in Nightly builds, run with -Z macro-backtrace for more info)
help: consider importing this function
   |
3  + use wasm_bindgen_futures::future_to_promise;
   |<|MERGE_RESOLUTION|>--- conflicted
+++ resolved
@@ -5,15 +5,6 @@
    | ^^^^^^^^^^^^^^^^^^^^^^^^^^^^^^^^^^^^ could not find `__wbindgen_coverage` in `test`
    |
    = note: this error originates in the attribute macro `wasm_bindgen` (in Nightly builds, run with -Z macro-backtrace for more info)
-<<<<<<< HEAD
-help: consider importing one of these items
-   |
-3  + use crate::extern_test::convert;
-   |
-3  + use wasm_bindgen::convert;
-   |
-=======
->>>>>>> 04ca6f34
 
 error[E0425]: cannot find function `future_to_promise` in module `test`
   --> ui-tests/wasm-bindgen.rs:40:1
