use crate::descriptor::VectorKind;
use crate::intrinsic::Intrinsic;
use crate::wit::{Adapter, AdapterId, AdapterJsImportKind, AuxValue};
use crate::wit::{AdapterKind, InstructionData};
use crate::wit::{AuxEnum, AuxExport, AuxExportKind, AuxImport, AuxStruct};
use crate::wit::{JsImport, JsImportName, NonstandardWitSection, WasmBindgenAux};
use crate::{Bindgen, EncodeInto, OutputMode};
use anyhow::{anyhow, bail, Context as _, Error};
use std::borrow::Cow;
use std::collections::{BTreeMap, BTreeSet, HashMap, HashSet};
use std::fmt;
use std::fs;
use std::path::{Path, PathBuf};
use walrus::{ExportId, ImportId, MemoryId, Module};

mod binding;
// mod incoming;
// mod outgoing;

pub struct Context<'a> {
    globals: String,
    imports_post: String,
    typescript: String,
    exposed_globals: Option<HashSet<Cow<'static, str>>>,
    required_internal_exports: HashSet<Cow<'static, str>>,
    next_export_idx: usize,
    config: &'a Bindgen,
    pub module: &'a mut Module,
    aux: &'a WasmBindgenAux,
    wit: &'a NonstandardWitSection,

    /// A map representing the `import` statements we'll be generating in the JS
    /// glue. The key is the module we're importing from and the value is the
    /// list of identifier we're importing from the module, with optional
    /// renames for each identifier.
    js_imports: HashMap<String, Vec<(String, Option<String>)>>,

    /// A map of each wasm import and what JS to hook up to it.
    wasm_import_definitions: HashMap<ImportId, String>,

    /// A map from an import to the name we've locally imported it as.
    imported_names: HashMap<JsImportName, String>,

    /// A set of all defined identifiers through either exports or imports to
    /// the number of times they've been used, used to generate new
    /// identifiers.
    defined_identifiers: HashMap<String, usize>,

    exported_classes: Option<BTreeMap<String, ExportedClass>>,

    /// A map of the name of npm dependencies we've loaded so far to the path
    /// they're defined in as well as their version specification.
    pub npm_dependencies: HashMap<String, (PathBuf, String)>,

    /// A mapping of a index for memories as we see them. Used in function
    /// names.
    memory_indices: HashMap<MemoryId, usize>,
}

#[derive(Default)]
pub struct ExportedClass {
    comments: String,
    contents: String,
    typescript: String,
    has_constructor: bool,
    wrap_needed: bool,
    /// Whether to generate helper methods for inspecting the class
    is_inspectable: bool,
    /// All readable properties of the class
    readable_properties: Vec<String>,
    /// Map from field name to type as a string plus whether it has a setter
    typescript_fields: HashMap<String, (String, bool)>,
}

const INITIAL_HEAP_VALUES: &[&str] = &["undefined", "null", "true", "false"];
// Must be kept in sync with `src/lib.rs` of the `wasm-bindgen` crate
const INITIAL_HEAP_OFFSET: usize = 32;

impl<'a> Context<'a> {
    pub fn new(
        module: &'a mut Module,
        config: &'a Bindgen,
        wit: &'a NonstandardWitSection,
        aux: &'a WasmBindgenAux,
    ) -> Result<Context<'a>, Error> {
        Ok(Context {
            globals: String::new(),
            imports_post: String::new(),
            typescript: "/* tslint:disable */\n".to_string(),
            exposed_globals: Some(Default::default()),
            required_internal_exports: Default::default(),
            imported_names: Default::default(),
            js_imports: Default::default(),
            defined_identifiers: Default::default(),
            wasm_import_definitions: Default::default(),
            exported_classes: Some(Default::default()),
            config,
            module,
            npm_dependencies: Default::default(),
            next_export_idx: 0,
            wit,
            aux,
            memory_indices: Default::default(),
        })
    }

    fn should_write_global(&mut self, name: impl Into<Cow<'static, str>>) -> bool {
        self.exposed_globals.as_mut().unwrap().insert(name.into())
    }

    fn export(
        &mut self,
        export_name: &str,
        contents: &str,
        comments: Option<String>,
    ) -> Result<(), Error> {
        let definition_name = generate_identifier(export_name, &mut self.defined_identifiers);
        if contents.starts_with("class") && definition_name != export_name {
            bail!("cannot shadow already defined class `{}`", export_name);
        }

        let contents = contents.trim();
        if let Some(ref c) = comments {
            self.globals.push_str(c);
            self.typescript.push_str(c);
        }
        let global = match self.config.mode {
            OutputMode::Node {
                experimental_modules: false,
            } => {
                if contents.starts_with("class") {
                    format!("{}\nmodule.exports.{1} = {1};\n", contents, export_name)
                } else {
                    format!("module.exports.{} = {};\n", export_name, contents)
                }
            }
            OutputMode::NoModules { .. } => {
                if contents.starts_with("class") {
                    format!("{}\n__exports.{1} = {1};\n", contents, export_name)
                } else {
                    format!("__exports.{} = {};\n", export_name, contents)
                }
            }
            OutputMode::Bundler { .. }
            | OutputMode::Node {
                experimental_modules: true,
            }
            | OutputMode::Web => {
                if contents.starts_with("function") {
                    let body = &contents[8..];
                    if export_name == definition_name {
                        format!("export function {}{}\n", export_name, body)
                    } else {
                        format!(
                            "function {}{}\nexport {{ {} as {} }};\n",
                            definition_name, body, definition_name, export_name,
                        )
                    }
                } else if contents.starts_with("class") {
                    assert_eq!(export_name, definition_name);
                    format!("export {}\n", contents)
                } else {
                    assert_eq!(export_name, definition_name);
                    format!("export const {} = {};\n", export_name, contents)
                }
            }
        };
        self.global(&global);
        Ok(())
    }

    fn require_internal_export(&mut self, name: &'static str) -> Result<(), Error> {
        if !self.required_internal_exports.insert(name.into()) {
            return Ok(());
        }

        if self.module.exports.iter().any(|e| e.name == name) {
            return Ok(());
        }

        bail!(
            "the exported function `{}` is required to generate bindings \
             but it was not found in the wasm file, perhaps the `std` feature \
             of the `wasm-bindgen` crate needs to be enabled?",
            name
        );
    }

    pub fn finalize(&mut self, module_name: &str) -> Result<(String, String), Error> {
        // Finalize all bindings for JS classes. This is where we'll generate JS
        // glue for all classes as well as finish up a few final imports like
        // `__wrap` and such.
        self.write_classes()?;

        // We're almost done here, so we can delete any internal exports (like
        // `__wbindgen_malloc`) if none of our JS glue actually needed it.
        self.unexport_unused_internal_exports();

        // Initialization is just flat out tricky and not something we
        // understand super well. To try to handle various issues that have come
        // up we always remove the `start` function if one is present. The JS
        // bindings glue then manually calls the start function (if it was
        // previously present).
        let needs_manual_start = self.unstart_start_function();

        // After all we've done, especially
        // `unexport_unused_internal_exports()`, we probably have a bunch of
        // garbage in the module that's no longer necessary, so delete
        // everything that we don't actually need. Afterwards make sure we don't
        // try to emit bindings for now-nonexistent imports by pruning our
        // `wasm_import_definitions` set.
        walrus::passes::gc::run(self.module);
        let remaining_imports = self
            .module
            .imports
            .iter()
            .map(|i| i.id())
            .collect::<HashSet<_>>();
        self.wasm_import_definitions
            .retain(|id, _| remaining_imports.contains(id));

        // Cause any future calls to `should_write_global` to panic, making sure
        // we don't ask for items which we can no longer emit.
        drop(self.exposed_globals.take().unwrap());

        self.finalize_js(module_name, needs_manual_start)
    }

    /// Performs the task of actually generating the final JS module, be it
    /// `--target no-modules`, `--target web`, or for bundlers. This is the very
    /// last step performed in `finalize`.
    fn finalize_js(
        &mut self,
        module_name: &str,
        needs_manual_start: bool,
    ) -> Result<(String, String), Error> {
        let mut ts = self.typescript.clone();
        let mut js = String::new();
        if self.config.mode.no_modules() {
            js.push_str("(function() {\n");
        }

        // Depending on the output mode, generate necessary glue to actually
        // import the wasm file in one way or another.
        let mut init = (String::new(), String::new());
        let mut footer = String::new();
        let mut imports = self.js_import_header()?;
        match &self.config.mode {
            // In `--target no-modules` mode we need to both expose a name on
            // the global object as well as generate our own custom start
            // function.
            OutputMode::NoModules { global } => {
                js.push_str("const __exports = {};\n");
                js.push_str("let wasm;\n");
                init = self.gen_init(needs_manual_start, None)?;
                footer.push_str(&format!(
                    "self.{} = Object.assign(init, __exports);\n",
                    global
                ));
            }

            // With normal CommonJS node we need to defer requiring the wasm
            // until the end so most of our own exports are hooked up
            OutputMode::Node {
                experimental_modules: false,
            } => {
                js.push_str("let wasm;\n");

                for (id, js) in sorted_iter(&self.wasm_import_definitions) {
                    let import = self.module.imports.get_mut(*id);
                    import.module = format!("./{}.js", module_name);
                    footer.push_str("\nmodule.exports.");
                    footer.push_str(&import.name);
                    footer.push_str(" = ");
                    footer.push_str(js.trim());
                    footer.push_str(";\n");
                }

                footer.push_str(&format!("wasm = require('./{}_bg');\n", module_name));
                if needs_manual_start {
                    footer.push_str("wasm.__wbindgen_start();\n");
                }
            }

            // With Bundlers and modern ES6 support in Node we can simply import
            // the wasm file as if it were an ES module and let the
            // bundler/runtime take care of it.
            OutputMode::Bundler { .. }
            | OutputMode::Node {
                experimental_modules: true,
            } => {
                imports.push_str(&format!(
                    "import * as wasm from './{}_bg.wasm';\n",
                    module_name
                ));
                for (id, js) in sorted_iter(&self.wasm_import_definitions) {
                    let import = self.module.imports.get_mut(*id);
                    import.module = format!("./{}.js", module_name);
                    footer.push_str("\nexport const ");
                    footer.push_str(&import.name);
                    footer.push_str(" = ");
                    footer.push_str(js.trim());
                    footer.push_str(";\n");
                }
                if needs_manual_start {
                    footer.push_str("\nwasm.__wbindgen_start();\n");
                }
            }

            // With a browser-native output we're generating an ES module, but
            // browsers don't support natively importing wasm right now so we
            // expose the same initialization function as `--target no-modules`
            // as the default export of the module.
            OutputMode::Web => {
                self.imports_post.push_str("let wasm;\n");
                init = self.gen_init(needs_manual_start, Some(&mut imports))?;
                footer.push_str("export default init;\n");
            }
        }

        let (init_js, init_ts) = init;

        ts.push_str(&init_ts);

        // Emit all the JS for importing all our functionality
        assert!(
            !self.config.mode.uses_es_modules() || js.is_empty(),
            "ES modules require imports to be at the start of the file"
        );
        js.push_str(&imports);
        js.push_str("\n");
        js.push_str(&self.imports_post);
        js.push_str("\n");

        // Emit all our exports from this module
        js.push_str(&self.globals);
        js.push_str("\n");

        // Generate the initialization glue, if there was any
        js.push_str(&init_js);
        js.push_str("\n");
        js.push_str(&footer);
        js.push_str("\n");
        if self.config.mode.no_modules() {
            js.push_str("})();\n");
        }

        while js.contains("\n\n\n") {
            js = js.replace("\n\n\n", "\n\n");
        }

        Ok((js, ts))
    }

    fn js_import_header(&self) -> Result<String, Error> {
        let mut imports = String::new();
        match &self.config.mode {
            OutputMode::NoModules { .. } => {
                for (module, _items) in self.js_imports.iter() {
                    bail!(
                        "importing from `{}` isn't supported with `--target no-modules`",
                        module
                    );
                }
            }

            OutputMode::Node {
                experimental_modules: false,
            } => {
                for (module, items) in sorted_iter(&self.js_imports) {
                    imports.push_str("const { ");
                    for (i, (item, rename)) in items.iter().enumerate() {
                        if i > 0 {
                            imports.push_str(", ");
                        }
                        imports.push_str(item);
                        if let Some(other) = rename {
                            imports.push_str(": ");
                            imports.push_str(other)
                        }
                    }
                    imports.push_str(" } = require(String.raw`");
                    imports.push_str(module);
                    imports.push_str("`);\n");
                }
            }

            OutputMode::Bundler { .. }
            | OutputMode::Node {
                experimental_modules: true,
            }
            | OutputMode::Web => {
                for (module, items) in sorted_iter(&self.js_imports) {
                    imports.push_str("import { ");
                    for (i, (item, rename)) in items.iter().enumerate() {
                        if i > 0 {
                            imports.push_str(", ");
                        }
                        imports.push_str(item);
                        if let Some(other) = rename {
                            imports.push_str(" as ");
                            imports.push_str(other)
                        }
                    }
                    imports.push_str(" } from '");
                    imports.push_str(module);
                    imports.push_str("';\n");
                }
            }
        }
        Ok(imports)
    }

    fn ts_for_init_fn(has_memory: bool, has_module_or_path_optional: bool) -> String {
        let (memory_doc, memory_param) = if has_memory {
            (
                "* @param {WebAssembly.Memory} maybe_memory\n",
                ", maybe_memory: WebAssembly.Memory",
            )
        } else {
            ("", "")
        };
        let arg_optional = if has_module_or_path_optional { "?" } else { "" };
        format!(
            "\n\
            /**\n\
            * If `module_or_path` is {{RequestInfo}}, makes a request and\n\
            * for everything else, calls `WebAssembly.instantiate` directly.\n\
            *\n\
            * @param {{RequestInfo | BufferSource | WebAssembly.Module}} module_or_path\n\
            {}\
            *\n\
            * @returns {{Promise<any>}}\n\
            */\n\
            export default function init \
                (module_or_path{}: RequestInfo | BufferSource | WebAssembly.Module{}): Promise<any>;
        ",
            memory_doc, arg_optional, memory_param
        )
    }

    fn gen_init(
        &mut self,
        needs_manual_start: bool,
        mut imports: Option<&mut String>,
    ) -> Result<(String, String), Error> {
<<<<<<< HEAD
        panic!()
        // let module_name = "wbg";
        // let mem = self.module.memories.get(self.memory);
        // let (init_memory1, init_memory2) = if let Some(id) = mem.import {
        //     self.module.imports.get_mut(id).module = module_name.to_string();
        //     let mut memory = String::from("new WebAssembly.Memory({");
        //     memory.push_str(&format!("initial:{}", mem.initial));
        //     if let Some(max) = mem.maximum {
        //         memory.push_str(&format!(",maximum:{}", max));
        //     }
        //     if mem.shared {
        //         memory.push_str(",shared:true");
        //     }
        //     memory.push_str("})");
        //     self.imports_post.push_str("let memory;\n");
        //     (
        //         format!("memory = imports.{}.memory = maybe_memory;", module_name),
        //         format!("memory = imports.{}.memory = {};", module_name, memory),
        //     )
        // } else {
        //     (String::new(), String::new())
        // };
        // let init_memory_arg = if mem.import.is_some() {
        //     ", maybe_memory"
        // } else {
        //     ""
        // };
        //
        // let default_module_path = match self.config.mode {
        //     OutputMode::Web => {
        //         "\
        //             if (typeof module === 'undefined') {
        //                 module = import.meta.url.replace(/\\.js$/, '_bg.wasm');
        //             }"
        //     }
        //     _ => "",
        // };
        //
        // let ts = Self::ts_for_init_fn(mem.import.is_some(), !default_module_path.is_empty());
        //
        // // Initialize the `imports` object for all import definitions that we're
        // // directed to wire up.
        // let mut imports_init = String::new();
        // if self.wasm_import_definitions.len() > 0 {
        //     imports_init.push_str("imports.");
        //     imports_init.push_str(module_name);
        //     imports_init.push_str(" = {};\n");
        // }
        // for (id, js) in sorted_iter(&self.wasm_import_definitions) {
        //     let import = self.module.imports.get_mut(*id);
        //     import.module = module_name.to_string();
        //     imports_init.push_str("imports.");
        //     imports_init.push_str(module_name);
        //     imports_init.push_str(".");
        //     imports_init.push_str(&import.name);
        //     imports_init.push_str(" = ");
        //     imports_init.push_str(js.trim());
        //     imports_init.push_str(";\n");
        // }
        //
        // let extra_modules = self
        //     .module
        //     .imports
        //     .iter()
        //     .filter(|i| !self.wasm_import_definitions.contains_key(&i.id()))
        //     .filter(|i| {
        //         // Importing memory is handled specially in this area, so don't
        //         // consider this a candidate for importing from extra modules.
        //         match i.kind {
        //             walrus::ImportKind::Memory(_) => false,
        //             _ => true,
        //         }
        //     })
        //     .map(|i| &i.module)
        //     .collect::<BTreeSet<_>>();
        // for (i, extra) in extra_modules.iter().enumerate() {
        //     let imports = match &mut imports {
        //         Some(list) => list,
        //         None => bail!(
        //             "cannot import from modules (`{}`) with `--no-modules`",
        //             extra
        //         ),
        //     };
        //     imports.push_str(&format!("import * as __wbg_star{} from '{}';\n", i, extra));
        //     imports_init.push_str(&format!("imports['{}'] = __wbg_star{};\n", extra, i));
        // }
        //
        // let js = format!(
        //     "\
        //         function init(module{init_memory_arg}) {{
        //             {default_module_path}
        //             let result;
        //             const imports = {{}};
        //             {imports_init}
        //             if ((typeof URL === 'function' && module instanceof URL) || typeof module === 'string' || (typeof Request === 'function' && module instanceof Request)) {{
        //                 {init_memory2}
        //                 const response = fetch(module);
        //                 if (typeof WebAssembly.instantiateStreaming === 'function') {{
        //                     result = WebAssembly.instantiateStreaming(response, imports)
        //                         .catch(e => {{
        //                             return response
        //                                 .then(r => {{
        //                                     if (r.headers.get('Content-Type') != 'application/wasm') {{
        //                                         console.warn(\"`WebAssembly.instantiateStreaming` failed \
        //                                                         because your server does not serve wasm with \
        //                                                         `application/wasm` MIME type. Falling back to \
        //                                                         `WebAssembly.instantiate` which is slower. Original \
        //                                                         error:\\n\", e);
        //                                         return r.arrayBuffer();
        //                                     }} else {{
        //                                         throw e;
        //                                     }}
        //                                 }})
        //                                 .then(bytes => WebAssembly.instantiate(bytes, imports));
        //                         }});
        //                 }} else {{
        //                     result = response
        //                         .then(r => r.arrayBuffer())
        //                         .then(bytes => WebAssembly.instantiate(bytes, imports));
        //                 }}
        //             }} else {{
        //                 {init_memory1}
        //                 result = WebAssembly.instantiate(module, imports)
        //                     .then(result => {{
        //                         if (result instanceof WebAssembly.Instance) {{
        //                             return {{ instance: result, module }};
        //                         }} else {{
        //                             return result;
        //                         }}
        //                     }});
        //             }}
        //             return result.then(({{instance, module}}) => {{
        //                 wasm = instance.exports;
        //                 init.__wbindgen_wasm_module = module;
        //                 {start}
        //                 return wasm;
        //             }});
        //         }}
        //     ",
        //     init_memory_arg = init_memory_arg,
        //     default_module_path = default_module_path,
        //     init_memory1 = init_memory1,
        //     init_memory2 = init_memory2,
        //     start = if needs_manual_start {
        //         "wasm.__wbindgen_start();"
        //     } else {
        //         ""
        //     },
        //     imports_init = imports_init,
        // );
        //
        // Ok((js, ts))
=======
        let module_name = "wbg";
        let mem = self.module.memories.get(self.memory);
        let (init_memory1, init_memory2) = if let Some(id) = mem.import {
            self.module.imports.get_mut(id).module = module_name.to_string();
            let mut memory = String::from("new WebAssembly.Memory({");
            memory.push_str(&format!("initial:{}", mem.initial));
            if let Some(max) = mem.maximum {
                memory.push_str(&format!(",maximum:{}", max));
            }
            if mem.shared {
                memory.push_str(",shared:true");
            }
            memory.push_str("})");
            self.imports_post.push_str("let memory;\n");
            (
                format!("memory = imports.{}.memory = maybe_memory;", module_name),
                format!("memory = imports.{}.memory = {};", module_name, memory),
            )
        } else {
            (String::new(), String::new())
        };
        let init_memory_arg = if mem.import.is_some() {
            ", maybe_memory"
        } else {
            ""
        };

        let default_module_path = match self.config.mode {
            OutputMode::Web => {
                "\
                    if (typeof module === 'undefined') {
                        module = import.meta.url.replace(/\\.js$/, '_bg.wasm');
                    }"
            }
            _ => "",
        };

        let ts = Self::ts_for_init_fn(mem.import.is_some(), !default_module_path.is_empty());

        // Initialize the `imports` object for all import definitions that we're
        // directed to wire up.
        let mut imports_init = String::new();
        if self.wasm_import_definitions.len() > 0 {
            imports_init.push_str("imports.");
            imports_init.push_str(module_name);
            imports_init.push_str(" = {};\n");
        }
        for (id, js) in sorted_iter(&self.wasm_import_definitions) {
            let import = self.module.imports.get_mut(*id);
            import.module = module_name.to_string();
            imports_init.push_str("imports.");
            imports_init.push_str(module_name);
            imports_init.push_str(".");
            imports_init.push_str(&import.name);
            imports_init.push_str(" = ");
            imports_init.push_str(js.trim());
            imports_init.push_str(";\n");
        }

        let extra_modules = self
            .module
            .imports
            .iter()
            .filter(|i| !self.wasm_import_definitions.contains_key(&i.id()))
            .filter(|i| {
                // Importing memory is handled specially in this area, so don't
                // consider this a candidate for importing from extra modules.
                match i.kind {
                    walrus::ImportKind::Memory(_) => false,
                    _ => true,
                }
            })
            .map(|i| &i.module)
            .collect::<BTreeSet<_>>();
        for (i, extra) in extra_modules.iter().enumerate() {
            let imports = match &mut imports {
                Some(list) => list,
                None => bail!(
                    "cannot import from modules (`{}`) with `--no-modules`",
                    extra
                ),
            };
            imports.push_str(&format!("import * as __wbg_star{} from '{}';\n", i, extra));
            imports_init.push_str(&format!("imports['{}'] = __wbg_star{};\n", extra, i));
        }

        let js = format!(
            "\
                function init(module{init_memory_arg}) {{
                    {default_module_path}
                    let result;
                    const imports = {{}};
                    {imports_init}
                    if ((typeof URL === 'function' && module instanceof URL) || typeof module === 'string' || (typeof Request === 'function' && module instanceof Request)) {{
                        {init_memory2}
                        const response = fetch(module);
                        if (typeof WebAssembly.instantiateStreaming === 'function') {{
                            result = WebAssembly.instantiateStreaming(response, imports)
                                .catch(e => {{
                                    return response
                                        .then(r => {{
                                            if (r.headers.get('Content-Type') != 'application/wasm') {{
                                                console.warn(\"`WebAssembly.instantiateStreaming` failed \
                                                                because your server does not serve wasm with \
                                                                `application/wasm` MIME type. Falling back to \
                                                                `WebAssembly.instantiate` which is slower. Original \
                                                                error:\\n\", e);
                                                return r.arrayBuffer();
                                            }} else {{
                                                throw e;
                                            }}
                                        }})
                                        .then(bytes => WebAssembly.instantiate(bytes, imports));
                                }});
                        }} else {{
                            result = response
                                .then(r => r.arrayBuffer())
                                .then(bytes => WebAssembly.instantiate(bytes, imports));
                        }}
                    }} else {{
                        {init_memory1}
                        result = WebAssembly.instantiate(module, imports)
                            .then(result => {{
                                if (result instanceof WebAssembly.Instance) {{
                                    return {{ instance: result, module }};
                                }} else {{
                                    return result;
                                }}
                            }});
                    }}
                    return result.then(({{instance, module}}) => {{
                        wasm = instance.exports;
                        init.__wbindgen_wasm_module = module;
                        {start}
                        return wasm;
                    }});
                }}
            ",
            init_memory_arg = init_memory_arg,
            default_module_path = default_module_path,
            init_memory1 = init_memory1,
            init_memory2 = init_memory2,
            start = if needs_manual_start {
                "wasm.__wbindgen_start();"
            } else {
                ""
            },
            imports_init = imports_init,
        );

        Ok((js, ts))
>>>>>>> df34cf84
    }

    fn write_classes(&mut self) -> Result<(), Error> {
        for (class, exports) in self.exported_classes.take().unwrap() {
            self.write_class(&class, &exports)?;
        }
        Ok(())
    }

    fn write_class(&mut self, name: &str, class: &ExportedClass) -> Result<(), Error> {
        let mut dst = format!("class {} {{\n", name);
        let mut ts_dst = format!("export {}", dst);

        if self.config.debug && !class.has_constructor {
            dst.push_str(
                "
                    constructor() {
                        throw new Error('cannot invoke `new` directly');
                    }
                ",
            );
        }

        if class.wrap_needed {
            dst.push_str(&format!(
                "
                static __wrap(ptr) {{
                    const obj = Object.create({}.prototype);
                    obj.ptr = ptr;
                    {}
                    return obj;
                }}
                ",
                name,
                if self.config.weak_refs {
                    format!("{}FinalizationGroup.register(obj, obj.ptr, obj.ptr);", name)
                } else {
                    String::new()
                },
            ));
        }

        if self.config.weak_refs {
            self.global(&format!(
                "
                const {}FinalizationGroup = new FinalizationGroup((items) => {{
                    for (const ptr of items) {{
                        wasm.{}(ptr);
                    }}
                }});
                ",
                name,
                wasm_bindgen_shared::free_function(&name),
            ));
        }

        // If the class is inspectable, generate `toJSON` and `toString`
        // to expose all readable properties of the class. Otherwise,
        // the class shows only the "ptr" property when logged or serialized
        if class.is_inspectable {
            // Creates a `toJSON` method which returns an object of all readable properties
            // This object looks like { a: this.a, b: this.b }
            dst.push_str(&format!(
                "
                toJSON() {{
                    return {{{}}};
                }}

                toString() {{
                    return JSON.stringify(this);
                }}
                ",
                class
                    .readable_properties
                    .iter()
                    .fold(String::from("\n"), |fields, field_name| {
                        format!("{}{name}: this.{name},\n", fields, name = field_name)
                    })
            ));

            if self.config.mode.nodejs() {
                // `util.inspect` must be imported in Node.js to define [inspect.custom]
                let module_name = self.import_name(&JsImport {
                    name: JsImportName::Module {
                        module: "util".to_string(),
                        name: "inspect".to_string(),
                    },
                    fields: Vec::new(),
                })?;

                // Node.js supports a custom inspect function to control the
                // output of `console.log` and friends. The constructor is set
                // to display the class name as a typical JavaScript class would
                dst.push_str(&format!(
                    "
                    [{}.custom]() {{
                        return Object.assign(Object.create({{constructor: this.constructor}}), this.toJSON());
                    }}
                    ",
                    module_name
                ));
            }
        }

        dst.push_str(&format!(
            "
            free() {{
                const ptr = this.ptr;
                this.ptr = 0;
                {}
                wasm.{}(ptr);
            }}
            ",
            if self.config.weak_refs {
                format!("{}FinalizationGroup.unregister(ptr);", name)
            } else {
                String::new()
            },
            wasm_bindgen_shared::free_function(&name),
        ));
        ts_dst.push_str("  free(): void;\n");
        dst.push_str(&class.contents);
        ts_dst.push_str(&class.typescript);

        let mut fields = class.typescript_fields.keys().collect::<Vec<_>>();
        fields.sort(); // make sure we have deterministic output
        for name in fields {
            let (ty, has_setter) = &class.typescript_fields[name];
            ts_dst.push_str("  ");
            if !has_setter {
                ts_dst.push_str("readonly ");
            }
            ts_dst.push_str(name);
            ts_dst.push_str(": ");
            ts_dst.push_str(ty);
            ts_dst.push_str(";\n");
        }
        dst.push_str("}\n");
        ts_dst.push_str("}\n");

        self.export(&name, &dst, Some(class.comments.clone()))?;
        self.typescript.push_str(&ts_dst);

        Ok(())
    }

    fn unexport_unused_internal_exports(&mut self) {
        let mut to_remove = Vec::new();
        for export in self.module.exports.iter() {
            match export.name.as_str() {
                // Otherwise only consider our special exports, which all start
                // with the same prefix which hopefully only we're using.
                n if n.starts_with("__wbindgen") => {
                    if !self.required_internal_exports.contains(n) {
                        to_remove.push(export.id());
                    }
                }
                _ => {}
            }
        }
        for id in to_remove {
            self.module.exports.delete(id);
        }
    }

    fn expose_drop_ref(&mut self) {
        if !self.should_write_global("drop_ref") {
            return;
        }
        self.expose_global_heap();
        self.expose_global_heap_next();

        // Note that here we check if `idx` shouldn't actually be dropped. This
        // is due to the fact that `JsValue::null()` and friends can be passed
        // by value to JS where we'll automatically call this method. Those
        // constants, however, cannot be dropped. See #1054 for removing this
        // branch.
        //
        // Otherwise the free operation here is pretty simple, just appending to
        // the linked list of heap slots that are free.
        self.global(&format!(
            "
            function dropObject(idx) {{
                if (idx < {}) return;
                heap[idx] = heap_next;
                heap_next = idx;
            }}
            ",
            INITIAL_HEAP_OFFSET + INITIAL_HEAP_VALUES.len(),
        ));
    }

    fn expose_global_heap(&mut self) {
        if !self.should_write_global("heap") {
            return;
        }
        assert!(!self.config.anyref);
        self.global(&format!("const heap = new Array({});", INITIAL_HEAP_OFFSET));
        self.global("heap.fill(undefined);");
        self.global(&format!("heap.push({});", INITIAL_HEAP_VALUES.join(", ")));
    }

    fn expose_global_heap_next(&mut self) {
        if !self.should_write_global("heap_next") {
            return;
        }
        self.expose_global_heap();
        self.global("let heap_next = heap.length;");
    }

    fn expose_get_object(&mut self) {
        if !self.should_write_global("get_object") {
            return;
        }
        self.expose_global_heap();

        // Accessing a heap object is just a simple index operation due to how
        // the stack/heap are laid out.
        self.global("function getObject(idx) { return heap[idx]; }");
    }

    fn expose_not_defined(&mut self) {
        if !self.should_write_global("not_defined") {
            return;
        }
        self.global(
            "function notDefined(what) { return () => { throw new Error(`${what} is not defined`); }; }"
        );
    }

    fn expose_assert_num(&mut self) {
        if !self.should_write_global("assert_num") {
            return;
        }
        self.global(&format!(
            "
            function _assertNum(n) {{
                if (typeof(n) !== 'number') throw new Error('expected a number argument');
            }}
            "
        ));
    }

    fn expose_assert_bool(&mut self) {
        if !self.should_write_global("assert_bool") {
            return;
        }
        self.global(&format!(
            "
            function _assertBoolean(n) {{
                if (typeof(n) !== 'boolean') {{
                    throw new Error('expected a boolean argument');
                }}
            }}
            "
        ));
    }

    fn expose_wasm_vector_len(&mut self) {
        if !self.should_write_global("wasm_vector_len") {
            return;
        }
        self.global("let WASM_VECTOR_LEN = 0;");
    }

    fn expose_pass_string_to_wasm(&mut self, memory: MemoryId) -> Result<MemView, Error> {
        self.expose_wasm_vector_len();

        let debug = if self.config.debug {
            "
                if (typeof(arg) !== 'string') throw new Error('expected a string argument');
            "
        } else {
            ""
        };

        // If we are targeting Node.js, it doesn't have `encodeInto` yet
        // but it does have `Buffer::write` which has similar semantics but
        // doesn't require creating intermediate view using `subarray`
        // and also has `Buffer::byteLength` to calculate size upfront.
        if self.config.mode.nodejs() {
            let get_buf = self.expose_node_buffer_memory(memory);
            let ret = MemView {
                name: "passStringToWasm",
                num: get_buf.num,
            };
            if !self.should_write_global(ret.to_string()) {
                return Ok(ret);
            }

            self.global(&format!(
                "
                    function {}(arg, malloc) {{
                        {}
                        const len = Buffer.byteLength(arg);
                        const ptr = malloc(len);
                        {}().write(arg, ptr, len);
                        WASM_VECTOR_LEN = len;
                        return ptr;
                    }}
                ",
                ret, debug, get_buf,
            ));

            return Ok(ret);
        }

        let mem = self.expose_uint8_memory(memory);
        let ret = MemView {
            name: "passStringToWasm",
            num: mem.num,
        };
        if !self.should_write_global(ret.to_string()) {
            return Ok(ret);
        }
        self.expose_text_encoder()?;

        // The first implementation we have for this is to use
        // `TextEncoder#encode` which has been around for quite some time.
        let encode = "function (arg, view) {
            const buf = cachedTextEncoder.encode(arg);
            view.set(buf);
            return {
                read: arg.length,
                written: buf.length
            };
        }";

        // Another possibility is to use `TextEncoder#encodeInto` which is much
        // newer and isn't implemented everywhere yet. It's more efficient,
        // however, becaues it allows us to elide an intermediate allocation.
        let encode_into = "function (arg, view) {
            return cachedTextEncoder.encodeInto(arg, view);
        }";

        // Looks like `encodeInto` doesn't currently work when the memory passed
        // in is backed by a `SharedArrayBuffer`, so force usage of `encode` if
        // a `SharedArrayBuffer` is in use.
        let shared = self.module.memories.get(memory).shared;

        match self.config.encode_into {
            EncodeInto::Always if !shared => {
                self.global(&format!(
                    "
                    const encodeString = {};
                ",
                    encode_into
                ));
            }
            EncodeInto::Test if !shared => {
                self.global(&format!(
                    "
                    const encodeString = (typeof cachedTextEncoder.encodeInto === 'function'
                        ? {}
                        : {});
                ",
                    encode_into, encode
                ));
            }
            _ => {
                self.global(&format!(
                    "
                    const encodeString = {};
                ",
                    encode
                ));
            }
        }

        self.require_internal_export("__wbindgen_realloc")?;

        // A fast path that directly writes char codes into WASM memory as long
        // as it finds only ASCII characters.
        //
        // This is much faster for common ASCII strings because it can avoid
        // calling out into C++ TextEncoder code.
        //
        // This might be not very intuitive, but such calls are usually more
        // expensive in mainstream engines than staying in the JS, and
        // charCodeAt on ASCII strings is usually optimised to raw bytes.
        let encode_as_ascii = "\
            let len = arg.length;
            let ptr = malloc(len);

            const mem = getUint8Memory();

            let offset = 0;

            for (; offset < len; offset++) {
                const code = arg.charCodeAt(offset);
                if (code > 0x7F) break;
                mem[ptr + offset] = code;
            }
        ";

        // TODO:
        // When converting a JS string to UTF-8, the maximum size is `arg.length * 3`,
        // so we just allocate that. This wastes memory, so we should investigate
        // looping over the string to calculate the precise size, or perhaps using
        // `shrink_to_fit` on the Rust side.
        self.global(&format!(
            "function {name}(arg, malloc) {{
                {debug}
                {ascii}
                if (offset !== len) {{
                    if (offset !== 0) {{
                        arg = arg.slice(offset);
                    }}
                    ptr = wasm.__wbindgen_realloc(ptr, len, len = offset + arg.length * 3);
                    const view = {mem}().subarray(ptr + offset, ptr + len);
                    const ret = encodeString(arg, view);
                    {debug_end}
                    offset += ret.written;
                }}

                WASM_VECTOR_LEN = offset;
                return ptr;
            }}",
            name = ret,
            debug = debug,
            ascii = encode_as_ascii,
            mem = mem,
            debug_end = if self.config.debug {
                "if (ret.read !== arg.length) throw new Error('failed to pass whole string');"
            } else {
                ""
            },
        ));

        Ok(ret)
    }

    fn expose_pass_array8_to_wasm(&mut self, memory: MemoryId) -> Result<MemView, Error> {
        let view = self.expose_uint8_memory(memory);
        self.pass_array_to_wasm("passArray8ToWasm", view, 1)
    }

    fn expose_pass_array16_to_wasm(&mut self, memory: MemoryId) -> Result<MemView, Error> {
        let view = self.expose_uint16_memory(memory);
        self.pass_array_to_wasm("passArray16ToWasm", view, 2)
    }

    fn expose_pass_array32_to_wasm(&mut self, memory: MemoryId) -> Result<MemView, Error> {
        let view = self.expose_uint32_memory(memory);
        self.pass_array_to_wasm("passArray32ToWasm", view, 4)
    }

    fn expose_pass_array64_to_wasm(&mut self, memory: MemoryId) -> Result<MemView, Error> {
        let view = self.expose_uint64_memory(memory);
        self.pass_array_to_wasm("passArray64ToWasm", view, 8)
    }

    fn expose_pass_array_f32_to_wasm(&mut self, memory: MemoryId) -> Result<MemView, Error> {
        let view = self.expose_f32_memory(memory);
        self.pass_array_to_wasm("passArrayF32ToWasm", view, 4)
    }

    fn expose_pass_array_f64_to_wasm(&mut self, memory: MemoryId) -> Result<MemView, Error> {
        let view = self.expose_f64_memory(memory);
        self.pass_array_to_wasm("passArrayF64ToWasm", view, 8)
    }

    fn expose_pass_array_jsvalue_to_wasm(&mut self, memory: MemoryId) -> Result<MemView, Error> {
        let mem = self.expose_uint32_memory(memory);
        let ret = MemView {
            name: "passArrayJsValueToWasm",
            num: mem.num,
        };
        if !self.should_write_global(ret.to_string()) {
            return Ok(ret);
        }
        self.expose_wasm_vector_len();
        if self.config.anyref {
            // TODO: using `addToAnyrefTable` goes back and forth between wasm
            // and JS a lot, we should have a bulk operation for this.
            self.expose_add_to_anyref_table()?;
            self.global(&format!(
                "
                function {}(array, malloc) {{
                    const ptr = malloc(array.length * 4);
                    const mem = {}();
                    for (let i = 0; i < array.length; i++) {{
                        mem[ptr / 4 + i] = addToAnyrefTable(array[i]);
                    }}
                    WASM_VECTOR_LEN = array.length;
                    return ptr;
                }}
                ",
                ret, mem,
            ));
        } else {
            self.expose_add_heap_object();
            self.global(&format!(
                "
                function {}(array, malloc) {{
                    const ptr = malloc(array.length * 4);
                    const mem = {}();
                    for (let i = 0; i < array.length; i++) {{
                        mem[ptr / 4 + i] = addHeapObject(array[i]);
                    }}
                    WASM_VECTOR_LEN = array.length;
                    return ptr;
                }}
                ",
                ret, mem,
            ));
        }
        Ok(ret)
    }

    fn pass_array_to_wasm(
        &mut self,
        name: &'static str,
        view: MemView,
        size: usize,
    ) -> Result<MemView, Error> {
        let ret = MemView {
            name,
            num: view.num,
        };
        if !self.should_write_global(ret.to_string()) {
            return Ok(ret);
        }
        self.expose_wasm_vector_len();
        self.global(&format!(
            "
            function {}(arg, malloc) {{
                const ptr = malloc(arg.length * {size});
                {}().set(arg, ptr / {size});
                WASM_VECTOR_LEN = arg.length;
                return ptr;
            }}
            ",
            ret,
            view,
            size = size
        ));
        Ok(ret)
    }

    fn expose_text_encoder(&mut self) -> Result<(), Error> {
        if !self.should_write_global("text_encoder") {
            return Ok(());
        }
        self.expose_text_processor("TextEncoder", "('utf-8')")
    }

    fn expose_text_decoder(&mut self) -> Result<(), Error> {
        if !self.should_write_global("text_decoder") {
            return Ok(());
        }

        // `ignoreBOM` is needed so that the BOM will be preserved when sending a string from Rust to JS
        // `fatal` is needed to catch any weird encoding bugs when sending a string from Rust to JS
        self.expose_text_processor("TextDecoder", "('utf-8', { ignoreBOM: true, fatal: true })")?;

        // This is needed to workaround a bug in Safari
        // See: https://github.com/rustwasm/wasm-bindgen/issues/1825
        self.global("cachedTextDecoder.decode();");

        Ok(())
    }

    fn expose_text_processor(&mut self, s: &str, args: &str) -> Result<(), Error> {
        if self.config.mode.nodejs() {
            let name = self.import_name(&JsImport {
                name: JsImportName::Module {
                    module: "util".to_string(),
                    name: s.to_string(),
                },
                fields: Vec::new(),
            })?;
            self.global(&format!("let cached{} = new {}{};", s, name, args));
        } else if !self.config.mode.always_run_in_browser() {
            self.global(&format!(
                "
                    const l{0} = typeof {0} === 'undefined' ? \
                        require('util').{0} : {0};\
                ",
                s
            ));
            self.global(&format!("let cached{0} = new l{0}{1};", s, args));
        } else {
            self.global(&format!("let cached{0} = new {0}{1};", s, args));
        }

        Ok(())
    }

    fn expose_get_string_from_wasm(&mut self, memory: MemoryId) -> Result<MemView, Error> {
        self.expose_text_decoder()?;
        let mem = self.expose_uint8_memory(memory);
        let ret = MemView {
            name: "getStringFromWasm",
            num: mem.num,
        };

        if !self.should_write_global(ret.to_string()) {
            return Ok(ret);
        }

        // Typically we try to give a raw view of memory out to `TextDecoder` to
        // avoid copying too much data. If, however, a `SharedArrayBuffer` is
        // being used it looks like that is rejected by `TextDecoder` or
        // otherwise doesn't work with it. When we detect a shared situation we
        // use `slice` which creates a new array instead of `subarray` which
        // creates just a view. That way in shared mode we copy more data but in
        // non-shared mode there's no need to copy the data except for the
        // string itself.
        let is_shared = self.module.memories.get(memory).shared;
        let method = if is_shared { "slice" } else { "subarray" };

        self.global(&format!(
            "
            function {}(ptr, len) {{
                return cachedTextDecoder.decode({}().{}(ptr, ptr + len));
            }}
            ",
            ret, mem, method
        ));
        Ok(ret)
    }

    fn expose_get_cached_string_from_wasm(&mut self, memory: MemoryId) -> Result<MemView, Error> {
        self.expose_get_object();
        let get = self.expose_get_string_from_wasm(memory)?;
        let ret = MemView {
            name: "getCachedStringFromWasm",
            num: get.num,
        };

        if !self.should_write_global(ret.to_string()) {
            return Ok(ret);
        }

        // This has support for both `&str` and `Option<&str>`.
        //
        // If `ptr` is not `0` then we know that it's a `&str` or `Some(&str)`, so we just decode it.
        //
        // If `ptr` is `0` then the `len` is a pointer to the cached `JsValue`, so we return that.
        //
        // If `ptr` and `len` are both `0` then that means it's `None`, in that case we rely upon
        // the fact that `getObject(0)` is guaranteed to be `undefined`.
        self.global(&format!(
            "
            function {}(ptr, len) {{
                if (ptr === 0) {{
                    return getObject(len);
                }} else {{
                    return {}(ptr, len);
                }}
            }}
            ",
            ret, get,
        ));
        Ok(ret)
    }

    fn expose_get_array_js_value_from_wasm(&mut self, memory: MemoryId) -> Result<MemView, Error> {
        let mem = self.expose_uint32_memory(memory);
        let ret = MemView {
            name: "getArrayJsValueFromWasm",
            num: mem.num,
        };
        if !self.should_write_global(ret.to_string()) {
            return Ok(ret);
        }
        if self.config.anyref {
            self.global(&format!(
                "
                function {}(ptr, len) {{
                    const mem = {}();
                    const slice = mem.subarray(ptr / 4, ptr / 4 + len);
                    const result = [];
                    for (let i = 0; i < slice.length; i++) {{
                        result.push(wasm.__wbg_anyref_table.get(slice[i]));
                    }}
                    wasm.__wbindgen_drop_anyref_slice(ptr, len);
                    return result;
                }}
                ",
                ret, mem,
            ));
            self.require_internal_export("__wbindgen_drop_anyref_slice")?;
        } else {
            self.expose_take_object();
            self.global(&format!(
                "
                function {}(ptr, len) {{
                    const mem = {}();
                    const slice = mem.subarray(ptr / 4, ptr / 4 + len);
                    const result = [];
                    for (let i = 0; i < slice.length; i++) {{
                        result.push(takeObject(slice[i]));
                    }}
                    return result;
                }}
                ",
                ret, mem,
            ));
        }
        Ok(ret)
    }

    fn expose_get_array_i8_from_wasm(&mut self, memory: MemoryId) -> MemView {
        let view = self.expose_int8_memory(memory);
        self.arrayget("getArrayI8FromWasm", view, 1)
    }

    fn expose_get_array_u8_from_wasm(&mut self, memory: MemoryId) -> MemView {
        let view = self.expose_uint8_memory(memory);
        self.arrayget("getArrayU8FromWasm", view, 1)
    }

    fn expose_get_clamped_array_u8_from_wasm(&mut self, memory: MemoryId) -> MemView {
        let view = self.expose_clamped_uint8_memory(memory);
        self.arrayget("getClampedArrayU8FromWasm", view, 1)
    }

    fn expose_get_array_i16_from_wasm(&mut self, memory: MemoryId) -> MemView {
        let view = self.expose_int16_memory(memory);
        self.arrayget("getArrayI16FromWasm", view, 2)
    }

    fn expose_get_array_u16_from_wasm(&mut self, memory: MemoryId) -> MemView {
        let view = self.expose_uint16_memory(memory);
        self.arrayget("getArrayU16FromWasm", view, 2)
    }

    fn expose_get_array_i32_from_wasm(&mut self, memory: MemoryId) -> MemView {
        let view = self.expose_int32_memory(memory);
        self.arrayget("getArrayI32FromWasm", view, 4)
    }

    fn expose_get_array_u32_from_wasm(&mut self, memory: MemoryId) -> MemView {
        let view = self.expose_uint32_memory(memory);
        self.arrayget("getArrayU32FromWasm", view, 4)
    }

    fn expose_get_array_i64_from_wasm(&mut self, memory: MemoryId) -> MemView {
        let view = self.expose_int64_memory(memory);
        self.arrayget("getArrayI64FromWasm", view, 8)
    }

    fn expose_get_array_u64_from_wasm(&mut self, memory: MemoryId) -> MemView {
        let view = self.expose_uint64_memory(memory);
        self.arrayget("getArrayU64FromWasm", view, 8)
    }

    fn expose_get_array_f32_from_wasm(&mut self, memory: MemoryId) -> MemView {
        let view = self.expose_f32_memory(memory);
        self.arrayget("getArrayF32FromWasm", view, 4)
    }

    fn expose_get_array_f64_from_wasm(&mut self, memory: MemoryId) -> MemView {
        let view = self.expose_f64_memory(memory);
        self.arrayget("getArrayF64FromWasm", view, 8)
    }

    fn arrayget(&mut self, name: &'static str, view: MemView, size: usize) -> MemView {
        let ret = MemView {
            name,
            num: view.num,
        };
        if !self.should_write_global(name) {
            return ret;
        }
        self.global(&format!(
            "
            function {name}(ptr, len) {{
                return {mem}().subarray(ptr / {size}, ptr / {size} + len);
            }}
            ",
            name = ret,
            mem = view,
            size = size,
        ));
        return ret;
    }

    fn expose_node_buffer_memory(&mut self, memory: MemoryId) -> MemView {
        self.memview("getNodeBufferMemory", "Buffer.from", memory)
    }

    fn expose_int8_memory(&mut self, memory: MemoryId) -> MemView {
        self.memview("getInt8Memory", "new Int8Array", memory)
    }

    fn expose_uint8_memory(&mut self, memory: MemoryId) -> MemView {
        self.memview("getUint8Memory", "new Uint8Array", memory)
    }

    fn expose_clamped_uint8_memory(&mut self, memory: MemoryId) -> MemView {
        self.memview("getUint8ClampedMemory", "new Uint8ClampedArray", memory)
    }

    fn expose_int16_memory(&mut self, memory: MemoryId) -> MemView {
        self.memview("getInt16Memory", "new Int16Array", memory)
    }

    fn expose_uint16_memory(&mut self, memory: MemoryId) -> MemView {
        self.memview("getUint16Memory", "new Uint16Array", memory)
    }

    fn expose_int32_memory(&mut self, memory: MemoryId) -> MemView {
        self.memview("getInt32Memory", "new Int32Array", memory)
    }

    fn expose_uint32_memory(&mut self, memory: MemoryId) -> MemView {
        self.memview("getUint32Memory", "new Uint32Array", memory)
    }

    fn expose_int64_memory(&mut self, memory: MemoryId) -> MemView {
        self.memview("getInt64Memory", "new BigInt64Array", memory)
    }

    fn expose_uint64_memory(&mut self, memory: MemoryId) -> MemView {
        self.memview("getUint64Memory", "new BigUint64Array", memory)
    }

    fn expose_f32_memory(&mut self, memory: MemoryId) -> MemView {
        self.memview("getFloat32Memory", "new Float32Array", memory)
    }

    fn expose_f64_memory(&mut self, memory: MemoryId) -> MemView {
        self.memview("getFloat64Memory", "new Float64Array", memory)
    }

    fn memview_function(&mut self, t: VectorKind, memory: MemoryId) -> MemView {
        match t {
            VectorKind::String => self.expose_uint8_memory(memory),
            VectorKind::I8 => self.expose_int8_memory(memory),
            VectorKind::U8 => self.expose_uint8_memory(memory),
            VectorKind::ClampedU8 => self.expose_clamped_uint8_memory(memory),
            VectorKind::I16 => self.expose_int16_memory(memory),
            VectorKind::U16 => self.expose_uint16_memory(memory),
            VectorKind::I32 => self.expose_int32_memory(memory),
            VectorKind::U32 => self.expose_uint32_memory(memory),
            VectorKind::I64 => self.expose_int64_memory(memory),
            VectorKind::U64 => self.expose_uint64_memory(memory),
            VectorKind::F32 => self.expose_f32_memory(memory),
            VectorKind::F64 => self.expose_f64_memory(memory),
            VectorKind::Anyref => self.expose_uint32_memory(memory),
        }
    }

    fn memview(&mut self, name: &'static str, js: &str, memory: walrus::MemoryId) -> MemView {
        let next = self.memory_indices.len();
        let num = *self.memory_indices.entry(memory).or_insert(next);
        let view = MemView { name, num };
        if !self.should_write_global(name.to_string()) {
            return view;
        }
        let mem = self.export_name_of(memory);
        self.global(&format!(
            "
            let cache{name} = null;
            function {name}() {{
                if (cache{name} === null || cache{name}.buffer !== wasm.{mem}.buffer) {{
                    cache{name} = {js}(wasm.{mem}.buffer);
                }}
                return cache{name};
            }}
            ",
            name = view,
            js = js,
            mem = mem,
        ));
        return view;
    }

    fn expose_assert_class(&mut self) {
        if !self.should_write_global("assert_class") {
            return;
        }
        self.global(
            "
            function _assertClass(instance, klass) {
                if (!(instance instanceof klass)) {
                    throw new Error(`expected instance of ${klass.name}`);
                }
                return instance.ptr;
            }
            ",
        );
    }

    fn expose_global_stack_pointer(&mut self) {
        if !self.should_write_global("stack_pointer") {
            return;
        }
        self.global(&format!("let stack_pointer = {};", INITIAL_HEAP_OFFSET));
    }

    fn expose_borrowed_objects(&mut self) {
        if !self.should_write_global("borrowed_objects") {
            return;
        }
        self.expose_global_heap();
        self.expose_global_stack_pointer();
        // Our `stack_pointer` points to where we should start writing stack
        // objects, and the `stack_pointer` is incremented in a `finally` block
        // after executing this. Once we've reserved stack space we write the
        // value. Eventually underflow will throw an exception, but JS sort of
        // just handles it today...
        self.global(
            "
            function addBorrowedObject(obj) {
                if (stack_pointer == 1) throw new Error('out of js stack');
                heap[--stack_pointer] = obj;
                return stack_pointer;
            }
            ",
        );
    }

    fn expose_take_object(&mut self) {
        if !self.should_write_global("take_object") {
            return;
        }
        self.expose_get_object();
        self.expose_drop_ref();
        self.global(
            "
            function takeObject(idx) {
                const ret = getObject(idx);
                dropObject(idx);
                return ret;
            }
            ",
        );
    }

    fn expose_add_heap_object(&mut self) {
        if !self.should_write_global("add_heap_object") {
            return;
        }
        self.expose_global_heap();
        self.expose_global_heap_next();
        let set_heap_next = if self.config.debug {
            String::from(
                "
                if (typeof(heap_next) !== 'number') throw new Error('corrupt heap');
                ",
            )
        } else {
            String::new()
        };

        // Allocating a slot on the heap first goes through the linked list
        // (starting at `heap_next`). Once that linked list is exhausted we'll
        // be pointing beyond the end of the array, at which point we'll reserve
        // one more slot and use that.
        self.global(&format!(
            "
            function addHeapObject(obj) {{
                if (heap_next === heap.length) heap.push(heap.length + 1);
                const idx = heap_next;
                heap_next = heap[idx];
                {}
                heap[idx] = obj;
                return idx;
            }}
            ",
            set_heap_next
        ));
    }

    fn expose_handle_error(&mut self) -> Result<(), Error> {
        if !self.should_write_global("handle_error") {
            return Ok(());
        }
        self.require_internal_export("__wbindgen_exn_store")?;
        if self.config.anyref {
            self.expose_add_to_anyref_table()?;
            self.global(
                "
                function handleError(e) {
                    const idx = addToAnyrefTable(e);
                    wasm.__wbindgen_exn_store(idx);
                }
                ",
            );
        } else {
            self.expose_add_heap_object();
            self.global(
                "
                function handleError(e) {
                    wasm.__wbindgen_exn_store(addHeapObject(e));
                }
                ",
            );
        }
        Ok(())
    }

    fn expose_log_error(&mut self) {
        if !self.should_write_global("log_error") {
            return;
        }
        self.global(
            "\
            function logError(e) {
                let error = (function () {
                    try {
                        return e instanceof Error \
                            ? `${e.message}\\n\\nStack:\\n${e.stack}` \
                            : e.toString();
                    } catch(_) {
                        return \"<failed to stringify thrown value>\";
                    }
                }());
                console.error(\"wasm-bindgen: imported JS function that \
                                was not marked as `catch` threw an error:\", \
                                error);
                throw e;
            }
            ",
        );
    }

    fn pass_to_wasm_function(&mut self, t: VectorKind, memory: MemoryId) -> Result<MemView, Error> {
        match t {
            VectorKind::String => self.expose_pass_string_to_wasm(memory),
            VectorKind::I8 | VectorKind::U8 | VectorKind::ClampedU8 => {
                self.expose_pass_array8_to_wasm(memory)
            }
            VectorKind::U16 | VectorKind::I16 => self.expose_pass_array16_to_wasm(memory),
            VectorKind::I32 | VectorKind::U32 => self.expose_pass_array32_to_wasm(memory),
            VectorKind::I64 | VectorKind::U64 => self.expose_pass_array64_to_wasm(memory),
            VectorKind::F32 => self.expose_pass_array_f32_to_wasm(memory),
            VectorKind::F64 => self.expose_pass_array_f64_to_wasm(memory),
            VectorKind::Anyref => self.expose_pass_array_jsvalue_to_wasm(memory),
        }
    }

    fn expose_get_vector_from_wasm(
        &mut self,
        ty: VectorKind,
        memory: MemoryId,
    ) -> Result<MemView, Error> {
        Ok(match ty {
            VectorKind::String => self.expose_get_string_from_wasm(memory)?,
            VectorKind::I8 => self.expose_get_array_i8_from_wasm(memory),
            VectorKind::U8 => self.expose_get_array_u8_from_wasm(memory),
            VectorKind::ClampedU8 => self.expose_get_clamped_array_u8_from_wasm(memory),
            VectorKind::I16 => self.expose_get_array_i16_from_wasm(memory),
            VectorKind::U16 => self.expose_get_array_u16_from_wasm(memory),
            VectorKind::I32 => self.expose_get_array_i32_from_wasm(memory),
            VectorKind::U32 => self.expose_get_array_u32_from_wasm(memory),
            VectorKind::I64 => self.expose_get_array_i64_from_wasm(memory),
            VectorKind::U64 => self.expose_get_array_u64_from_wasm(memory),
            VectorKind::F32 => self.expose_get_array_f32_from_wasm(memory),
            VectorKind::F64 => self.expose_get_array_f64_from_wasm(memory),
            VectorKind::Anyref => self.expose_get_array_js_value_from_wasm(memory)?,
        })
    }

    fn expose_get_inherited_descriptor(&mut self) {
        if !self.should_write_global("get_inherited_descriptor") {
            return;
        }
        // It looks like while rare some browsers will move descriptors up the
        // property chain which runs the risk of breaking wasm-bindgen-generated
        // code because we're looking for precise descriptor functions rather
        // than relying on the prototype chain like most "normal JS" projects
        // do.
        //
        // As a result we have a small helper here which will walk the prototype
        // chain looking for a descriptor. For some more information on this see
        // #109
        self.global(
            "
            function GetOwnOrInheritedPropertyDescriptor(obj, id) {
              while (obj) {
                let desc = Object.getOwnPropertyDescriptor(obj, id);
                if (desc) return desc;
                obj = Object.getPrototypeOf(obj);
              }
              return {};
            }
            ",
        );
    }

    fn expose_u32_cvt_shim(&mut self) -> &'static str {
        let name = "u32CvtShim";
        if !self.should_write_global(name) {
            return name;
        }
        self.global(&format!("const {} = new Uint32Array(2);", name));
        name
    }

    fn expose_int64_cvt_shim(&mut self) -> &'static str {
        let name = "int64CvtShim";
        if !self.should_write_global(name) {
            return name;
        }
        let n = self.expose_u32_cvt_shim();
        self.global(&format!(
            "const {} = new BigInt64Array({}.buffer);",
            name, n
        ));
        name
    }

    fn expose_uint64_cvt_shim(&mut self) -> &'static str {
        let name = "uint64CvtShim";
        if !self.should_write_global(name) {
            return name;
        }
        let n = self.expose_u32_cvt_shim();
        self.global(&format!(
            "const {} = new BigUint64Array({}.buffer);",
            name, n
        ));
        name
    }

    fn expose_is_like_none(&mut self) {
        if !self.should_write_global("is_like_none") {
            return;
        }
        self.global(
            "
            function isLikeNone(x) {
                return x === undefined || x === null;
            }
        ",
        );
    }

    fn global(&mut self, s: &str) {
        let s = s.trim();

        // Ensure a blank line between adjacent items, and ensure everything is
        // terminated with a newline.
        while !self.globals.ends_with("\n\n\n") && !self.globals.ends_with("*/\n") {
            self.globals.push_str("\n");
        }
        self.globals.push_str(s);
        self.globals.push_str("\n");
    }

    fn require_class_wrap(&mut self, name: &str) {
        require_class(&mut self.exported_classes, name).wrap_needed = true;
    }

    fn import_name(&mut self, import: &JsImport) -> Result<String, Error> {
        if let Some(name) = self.imported_names.get(&import.name) {
            let mut name = name.clone();
            for field in import.fields.iter() {
                name.push_str(".");
                name.push_str(field);
            }
            return Ok(name.clone());
        }

        let js_imports = &mut self.js_imports;
        let mut add_module_import = |module: String, name: &str, actual: &str| {
            let rename = if name == actual {
                None
            } else {
                Some(actual.to_string())
            };
            js_imports
                .entry(module)
                .or_insert(Vec::new())
                .push((name.to_string(), rename));
        };

        let mut name = match &import.name {
            JsImportName::Module { module, name } => {
                let unique_name = generate_identifier(name, &mut self.defined_identifiers);
                add_module_import(module.clone(), name, &unique_name);
                unique_name
            }

            JsImportName::LocalModule { module, name } => {
                let unique_name = generate_identifier(name, &mut self.defined_identifiers);
                let module = self.config.local_module_name(module);
                add_module_import(module, name, &unique_name);
                unique_name
            }

            JsImportName::InlineJs {
                unique_crate_identifier,
                snippet_idx_in_crate,
                name,
            } => {
                let module = self
                    .config
                    .inline_js_module_name(unique_crate_identifier, *snippet_idx_in_crate);
                let unique_name = generate_identifier(name, &mut self.defined_identifiers);
                add_module_import(module, name, &unique_name);
                unique_name
            }

            JsImportName::VendorPrefixed { name, prefixes } => {
                self.imports_post.push_str("const l");
                self.imports_post.push_str(&name);
                self.imports_post.push_str(" = ");
                switch(&mut self.imports_post, name, "", prefixes);
                self.imports_post.push_str(";\n");

                fn switch(dst: &mut String, name: &str, prefix: &str, left: &[String]) {
                    if left.len() == 0 {
                        dst.push_str(prefix);
                        return dst.push_str(name);
                    }
                    dst.push_str("(typeof ");
                    dst.push_str(prefix);
                    dst.push_str(name);
                    dst.push_str(" !== 'undefined' ? ");
                    dst.push_str(prefix);
                    dst.push_str(name);
                    dst.push_str(" : ");
                    switch(dst, name, &left[0], &left[1..]);
                    dst.push_str(")");
                }
                format!("l{}", name)
            }

            JsImportName::Global { name } => {
                let unique_name = generate_identifier(name, &mut self.defined_identifiers);
                if unique_name != *name {
                    bail!("cannot import `{}` from two locations", name);
                }
                unique_name
            }
        };
        self.imported_names
            .insert(import.name.clone(), name.clone());

        // After we've got an actual name handle field projections
        for field in import.fields.iter() {
            name.push_str(".");
            name.push_str(field);
        }
        Ok(name)
    }

    /// If a start function is present, it removes it from the `start` section
    /// of the wasm module and then moves it to an exported function, named
    /// `__wbindgen_start`.
    fn unstart_start_function(&mut self) -> bool {
        let start = match self.module.start.take() {
            Some(id) => id,
            None => return false,
        };
        self.module.exports.add("__wbindgen_start", start);
        true
    }

    fn expose_add_to_anyref_table(&mut self) -> Result<(), Error> {
        assert!(self.config.anyref);
        if !self.should_write_global("add_to_anyref_table") {
            return Ok(());
        }
        self.require_internal_export("__wbindgen_anyref_table_alloc")?;
        self.global(
            "
                function addToAnyrefTable(obj) {
                    const idx = wasm.__wbindgen_anyref_table_alloc();
                    wasm.__wbg_anyref_table.set(idx, obj);
                    return idx;
                }
            ",
        );

        Ok(())
    }

    pub fn generate(&mut self) -> Result<(), Error> {
        for (id, adapter) in sorted_iter(&self.wit.adapters) {
            let instrs = match &adapter.kind {
                AdapterKind::Import { .. } => continue,
                AdapterKind::Local { instructions } => instructions,
            };
            self.generate_adapter(*id, adapter, instrs)?;
        }
        // for (i, (idx, binding)) in bindings.elems.iter().enumerate() {
        //     self.generate_elem_binding(i, *idx, binding, bindings)?;
        // }
        //
        // let mut pairs = aux.export_map.iter().collect::<Vec<_>>();
        // pairs.sort_by_key(|(k, _)| *k);
        // check_duplicated_getter_and_setter_names(&pairs)?;
        // for (id, export) in pairs {
        //     self.generate_export(*id, export, bindings)
        //         .with_context(|| {
        //             format!(
        //                 "failed to generate bindings for Rust export `{}`",
        //                 export.debug_name,
        //             )
        //         })?;
        // }
        //
        // for (id, import) in sorted_iter(&aux.import_map) {
        //     let variadic = aux.imports_with_variadic.contains(&id);
        //     let catch = aux.imports_with_catch.contains(&id);
        //     let assert_no_shim = aux.imports_with_assert_no_shim.contains(&id);
        //     self.generate_import(*id, import, bindings, variadic, catch, assert_no_shim)
        //         .with_context(|| {
        //             format!("failed to generate bindings for import `{:?}`", import,)
        //         })?;
        // }
        for e in self.aux.enums.iter() {
            self.generate_enum(e)?;
        }

        for s in self.aux.structs.iter() {
            self.generate_struct(s)?;
        }

        self.typescript.push_str(&self.aux.extra_typescript);

        for path in self.aux.package_jsons.iter() {
            self.process_package_json(path)?;
        }

        Ok(())
    }

    // /// Generates a wrapper function for each bound element of the function
    // /// table. These wrapper functions have the expected WebIDL signature we'd
    // /// like them to have. This currently isn't part of the WebIDL bindings
    // /// proposal, but the thinking is that it'd look something like this if
    // /// added.
    // ///
    // /// Note that this is just an internal function shim used by closures and
    // /// such, so we're not actually exporting anything here.
    // fn generate_elem_binding(
    //     &mut self,
    //     idx: usize,
    //     elem_idx: u32,
    //     binding: &Binding,
    //     bindings: &NonstandardWitSection,
    // ) -> Result<(), Error> {
    //     let webidl = bindings
    //         .types
    //         .get::<ast::WitFunction>(binding.webidl_ty)
    //         .unwrap();
    //     self.export_function_table()?;
    //     let mut builder = binding::Builder::new(self);
    //     builder.disable_log_error(true);
    //     let js = builder.process(&binding, &webidl, true, &None, &mut |_, _, args| {
    //         Ok(format!(
    //             "wasm.__wbg_function_table.get({})({})",
    //             elem_idx,
    //             args.join(", ")
    //         ))
    //     })?;
    //     self.globals
    //         .push_str(&format!("function __wbg_elem_binding{}{}\n", idx, js));
    //     Ok(())
    // }

    fn generate_adapter(
        &mut self,
        id: AdapterId,
        adapter: &Adapter,
        instrs: &[InstructionData],
    ) -> Result<(), Error> {
        enum Kind<'a> {
            Import(&'a AuxImport),
            Export(&'a AuxExport),
            Other,
        }

        let mut disable_log_error = true;
        let kind = match self.aux.export_map.get(&id) {
            Some(export) => Kind::Export(export),
            None => match self.aux.import_map.get(&id) {
                Some(import) => {
                    if true {
                        panic!()
                    }
                    disable_log_error = self.import_never_log_error(import);
                    Kind::Import(import)
                }
                None => Kind::Other,
            },
        };

        // Construct a JS shim builder, and configure it based on the kind of
        // export that we're generating.
        let mut builder = binding::Builder::new(self);
        builder.disable_log_error(disable_log_error);
        builder.catch(builder.cx.aux.imports_with_catch.contains(&id));
        let mut arg_names = &None;
        match kind {
            Kind::Export(export) => {
                arg_names = &export.arg_names;
                match &export.kind {
                    AuxExportKind::Function(_) => {}
                    AuxExportKind::StaticFunction { .. } => {}
                    AuxExportKind::Constructor(class) => builder.constructor(class),
                    AuxExportKind::Getter { .. } | AuxExportKind::Setter { .. } => {
                        builder.method(false)
                    }
                    AuxExportKind::Method { consumed, .. } => builder.method(*consumed),
                }
            }
            Kind::Import(import) => {}
            Kind::Other => {}
        }

        // Process the `binding` and generate a bunch of JS/TypeScript/etc.
        let js = builder
            .process(&adapter, instrs, arg_names)
            .with_context(|| match kind {
                Kind::Export(e) => format!("failed to generate bindings for `{}`", e.debug_name),
                Kind::Import(i) => format!("failed to generate bindings for import {:?}", i),
                Kind::Other => format!("failed to generates bindings for adapter"),
            })?;
        let ts = builder.typescript_signature();
        let js_doc = builder.js_doc_comments();

        // Once we've got all the JS then put it in the right location depending
        // on what's being exported.
        match kind {
            Kind::Export(export) => {
                let docs = format_doc_comments(&export.comments, Some(js_doc));
                match &export.kind {
                    AuxExportKind::Function(name) => {
                        self.export(&name, &format!("function{}", js), Some(docs))?;
                        self.globals.push_str("\n");
                        self.typescript.push_str("export function ");
                        self.typescript.push_str(&name);
                        self.typescript.push_str(&ts);
                        self.typescript.push_str(";\n");
                    }
                    AuxExportKind::Constructor(class) => {
                        let exported = require_class(&mut self.exported_classes, class);
                        if exported.has_constructor {
                            bail!("found duplicate constructor for class `{}`", class);
                        }
                        exported.has_constructor = true;
                        exported.push(&docs, "constructor", "", &js, &ts);
                    }
                    AuxExportKind::Getter { class, field } => {
                        let ret_ty = builder.ts_ret.as_ref().unwrap().ty.clone();
                        let exported = require_class(&mut self.exported_classes, class);
                        exported.push_getter(&docs, field, &js, &ret_ty);
                    }
                    AuxExportKind::Setter { class, field } => {
                        let arg_ty = builder.ts_args[0].ty.clone();
                        let exported = require_class(&mut self.exported_classes, class);
                        exported.push_setter(&docs, field, &js, &arg_ty);
                    }
                    AuxExportKind::StaticFunction { class, name } => {
                        let exported = require_class(&mut self.exported_classes, class);
                        exported.push(&docs, name, "static ", &js, &ts);
                    }
                    AuxExportKind::Method { class, name, .. } => {
                        let exported = require_class(&mut self.exported_classes, class);
                        exported.push(&docs, name, "", &js, &ts);
                    }
                }
            }
            Kind::Import(_) => {}
            Kind::Other => {
                let core = self.wit.implements.iter().find(|pair| pair.1 == id);
                match core {
                    Some((core, _)) => {
                        self.wasm_import_definitions
                            .insert(*core, format!("function{}", js));
                    }
                    None => {
                        self.globals.push_str("function ");
                        self.globals.push_str(&self.adapter_name(id));
                        self.globals.push_str(&js);
                        self.globals.push_str("\n\n");
                    }
                }
            }
        }
        Ok(())
    }

    // fn generate_import(
    //     &mut self,
    //     id: ImportId,
    //     import: &AuxImport,
    //     bindings: &NonstandardWitSection,
    //     variadic: bool,
    //     catch: bool,
    //     assert_no_shim: bool,
    // ) -> Result<(), Error> {
    //     match import {
    //         AuxImport::Value(AuxValue::Bare(js))
    //             if !variadic && !catch && self.import_does_not_require_glue(binding, webidl) =>
    //         {
    //             self.direct_import(id, js)
    //         }
    //         _ => {
    //             if assert_no_shim {
    //                 panic!(
    //                     "imported function was annotated with `#[wasm_bindgen(assert_no_shim)]` \
    //                      but we need to generate a JS shim for it:\n\n\
    //                      \timport = {:?}\n\n\
    //                      \tbinding = {:?}\n\n\
    //                      \twebidl = {:?}",
    //                     import, binding, webidl,
    //                 );
    //             }
    //
    //             let disable_log_error = self.import_never_log_error(import);
    //             let mut builder = binding::Builder::new(self);
    //             builder.catch(catch)?;
    //             builder.disable_log_error(disable_log_error);
    //             let js = builder.process(
    //                 &binding,
    //                 &webidl,
    //                 false,
    //                 &None,
    //                 &mut |cx, prelude, args| {
    //                     cx.invoke_import(&binding, import, bindings, args, variadic, prelude)
    //                 },
    //             )?;
    //             Ok(())
    //         }
    //     }
    // }

    /// Returns whether we should disable the logic, in debug mode, to catch an
    /// error, log it, and rethrow it. This is only intended for user-defined
    /// imports, not all imports of everything.
    fn import_never_log_error(&self, import: &AuxImport) -> bool {
        match import {
            // Some intrinsics are intended to exactly throw errors, and in
            // general we shouldn't have exceptions in our intrinsics to debug,
            // so skip these.
            AuxImport::Intrinsic(_) => true,

            // Otherwise assume everything else gets a debug log of errors
            // thrown in debug mode.
            _ => false,
        }
    }

    // fn import_does_not_require_glue(&self, binding: &Binding, webidl: &ast::WitFunction) -> bool {
    //     if !self.config.anyref && binding.contains_anyref(self.module) {
    //         return false;
    //     }
    //
    //     let wasm_ty = self.module.types.get(binding.wasm_ty);
    //     webidl.kind == AdapterJsImportKind::Normal
    //         && webidl::outgoing_do_not_require_glue(
    //             &binding.outgoing,
    //             wasm_ty.params(),
    //             &webidl.params,
    //             self.config.wasm_interface_types,
    //         )
    //         && webidl::incoming_do_not_require_glue(
    //             &binding.incoming,
    //             &webidl.result.into_iter().collect::<Vec<_>>(),
    //             wasm_ty.results(),
    //             self.config.wasm_interface_types,
    //         )
    // }

    /// Emit a direct import directive that hooks up the `js` value specified to
    /// the wasm import `id`.
    fn direct_import(&mut self, id: ImportId, js: &JsImport) -> Result<(), Error> {
        // If there's no field projection happening here and this is a direct
        // import from an ES-looking module, then we can actually just hook this
        // up directly in the wasm file itself. Note that this is covered in the
        // various output formats as well:
        //
        // * `bundler` - they think wasm is an ES module anyway
        // * `web` - we're sure to emit more `import` directives during
        //   `gen_init` and we update the import object accordingly.
        // * `nodejs` - the polyfill we have for requiring a wasm file as a node
        //   module will naturally emit `require` directives for the module
        //   listed on each wasm import.
        // * `no-modules` - imports aren't allowed here anyway from other
        //   modules and an error is generated.
        if js.fields.len() == 0 {
            match &js.name {
                JsImportName::Module { module, name } => {
                    let import = self.module.imports.get_mut(id);
                    import.module = module.clone();
                    import.name = name.clone();
                    return Ok(());
                }
                JsImportName::LocalModule { module, name } => {
                    let module = self.config.local_module_name(module);
                    let import = self.module.imports.get_mut(id);
                    import.module = module;
                    import.name = name.clone();
                    return Ok(());
                }
                JsImportName::InlineJs {
                    unique_crate_identifier,
                    snippet_idx_in_crate,
                    name,
                } => {
                    let module = self
                        .config
                        .inline_js_module_name(unique_crate_identifier, *snippet_idx_in_crate);
                    let import = self.module.imports.get_mut(id);
                    import.module = module;
                    import.name = name.clone();
                    return Ok(());
                }

                // Fall through below to requiring a JS shim to create an item
                // that we can import. These are plucked from the global
                // environment so there's no way right now to describe these
                // imports in an ES module-like fashion.
                JsImportName::Global { .. } | JsImportName::VendorPrefixed { .. } => {}
            }
        }

        self.expose_not_defined();
        let name = self.import_name(js)?;
        let js = format!(
            "typeof {name} == 'function' ? {name} : notDefined('{name}')",
            name = name,
        );
        self.wasm_import_definitions.insert(id, js);
        Ok(())
    }

    /// Generates a JS snippet appropriate for invoking `import`.
    ///
    /// This is generating code for `binding` where `bindings` has more type
    /// infomation. The `args` array is the list of JS expressions representing
    /// the arguments to pass to JS. Finally `variadic` indicates whether the
    /// last argument is a list to be splatted in a variadic way, and `prelude`
    /// is a location to push some more initialization JS if necessary.
    ///
    /// The returned value here is a JS expression which evaluates to the
    /// purpose of `AuxImport`, which depends on the kind of import.
    fn invoke_import(
        &mut self,
        import: &AuxImport,
        kind: AdapterJsImportKind,
        args: &[String],
        variadic: bool,
        prelude: &mut String,
    ) -> Result<String, Error> {
        let variadic_args = |js_arguments: &[String]| {
            Ok(if !variadic {
                format!("{}", js_arguments.join(", "))
            } else {
                let (last_arg, args) = match js_arguments.split_last() {
                    Some(pair) => pair,
                    None => bail!("a function with no arguments cannot be variadic"),
                };
                if args.len() > 0 {
                    format!("{}, ...{}", args.join(", "), last_arg)
                } else {
                    format!("...{}", last_arg)
                }
            })
        };
        match import {
            AuxImport::Value(val) => match kind {
                AdapterJsImportKind::Constructor => {
                    let js = match val {
                        AuxValue::Bare(js) => self.import_name(js)?,
                        _ => bail!("invalid import set for constructor"),
                    };
                    Ok(format!("new {}({})", js, variadic_args(&args)?))
                }
                AdapterJsImportKind::Method => {
                    let descriptor = |anchor: &str, extra: &str, field: &str, which: &str| {
                        format!(
                            "GetOwnOrInheritedPropertyDescriptor({}{}, '{}').{}",
                            anchor, extra, field, which
                        )
                    };
                    let js = match val {
                        AuxValue::Bare(js) => self.import_name(js)?,
                        AuxValue::Getter(class, field) => {
                            self.expose_get_inherited_descriptor();
                            let class = self.import_name(class)?;
                            descriptor(&class, ".prototype", field, "get")
                        }
                        AuxValue::ClassGetter(class, field) => {
                            self.expose_get_inherited_descriptor();
                            let class = self.import_name(class)?;
                            descriptor(&class, "", field, "get")
                        }
                        AuxValue::Setter(class, field) => {
                            self.expose_get_inherited_descriptor();
                            let class = self.import_name(class)?;
                            descriptor(&class, ".prototype", field, "set")
                        }
                        AuxValue::ClassSetter(class, field) => {
                            self.expose_get_inherited_descriptor();
                            let class = self.import_name(class)?;
                            descriptor(&class, "", field, "set")
                        }
                    };
                    Ok(format!("{}.call({})", js, variadic_args(&args)?))
                }
                AdapterJsImportKind::Normal => {
                    let js = match val {
                        AuxValue::Bare(js) => self.import_name(js)?,
                        _ => bail!("invalid import set for free function"),
                    };
                    Ok(format!("{}({})", js, variadic_args(&args)?))
                }
            },

            AuxImport::ValueWithThis(class, name) => {
                let class = self.import_name(class)?;
                Ok(format!("{}.{}({})", class, name, variadic_args(&args)?))
            }

            AuxImport::Instanceof(js) => {
                assert!(kind == AdapterJsImportKind::Normal);
                assert!(!variadic);
                assert_eq!(args.len(), 1);
                let js = self.import_name(js)?;
                Ok(format!("{} instanceof {}", args[0], js))
            }

            AuxImport::Static(js) => {
                assert!(kind == AdapterJsImportKind::Normal);
                assert!(!variadic);
                assert_eq!(args.len(), 0);
                self.import_name(js)
            }

            AuxImport::Closure {
                dtor,
                mutable,
                adapter,
                nargs,
            } => {
                assert!(kind == AdapterJsImportKind::Normal);
                assert!(!variadic);
                assert_eq!(args.len(), 3);
                let arg_names = (0..*nargs)
                    .map(|i| format!("arg{}", i))
                    .collect::<Vec<_>>()
                    .join(", ");
                let mut js = format!("({}) => {{\n", arg_names);
                // First up with a closure we increment the internal reference
                // count. This ensures that the Rust closure environment won't
                // be deallocated while we're invoking it.
                js.push_str("state.cnt++;\n");

                self.export_function_table()?;
                let dtor = format!("wasm.__wbg_function_table.get({})", dtor);
                let call = self.adapter_name(*adapter);

                if *mutable {
                    // For mutable closures they can't be invoked recursively.
                    // To handle that we swap out the `this.a` pointer with zero
                    // while we invoke it. If we finish and the closure wasn't
                    // destroyed, then we put back the pointer so a future
                    // invocation can succeed.
                    js.push_str("const a = state.a;\n");
                    js.push_str("state.a = 0;\n");
                    js.push_str("try {\n");
                    js.push_str(&format!("return {}(a, state.b, {});\n", call, arg_names));
                    js.push_str("} finally {\n");
                    js.push_str("if (--state.cnt === 0) ");
                    js.push_str(&dtor);
                    js.push_str("(a, state.b);\n");
                    js.push_str("else state.a = a;\n");
                    js.push_str("}\n");
                } else {
                    // For shared closures they can be invoked recursively so we
                    // just immediately pass through `this.a`. If we end up
                    // executing the destructor, however, we clear out the
                    // `this.a` pointer to prevent it being used again the
                    // future.
                    js.push_str("try {\n");
                    js.push_str(&format!(
                        "return {}(state.a, state.b, {});\n",
                        call, arg_names
                    ));
                    js.push_str("} finally {\n");
                    js.push_str("if (--state.cnt === 0) {\n");
                    js.push_str(&dtor);
                    js.push_str("(state.a, state.b);\n");
                    js.push_str("state.a = 0;\n");
                    js.push_str("}\n");
                    js.push_str("}\n");
                }
                js.push_str("}\n");

                prelude.push_str(&format!(
                    "
                        const state = {{ a: {arg0}, b: {arg1}, cnt: 1 }};
                        const real = {body};
                        real.original = state;
                    ",
                    body = js,
                    arg0 = &args[0],
                    arg1 = &args[1],
                ));
                Ok("real".to_string())
            }

            AuxImport::StructuralMethod(name) => {
                assert!(kind == AdapterJsImportKind::Normal);
                let (receiver, args) = match args.split_first() {
                    Some(pair) => pair,
                    None => bail!("structural method calls must have at least one argument"),
                };
                Ok(format!("{}.{}({})", receiver, name, variadic_args(args)?))
            }

            AuxImport::StructuralGetter(field) => {
                assert!(kind == AdapterJsImportKind::Normal);
                assert!(!variadic);
                assert_eq!(args.len(), 1);
                Ok(format!("{}.{}", args[0], field))
            }

            AuxImport::StructuralClassGetter(class, field) => {
                assert!(kind == AdapterJsImportKind::Normal);
                assert!(!variadic);
                assert_eq!(args.len(), 0);
                let class = self.import_name(class)?;
                Ok(format!("{}.{}", class, field))
            }

            AuxImport::StructuralSetter(field) => {
                assert!(kind == AdapterJsImportKind::Normal);
                assert!(!variadic);
                assert_eq!(args.len(), 2);
                Ok(format!("{}.{} = {}", args[0], field, args[1]))
            }

            AuxImport::StructuralClassSetter(class, field) => {
                assert!(kind == AdapterJsImportKind::Normal);
                assert!(!variadic);
                assert_eq!(args.len(), 1);
                let class = self.import_name(class)?;
                Ok(format!("{}.{} = {}", class, field, args[0]))
            }

            AuxImport::IndexingGetterOfClass(class) => {
                assert!(kind == AdapterJsImportKind::Normal);
                assert!(!variadic);
                assert_eq!(args.len(), 1);
                let class = self.import_name(class)?;
                Ok(format!("{}[{}]", class, args[0]))
            }

            AuxImport::IndexingGetterOfObject => {
                assert!(kind == AdapterJsImportKind::Normal);
                assert!(!variadic);
                assert_eq!(args.len(), 2);
                Ok(format!("{}[{}]", args[0], args[1]))
            }

            AuxImport::IndexingSetterOfClass(class) => {
                assert!(kind == AdapterJsImportKind::Normal);
                assert!(!variadic);
                assert_eq!(args.len(), 2);
                let class = self.import_name(class)?;
                Ok(format!("{}[{}] = {}", class, args[0], args[1]))
            }

            AuxImport::IndexingSetterOfObject => {
                assert!(kind == AdapterJsImportKind::Normal);
                assert!(!variadic);
                assert_eq!(args.len(), 3);
                Ok(format!("{}[{}] = {}", args[0], args[1], args[2]))
            }

            AuxImport::IndexingDeleterOfClass(class) => {
                assert!(kind == AdapterJsImportKind::Normal);
                assert!(!variadic);
                assert_eq!(args.len(), 1);
                let class = self.import_name(class)?;
                Ok(format!("delete {}[{}]", class, args[0]))
            }

            AuxImport::IndexingDeleterOfObject => {
                assert!(kind == AdapterJsImportKind::Normal);
                assert!(!variadic);
                assert_eq!(args.len(), 2);
                Ok(format!("delete {}[{}]", args[0], args[1]))
            }

            AuxImport::WrapInExportedClass(class) => {
                assert!(kind == AdapterJsImportKind::Normal);
                assert!(!variadic);
                assert_eq!(args.len(), 1);
                self.require_class_wrap(class);
                Ok(format!("{}.__wrap({})", class, args[0]))
            }

            AuxImport::Intrinsic(intrinsic) => {
                assert!(kind == AdapterJsImportKind::Normal);
                assert!(!variadic);
                self.invoke_intrinsic(intrinsic, args, prelude)
            }
        }
    }

    /// Same as `invoke_import` above, except more specialized and only used for
    /// generating the JS expression needed to implement a particular intrinsic.
    fn invoke_intrinsic(
        &mut self,
        intrinsic: &Intrinsic,
        args: &[String],
        prelude: &mut String,
    ) -> Result<String, Error> {
        let expr = match intrinsic {
            Intrinsic::JsvalEq => {
                assert_eq!(args.len(), 2);
                format!("{} === {}", args[0], args[1])
            }

            Intrinsic::IsFunction => {
                assert_eq!(args.len(), 1);
                format!("typeof({}) === 'function'", args[0])
            }

            Intrinsic::IsUndefined => {
                assert_eq!(args.len(), 1);
                format!("{} === undefined", args[0])
            }

            Intrinsic::IsNull => {
                assert_eq!(args.len(), 1);
                format!("{} === null", args[0])
            }

            Intrinsic::IsObject => {
                assert_eq!(args.len(), 1);
                prelude.push_str(&format!("const val = {};\n", args[0]));
                format!("typeof(val) === 'object' && val !== null")
            }

            Intrinsic::IsSymbol => {
                assert_eq!(args.len(), 1);
                format!("typeof({}) === 'symbol'", args[0])
            }

            Intrinsic::IsString => {
                assert_eq!(args.len(), 1);
                format!("typeof({}) === 'string'", args[0])
            }

            Intrinsic::IsFalsy => {
                assert_eq!(args.len(), 1);
                format!("!{}", args[0])
            }

            Intrinsic::ObjectCloneRef => {
                assert_eq!(args.len(), 1);
                args[0].clone()
            }

            Intrinsic::ObjectDropRef => {
                assert_eq!(args.len(), 1);
                args[0].clone()
            }

            Intrinsic::CallbackDrop => {
                assert_eq!(args.len(), 1);
                prelude.push_str(&format!("const obj = {}.original;\n", args[0]));
                prelude.push_str("if (obj.cnt-- == 1) {\n");
                prelude.push_str("obj.a = 0;\n");
                prelude.push_str("return true;\n");
                prelude.push_str("}\n");
                "false".to_string()
            }

            Intrinsic::CallbackForget => {
                assert_eq!(args.len(), 1);
                args[0].clone()
            }

            Intrinsic::NumberNew => {
                assert_eq!(args.len(), 1);
                args[0].clone()
            }

            Intrinsic::StringNew => {
                assert_eq!(args.len(), 1);
                args[0].clone()
            }

            Intrinsic::SymbolNamedNew => {
                assert_eq!(args.len(), 1);
                format!("Symbol({})", args[0])
            }

            Intrinsic::SymbolAnonymousNew => {
                assert_eq!(args.len(), 0);
                "Symbol()".to_string()
            }

            Intrinsic::NumberGet => {
                assert_eq!(args.len(), 1);
                prelude.push_str(&format!("const obj = {};\n", args[0]));
                format!("typeof(obj) === 'number' ? obj : undefined")
            }

            Intrinsic::StringGet => {
                assert_eq!(args.len(), 1);
                prelude.push_str(&format!("const obj = {};\n", args[0]));
                format!("typeof(obj) === 'string' ? obj : undefined")
            }

            Intrinsic::BooleanGet => {
                assert_eq!(args.len(), 1);
                prelude.push_str(&format!("const v = {};\n", args[0]));
                format!("typeof(v) === 'boolean' ? (v ? 1 : 0) : 2")
            }

            Intrinsic::Throw => {
                assert_eq!(args.len(), 1);
                format!("throw new Error({})", args[0])
            }

            Intrinsic::Rethrow => {
                assert_eq!(args.len(), 1);
                format!("throw {}", args[0])
            }

            Intrinsic::Module => {
                assert_eq!(args.len(), 0);
                if !self.config.mode.no_modules() && !self.config.mode.web() {
                    bail!(
                        "`wasm_bindgen::module` is currently only supported with \
                         `--target no-modules` and `--target web`"
                    );
                }
                format!("init.__wbindgen_wasm_module")
            }

            Intrinsic::Memory => {
                assert_eq!(args.len(), 0);
                let mut memories = self.module.memories.iter();
                let memory = memories
                    .next()
                    .ok_or_else(|| anyhow!("no memory found to return in memory intrinsic"))?
                    .id();
                if memories.next().is_some() {
                    bail!(
                        "multiple memories found, unsure which to return \
                         from memory intrinsic"
                    );
                }
                drop(memories);
                format!("wasm.{}", self.export_name_of(memory))
            }

            Intrinsic::FunctionTable => {
                assert_eq!(args.len(), 0);
                self.export_function_table()?;
                format!("wasm.__wbg_function_table")
            }

            Intrinsic::DebugString => {
                assert_eq!(args.len(), 1);
                self.expose_debug_string();
                format!("debugString({})", args[0])
            }

            Intrinsic::JsonParse => {
                assert_eq!(args.len(), 1);
                format!("JSON.parse({})", args[0])
            }

            Intrinsic::JsonSerialize => {
                assert_eq!(args.len(), 1);
                // Turns out `JSON.stringify(undefined) === undefined`, so if
                // we're passed `undefined` reinterpret it as `null` for JSON
                // purposes.
                prelude.push_str(&format!("const obj = {};\n", args[0]));
                "JSON.stringify(obj === undefined ? null : obj)".to_string()
            }

            Intrinsic::AnyrefHeapLiveCount => {
                assert_eq!(args.len(), 0);
                if self.config.anyref {
                    // Eventually we should add support to the anyref-xform to
                    // re-write calls to the imported
                    // `__wbindgen_anyref_heap_live_count` function into calls to
                    // the exported `__wbindgen_anyref_heap_live_count_impl`
                    // function, and to un-export that function.
                    //
                    // But for now, we just bounce wasm -> js -> wasm because it is
                    // easy.
                    self.require_internal_export("__wbindgen_anyref_heap_live_count_impl")?;
                    "wasm.__wbindgen_anyref_heap_live_count_impl()".into()
                } else {
                    self.expose_global_heap();
                    prelude.push_str(
                        "
                            let free_count = 0;
                            let next = heap_next;
                            while (next < heap.length) {
                                free_count += 1;
                                next = heap[next];
                            }
                        ",
                    );
                    format!(
                        "heap.length - free_count - {} - {}",
                        INITIAL_HEAP_OFFSET,
                        INITIAL_HEAP_VALUES.len(),
                    )
                }
            }

            Intrinsic::InitAnyrefTable => {
                // Grow the table to insert our initial values, and then also
                // set the 0th slot to `undefined` since that's what we've
                // historically used for our ABI which is that the index of 0
                // returns `undefined` for types like `None` going out.
                let mut base = format!(
                    "
                      const table = wasm.__wbg_anyref_table;
                      const offset = table.grow({});
                      table.set(0, undefined);
                    ",
                    INITIAL_HEAP_VALUES.len(),
                );
                for (i, value) in INITIAL_HEAP_VALUES.iter().enumerate() {
                    base.push_str(&format!("table.set(offset + {}, {});\n", i, value));
                }
                base
            }
        };
        Ok(expr)
    }

    fn generate_enum(&mut self, enum_: &AuxEnum) -> Result<(), Error> {
        let mut variants = String::new();

        self.typescript
            .push_str(&format!("export enum {} {{", enum_.name));
        for (name, value) in enum_.variants.iter() {
            variants.push_str(&format!("{}:{},", name, value));
            self.typescript.push_str(&format!("\n  {},", name));
        }
        self.typescript.push_str("\n}\n");
        self.export(
            &enum_.name,
            &format!("Object.freeze({{ {} }})", variants),
            Some(format_doc_comments(&enum_.comments, None)),
        )?;

        Ok(())
    }

    fn generate_struct(&mut self, struct_: &AuxStruct) -> Result<(), Error> {
        let class = require_class(&mut self.exported_classes, &struct_.name);
        class.comments = format_doc_comments(&struct_.comments, None);
        class.is_inspectable = struct_.is_inspectable;
        Ok(())
    }

    fn process_package_json(&mut self, path: &Path) -> Result<(), Error> {
        if !self.config.mode.nodejs() && !self.config.mode.bundler() {
            bail!(
                "NPM dependencies have been specified in `{}` but \
                 this is only compatible with the `bundler` and `nodejs` targets",
                path.display(),
            );
        }

        let contents =
            fs::read_to_string(path).context(format!("failed to read `{}`", path.display()))?;
        let json: serde_json::Value = serde_json::from_str(&contents)?;
        let object = match json.as_object() {
            Some(s) => s,
            None => bail!(
                "expected `package.json` to have an JSON object in `{}`",
                path.display()
            ),
        };
        let mut iter = object.iter();
        let (key, value) = match iter.next() {
            Some(pair) => pair,
            None => return Ok(()),
        };
        if key != "dependencies" || iter.next().is_some() {
            bail!(
                "NPM manifest found at `{}` can currently only have one key, \
                 `dependencies`, and no other fields",
                path.display()
            );
        }
        let value = match value.as_object() {
            Some(s) => s,
            None => bail!(
                "expected `dependencies` to be a JSON object in `{}`",
                path.display()
            ),
        };

        for (name, value) in value.iter() {
            let value = match value.as_str() {
                Some(s) => s,
                None => bail!(
                    "keys in `dependencies` are expected to be strings in `{}`",
                    path.display()
                ),
            };
            if let Some((prev, _prev_version)) = self.npm_dependencies.get(name) {
                bail!(
                    "dependency on NPM package `{}` specified in two `package.json` files, \
                     which at the time is not allowed:\n  * {}\n  * {}",
                    name,
                    path.display(),
                    prev.display(),
                )
            }

            self.npm_dependencies
                .insert(name.to_string(), (path.to_path_buf(), value.to_string()));
        }

        Ok(())
    }

    fn expose_debug_string(&mut self) {
        if !self.should_write_global("debug_string") {
            return;
        }

        self.global(
            "
           function debugString(val) {
                // primitive types
                const type = typeof val;
                if (type == 'number' || type == 'boolean' || val == null) {
                    return  `${val}`;
                }
                if (type == 'string') {
                    return `\"${val}\"`;
                }
                if (type == 'symbol') {
                    const description = val.description;
                    if (description == null) {
                        return 'Symbol';
                    } else {
                        return `Symbol(${description})`;
                    }
                }
                if (type == 'function') {
                    const name = val.name;
                    if (typeof name == 'string' && name.length > 0) {
                        return `Function(${name})`;
                    } else {
                        return 'Function';
                    }
                }
                // objects
                if (Array.isArray(val)) {
                    const length = val.length;
                    let debug = '[';
                    if (length > 0) {
                        debug += debugString(val[0]);
                    }
                    for(let i = 1; i < length; i++) {
                        debug += ', ' + debugString(val[i]);
                    }
                    debug += ']';
                    return debug;
                }
                // Test for built-in
                const builtInMatches = /\\[object ([^\\]]+)\\]/.exec(toString.call(val));
                let className;
                if (builtInMatches.length > 1) {
                    className = builtInMatches[1];
                } else {
                    // Failed to match the standard '[object ClassName]'
                    return toString.call(val);
                }
                if (className == 'Object') {
                    // we're a user defined class or Object
                    // JSON.stringify avoids problems with cycles, and is generally much
                    // easier than looping through ownProperties of `val`.
                    try {
                        return 'Object(' + JSON.stringify(val) + ')';
                    } catch (_) {
                        return 'Object';
                    }
                }
                // errors
                if (val instanceof Error) {
                    return `${val.name}: ${val.message}\\n${val.stack}`;
                }
                // TODO we could test for more things here, like `Set`s and `Map`s.
                return className;
            }
        ",
        );
    }

    fn export_function_table(&mut self) -> Result<(), Error> {
        if !self.should_write_global("wbg-function-table") {
            return Ok(());
        }
        let id = match self.module.tables.main_function_table()? {
            Some(id) => id,
            None => bail!("no function table found in module"),
        };
        self.module.exports.add("__wbg_function_table", id);
        Ok(())
    }

    fn export_name_of(&mut self, id: impl Into<walrus::ExportItem>) -> String {
        let id = id.into();
        let export = self.module.exports.iter().find(|e| {
            use walrus::ExportItem::*;

            match (e.item, id) {
                (Function(a), Function(b)) => a == b,
                (Table(a), Table(b)) => a == b,
                (Memory(a), Memory(b)) => a == b,
                (Global(a), Global(b)) => a == b,
                _ => false,
            }
        });
        if let Some(export) = export {
            self.required_internal_exports
                .insert(export.name.clone().into());
            return export.name.clone();
        }
        let mut name = format!("__wbindgen_export_{}", self.next_export_idx);
        self.next_export_idx += 1;
        self.module.exports.add(&name, id);
        self.required_internal_exports.insert(name.clone().into());
        return name;
    }

    fn adapter_name(&self, id: AdapterId) -> String {
        format!("__wbg_adapter_{}", id.0)
    }
}

fn check_duplicated_getter_and_setter_names(
    exports: &[(&ExportId, &AuxExport)],
) -> Result<(), Error> {
    let verify_exports =
        |first_class, first_field, second_class, second_field| -> Result<(), Error> {
            let both_are_in_the_same_class = first_class == second_class;
            let both_are_referencing_the_same_field = first_field == second_field;
            if both_are_in_the_same_class && both_are_referencing_the_same_field {
                bail!(format!(
                    "There can be only one getter/setter definition for `{}` in `{}`",
                    first_field, first_class
                ));
            }
            Ok(())
        };
    for (idx, (_, first_export)) in exports.iter().enumerate() {
        for (_, second_export) in exports.iter().skip(idx + 1) {
            match (&first_export.kind, &second_export.kind) {
                (
                    AuxExportKind::Getter {
                        class: first_class,
                        field: first_field,
                    },
                    AuxExportKind::Getter {
                        class: second_class,
                        field: second_field,
                    },
                ) => verify_exports(first_class, first_field, second_class, second_field)?,
                (
                    AuxExportKind::Setter {
                        class: first_class,
                        field: first_field,
                    },
                    AuxExportKind::Setter {
                        class: second_class,
                        field: second_field,
                    },
                ) => verify_exports(first_class, first_field, second_class, second_field)?,
                _ => {}
            }
        }
    }
    Ok(())
}

fn generate_identifier(name: &str, used_names: &mut HashMap<String, usize>) -> String {
    let cnt = used_names.entry(name.to_string()).or_insert(0);
    *cnt += 1;
    // We want to mangle `default` at once, so we can support default exports and don't generate
    // invalid glue code like this: `import { default } from './module';`.
    if *cnt == 1 && name != "default" {
        name.to_string()
    } else {
        format!("{}{}", name, cnt)
    }
}

fn format_doc_comments(comments: &str, js_doc_comments: Option<String>) -> String {
    let body: String = comments.lines().map(|c| format!("*{}\n", c)).collect();
    let doc = if let Some(docs) = js_doc_comments {
        docs.lines().map(|l| format!("* {} \n", l)).collect()
    } else {
        String::new()
    };
    format!("/**\n{}{}*/\n", body, doc)
}

fn require_class<'a>(
    exported_classes: &'a mut Option<BTreeMap<String, ExportedClass>>,
    name: &str,
) -> &'a mut ExportedClass {
    exported_classes
        .as_mut()
        .expect("classes already written")
        .entry(name.to_string())
        .or_insert_with(ExportedClass::default)
}

impl ExportedClass {
    fn push(&mut self, docs: &str, function_name: &str, function_prefix: &str, js: &str, ts: &str) {
        self.contents.push_str(docs);
        self.contents.push_str(function_prefix);
        self.contents.push_str(function_name);
        self.contents.push_str(js);
        self.contents.push_str("\n");
        self.typescript.push_str(docs);
        self.typescript.push_str("  ");
        self.typescript.push_str(function_prefix);
        self.typescript.push_str(function_name);
        self.typescript.push_str(ts);
        self.typescript.push_str(";\n");
    }

    /// Used for adding a getter to a class, mainly to ensure that TypeScript
    /// generation is handled specially.
    fn push_getter(&mut self, docs: &str, field: &str, js: &str, ret_ty: &str) {
        self.push_accessor(docs, field, js, "get ", ret_ty);
        self.readable_properties.push(field.to_string());
    }

    /// Used for adding a setter to a class, mainly to ensure that TypeScript
    /// generation is handled specially.
    fn push_setter(&mut self, docs: &str, field: &str, js: &str, ret_ty: &str) {
        let has_setter = self.push_accessor(docs, field, js, "set ", ret_ty);
        *has_setter = true;
    }

    fn push_accessor(
        &mut self,
        docs: &str,
        field: &str,
        js: &str,
        prefix: &str,
        ret_ty: &str,
    ) -> &mut bool {
        self.contents.push_str(docs);
        self.contents.push_str(prefix);
        self.contents.push_str(field);
        self.contents.push_str(js);
        self.contents.push_str("\n");
        let (ty, has_setter) = self
            .typescript_fields
            .entry(field.to_string())
            .or_insert_with(Default::default);
        *ty = ret_ty.to_string();
        has_setter
    }
}

/// Returns a sorted iterator over a hash map, sorted based on key.
///
/// The intention of this API is to be used whenever the iteration order of a
/// `HashMap` might affect the generated JS bindings. We want to ensure that the
/// generated output is deterministic and we do so by ensuring that iteration of
/// hash maps is consistently sorted.
fn sorted_iter<K, V>(map: &HashMap<K, V>) -> impl Iterator<Item = (&K, &V)>
where
    K: Ord,
{
    let mut pairs = map.iter().collect::<Vec<_>>();
    pairs.sort_by_key(|(k, _)| *k);
    pairs.into_iter()
}

#[test]
fn test_generate_identifier() {
    let mut used_names: HashMap<String, usize> = HashMap::new();
    assert_eq!(
        generate_identifier("someVar", &mut used_names),
        "someVar".to_string()
    );
    assert_eq!(
        generate_identifier("someVar", &mut used_names),
        "someVar2".to_string()
    );
    assert_eq!(
        generate_identifier("default", &mut used_names),
        "default1".to_string()
    );
    assert_eq!(
        generate_identifier("default", &mut used_names),
        "default2".to_string()
    );
}

struct MemView {
    name: &'static str,
    num: usize,
}

impl fmt::Display for MemView {
    fn fmt(&self, f: &mut fmt::Formatter<'_>) -> fmt::Result {
        write!(f, "{}{}", self.name, self.num)
    }
}<|MERGE_RESOLUTION|>--- conflicted
+++ resolved
@@ -444,7 +444,6 @@
         needs_manual_start: bool,
         mut imports: Option<&mut String>,
     ) -> Result<(String, String), Error> {
-<<<<<<< HEAD
         panic!()
         // let module_name = "wbg";
         // let mem = self.module.memories.get(self.memory);
@@ -597,159 +596,6 @@
         // );
         //
         // Ok((js, ts))
-=======
-        let module_name = "wbg";
-        let mem = self.module.memories.get(self.memory);
-        let (init_memory1, init_memory2) = if let Some(id) = mem.import {
-            self.module.imports.get_mut(id).module = module_name.to_string();
-            let mut memory = String::from("new WebAssembly.Memory({");
-            memory.push_str(&format!("initial:{}", mem.initial));
-            if let Some(max) = mem.maximum {
-                memory.push_str(&format!(",maximum:{}", max));
-            }
-            if mem.shared {
-                memory.push_str(",shared:true");
-            }
-            memory.push_str("})");
-            self.imports_post.push_str("let memory;\n");
-            (
-                format!("memory = imports.{}.memory = maybe_memory;", module_name),
-                format!("memory = imports.{}.memory = {};", module_name, memory),
-            )
-        } else {
-            (String::new(), String::new())
-        };
-        let init_memory_arg = if mem.import.is_some() {
-            ", maybe_memory"
-        } else {
-            ""
-        };
-
-        let default_module_path = match self.config.mode {
-            OutputMode::Web => {
-                "\
-                    if (typeof module === 'undefined') {
-                        module = import.meta.url.replace(/\\.js$/, '_bg.wasm');
-                    }"
-            }
-            _ => "",
-        };
-
-        let ts = Self::ts_for_init_fn(mem.import.is_some(), !default_module_path.is_empty());
-
-        // Initialize the `imports` object for all import definitions that we're
-        // directed to wire up.
-        let mut imports_init = String::new();
-        if self.wasm_import_definitions.len() > 0 {
-            imports_init.push_str("imports.");
-            imports_init.push_str(module_name);
-            imports_init.push_str(" = {};\n");
-        }
-        for (id, js) in sorted_iter(&self.wasm_import_definitions) {
-            let import = self.module.imports.get_mut(*id);
-            import.module = module_name.to_string();
-            imports_init.push_str("imports.");
-            imports_init.push_str(module_name);
-            imports_init.push_str(".");
-            imports_init.push_str(&import.name);
-            imports_init.push_str(" = ");
-            imports_init.push_str(js.trim());
-            imports_init.push_str(";\n");
-        }
-
-        let extra_modules = self
-            .module
-            .imports
-            .iter()
-            .filter(|i| !self.wasm_import_definitions.contains_key(&i.id()))
-            .filter(|i| {
-                // Importing memory is handled specially in this area, so don't
-                // consider this a candidate for importing from extra modules.
-                match i.kind {
-                    walrus::ImportKind::Memory(_) => false,
-                    _ => true,
-                }
-            })
-            .map(|i| &i.module)
-            .collect::<BTreeSet<_>>();
-        for (i, extra) in extra_modules.iter().enumerate() {
-            let imports = match &mut imports {
-                Some(list) => list,
-                None => bail!(
-                    "cannot import from modules (`{}`) with `--no-modules`",
-                    extra
-                ),
-            };
-            imports.push_str(&format!("import * as __wbg_star{} from '{}';\n", i, extra));
-            imports_init.push_str(&format!("imports['{}'] = __wbg_star{};\n", extra, i));
-        }
-
-        let js = format!(
-            "\
-                function init(module{init_memory_arg}) {{
-                    {default_module_path}
-                    let result;
-                    const imports = {{}};
-                    {imports_init}
-                    if ((typeof URL === 'function' && module instanceof URL) || typeof module === 'string' || (typeof Request === 'function' && module instanceof Request)) {{
-                        {init_memory2}
-                        const response = fetch(module);
-                        if (typeof WebAssembly.instantiateStreaming === 'function') {{
-                            result = WebAssembly.instantiateStreaming(response, imports)
-                                .catch(e => {{
-                                    return response
-                                        .then(r => {{
-                                            if (r.headers.get('Content-Type') != 'application/wasm') {{
-                                                console.warn(\"`WebAssembly.instantiateStreaming` failed \
-                                                                because your server does not serve wasm with \
-                                                                `application/wasm` MIME type. Falling back to \
-                                                                `WebAssembly.instantiate` which is slower. Original \
-                                                                error:\\n\", e);
-                                                return r.arrayBuffer();
-                                            }} else {{
-                                                throw e;
-                                            }}
-                                        }})
-                                        .then(bytes => WebAssembly.instantiate(bytes, imports));
-                                }});
-                        }} else {{
-                            result = response
-                                .then(r => r.arrayBuffer())
-                                .then(bytes => WebAssembly.instantiate(bytes, imports));
-                        }}
-                    }} else {{
-                        {init_memory1}
-                        result = WebAssembly.instantiate(module, imports)
-                            .then(result => {{
-                                if (result instanceof WebAssembly.Instance) {{
-                                    return {{ instance: result, module }};
-                                }} else {{
-                                    return result;
-                                }}
-                            }});
-                    }}
-                    return result.then(({{instance, module}}) => {{
-                        wasm = instance.exports;
-                        init.__wbindgen_wasm_module = module;
-                        {start}
-                        return wasm;
-                    }});
-                }}
-            ",
-            init_memory_arg = init_memory_arg,
-            default_module_path = default_module_path,
-            init_memory1 = init_memory1,
-            init_memory2 = init_memory2,
-            start = if needs_manual_start {
-                "wasm.__wbindgen_start();"
-            } else {
-                ""
-            },
-            imports_init = imports_init,
-        );
-
-        Ok((js, ts))
->>>>>>> df34cf84
     }
 
     fn write_classes(&mut self) -> Result<(), Error> {
