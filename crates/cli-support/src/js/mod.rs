use crate::descriptor::VectorKind;
use crate::intrinsic::Intrinsic;
use crate::wit::{
    Adapter, AdapterId, AdapterJsImportKind, AdapterType, AuxExportedMethodKind, AuxReceiverKind,
    AuxStringEnum, AuxValue,
};
use crate::wit::{AdapterKind, Instruction, InstructionData};
use crate::wit::{AuxEnum, AuxExport, AuxExportKind, AuxImport, AuxStruct};
use crate::wit::{JsImport, JsImportName, NonstandardWitSection, WasmBindgenAux};
use crate::{reset_indentation, Bindgen, EncodeInto, OutputMode, PLACEHOLDER_MODULE};
use anyhow::{anyhow, bail, Context as _, Error};
use binding::TsReference;
use std::borrow::Cow;
use std::collections::{BTreeMap, BTreeSet, HashMap, HashSet};
use std::fmt;
use std::fmt::Write;
use std::fs;
use std::path::{Path, PathBuf};
use walrus::{FunctionId, ImportId, MemoryId, Module, TableId, ValType};

mod binding;

pub struct Context<'a> {
    globals: String,
    imports_post: String,
    typescript: String,
    exposed_globals: Option<HashSet<Cow<'static, str>>>,
    next_export_idx: usize,
    config: &'a Bindgen,
    pub module: &'a mut Module,
    aux: &'a WasmBindgenAux,
    wit: &'a NonstandardWitSection,

    /// A map representing the `import` statements we'll be generating in the JS
    /// glue. The key is the module we're importing from and the value is the
    /// list of identifier we're importing from the module, with optional
    /// renames for each identifier.
    js_imports: HashMap<String, Vec<(String, Option<String>)>>,

    /// A map of each Wasm import and what JS to hook up to it.
    wasm_import_definitions: HashMap<ImportId, String>,

    /// A map from an import to the name we've locally imported it as.
    imported_names: HashMap<JsImportName, String>,

    /// A set of all defined identifiers through either exports or imports to
    /// the number of times they've been used, used to generate new
    /// identifiers.
    defined_identifiers: HashMap<String, usize>,

    /// A set of all (tracked) symbols referenced from within type definitions,
    /// function signatures, etc.
    typescript_refs: HashSet<TsReference>,

    /// String enums that are used internally by the generated bindings.
    ///
    /// This tracks which string enums are used independently from whether their
    /// type is used, because users may only use them in a way that doesn't
    /// require the type or requires only the type.
    used_string_enums: HashSet<String>,

    exported_classes: Option<BTreeMap<String, ExportedClass>>,

    /// A map of the name of npm dependencies we've loaded so far to the path
    /// they're defined in as well as their version specification.
    pub npm_dependencies: HashMap<String, (PathBuf, String)>,

    /// A mapping from the memory IDs as we see them to an index for that memory,
    /// used in function names, as well as all the kinds of views we've created
    /// of that memory.
    ///
    /// `BTreeMap` and `BTreeSet` are used to make the ordering deterministic.
    memories: BTreeMap<MemoryId, (usize, BTreeSet<&'static str>)>,
    table_indices: HashMap<TableId, usize>,

    /// A flag to track if the stack pointer setter shim has been injected.
    stack_pointer_shim_injected: bool,

    /// If threading is enabled.
    threads_enabled: bool,
}

#[derive(Default)]
pub struct ExportedClass {
    comments: String,
    contents: String,
    /// The TypeScript for the class's methods.
    typescript: String,
    /// Whether TypeScript for this class should be emitted (i.e., `skip_typescript` wasn't specified).
    generate_typescript: bool,
    has_constructor: bool,
    wrap_needed: bool,
    unwrap_needed: bool,
    /// Whether to generate helper methods for inspecting the class
    is_inspectable: bool,
    /// All readable properties of the class
    readable_properties: Vec<String>,
    /// Map from field name to type as a string, docs plus whether it has a setter,
    /// whether it's optional and whether it's static.
    typescript_fields: HashMap<String, (String, String, bool, bool, bool)>,
}

const INITIAL_HEAP_VALUES: &[&str] = &["undefined", "null", "true", "false"];
// Must be kept in sync with `src/lib.rs` of the `wasm-bindgen` crate
const INITIAL_HEAP_OFFSET: usize = 128;

impl<'a> Context<'a> {
    pub fn new(
        module: &'a mut Module,
        config: &'a Bindgen,
        wit: &'a NonstandardWitSection,
        aux: &'a WasmBindgenAux,
    ) -> Result<Context<'a>, Error> {
        Ok(Context {
            globals: String::new(),
            imports_post: String::new(),
            typescript: "/* tslint:disable */\n/* eslint-disable */\n".to_string(),
            exposed_globals: Some(Default::default()),
            imported_names: Default::default(),
            js_imports: Default::default(),
            defined_identifiers: Default::default(),
            wasm_import_definitions: Default::default(),
            typescript_refs: Default::default(),
            used_string_enums: Default::default(),
            exported_classes: Some(Default::default()),
            config,
            threads_enabled: config.threads.is_enabled(module),
            module,
            npm_dependencies: Default::default(),
            next_export_idx: 0,
            wit,
            aux,
            memories: Default::default(),
            table_indices: Default::default(),
            stack_pointer_shim_injected: false,
        })
    }

    fn should_write_global(&mut self, name: impl Into<Cow<'static, str>>) -> bool {
        self.exposed_globals.as_mut().unwrap().insert(name.into())
    }

    fn export(
        &mut self,
        export_name: &str,
        contents: &str,
        comments: Option<&str>,
    ) -> Result<(), Error> {
        let definition_name = self.generate_identifier(export_name);
        if contents.starts_with("class") && definition_name != export_name {
            bail!("cannot shadow already defined class `{}`", export_name);
        }

        let contents = contents.trim();
        if let Some(c) = comments {
            self.globals.push_str(c);
        }
        let global = match self.config.mode {
            OutputMode::Node { module: false } => {
                if contents.starts_with("class") {
                    format!("{}\nmodule.exports.{1} = {1};\n", contents, export_name)
                } else {
                    format!("module.exports.{} = {};\n", export_name, contents)
                }
            }
            OutputMode::NoModules { .. } => {
                if contents.starts_with("class") {
                    format!("{}\n__exports.{1} = {1};\n", contents, export_name)
                } else {
                    format!("__exports.{} = {};\n", export_name, contents)
                }
            }
            OutputMode::Bundler { .. }
            | OutputMode::Node { module: true }
            | OutputMode::Web
            | OutputMode::Deno => {
                if let Some(body) = contents.strip_prefix("function") {
                    if export_name == definition_name {
                        format!("export function {}{}\n", export_name, body)
                    } else {
                        format!(
                            "function {}{}\nexport {{ {} as {} }};\n",
                            definition_name, body, definition_name, export_name,
                        )
                    }
                } else if contents.starts_with("class") {
                    assert_eq!(export_name, definition_name);
                    format!("export {}\n", contents)
                } else {
                    assert_eq!(export_name, definition_name);
                    format!("export const {} = {};\n", export_name, contents)
                }
            }
        };
        self.global(&global);
        Ok(())
    }

    pub fn finalize(
        &mut self,
        module_name: &str,
    ) -> Result<(String, String, Option<String>), Error> {
        // Finalize all bindings for JS classes. This is where we'll generate JS
        // glue for all classes as well as finish up a few final imports like
        // `__wrap` and such.
        self.write_classes()?;

        // Initialization is just flat out tricky and not something we
        // understand super well. To try to handle various issues that have come
        // up we always remove the `start` function if one is present. The JS
        // bindings glue then manually calls the start function (if it was
        // previously present).
        let needs_manual_start = self.unstart_start_function();

        // Cause any future calls to `should_write_global` to panic, making sure
        // we don't ask for items which we can no longer emit.
        drop(self.exposed_globals.take().unwrap());

        self.finalize_js(module_name, needs_manual_start)
    }

    fn generate_node_imports(&self) -> String {
        let mut imports = BTreeSet::new();
        for import in self.module.imports.iter() {
            imports.insert(&import.module);
        }

        let mut shim = String::new();

        shim.push_str("\nlet imports = {};\n");

        if self.config.mode.uses_es_modules() {
            for (i, module) in imports.iter().enumerate() {
                if module.as_str() != PLACEHOLDER_MODULE {
                    shim.push_str(&format!("import * as import{} from '{}';\n", i, module));
                }
            }
            for (i, module) in imports.iter().enumerate() {
                if module.as_str() != PLACEHOLDER_MODULE {
                    shim.push_str(&format!("imports['{}'] = import{};\n", module, i));
                }
            }
        } else {
            for module in imports.iter() {
                if module.as_str() == PLACEHOLDER_MODULE {
                    shim.push_str(&format!(
                        "imports['{0}'] = module.exports;\n",
                        PLACEHOLDER_MODULE
                    ));
                } else {
                    shim.push_str(&format!("imports['{0}'] = require('{0}');\n", module));
                }
            }
        }

        reset_indentation(&shim)
    }

    fn generate_node_wasm_loading(&self, path: &Path) -> String {
        let mut shim = String::new();

        if self.config.mode.uses_es_modules() {
            // On windows skip the leading `/` which comes out when we parse a
            // url to use `C:\...` instead of `\C:\...`
            shim.push_str(&format!(
                "
                import * as path from 'node:path';
                import * as fs from 'node:fs';
                import * as process from 'node:process';

                let file = path.dirname(new URL(import.meta.url).pathname);
                if (process.platform === 'win32') {{
                    file = file.substring(1);
                }}
                const bytes = fs.readFileSync(path.join(file, '{}'));
            ",
                path.file_name().unwrap().to_str().unwrap()
            ));
            shim.push_str(
                "
                const wasmModule = new WebAssembly.Module(bytes);
                const wasmInstance = new WebAssembly.Instance(wasmModule, imports);
                const wasm = wasmInstance.exports;
                export const __wasm = wasm;
            ",
            );
        } else {
            shim.push_str(&format!(
                "
                const path = require('path').join(__dirname, '{}');
                const bytes = require('fs').readFileSync(path);
            ",
                path.file_name().unwrap().to_str().unwrap()
            ));
            shim.push_str(
                "
                const wasmModule = new WebAssembly.Module(bytes);
                const wasmInstance = new WebAssembly.Instance(wasmModule, imports);
                wasm = wasmInstance.exports;
                module.exports.__wasm = wasm;
            ",
            );
        }

        reset_indentation(&shim)
    }

    // generates something like
    // ```js
    // import * as import0 from './snippets/.../inline1.js';
    // ```,
    //
    // ```js
    // const imports = {
    //   __wbindgen_placeholder__: {
    //     __wbindgen_throw: function(..) { .. },
    //     ..
    //   },
    //   './snippets/deno-65e2634a84cc3c14/inline1.js': import0,
    // }
    // ```
    fn generate_deno_imports(&self) -> (String, String) {
        let mut imports = String::new();
        let mut wasm_import_object = "const imports = {\n".to_string();

        wasm_import_object.push_str(&format!("  {}: {{\n", crate::PLACEHOLDER_MODULE));

        for (id, js) in crate::sorted_iter(&self.wasm_import_definitions) {
            let import = self.module.imports.get(*id);
            wasm_import_object.push_str(&format!("{}: {},\n", &import.name, js.trim()));
        }

        wasm_import_object.push_str("\t},\n");

        // e.g. snippets without parameters
        let import_modules = self
            .module
            .imports
            .iter()
            .map(|import| &import.module)
            .filter(|module| module.as_str() != PLACEHOLDER_MODULE);
        for (i, module) in import_modules.enumerate() {
            imports.push_str(&format!("import * as import{} from '{}'\n", i, module));
            wasm_import_object.push_str(&format!("  '{}': import{},", module, i))
        }

        wasm_import_object.push_str("\n};\n\n");

        (imports, wasm_import_object)
    }

    fn generate_deno_wasm_loading(&self, module_name: &str) -> String {
        // Deno removed support for .wasm imports in https://github.com/denoland/deno/pull/5135
        // the issue for bringing it back is https://github.com/denoland/deno/issues/5609.
        format!(
            "const wasm_url = new URL('{module_name}_bg.wasm', import.meta.url);
            let wasmCode = '';
            switch (wasm_url.protocol) {{
                case 'file:':
                    wasmCode = await Deno.readFile(wasm_url);
                    break
                case 'https:':
                case 'http:':
                    wasmCode = await (await fetch(wasm_url)).arrayBuffer();
                    break
                default:
                    throw new Error(`Unsupported protocol: ${{wasm_url.protocol}}`);
            }}

            const wasmInstance = (await WebAssembly.instantiate(wasmCode, imports)).instance;
            const wasm = wasmInstance.exports;
            export const __wasm = wasm;",
            module_name = module_name
        )
    }

    /// Performs the task of actually generating the final JS module, be it
    /// `--target no-modules`, `--target web`, or for bundlers. This is the very
    /// last step performed in `finalize`.
    fn finalize_js(
        &mut self,
        module_name: &str,
        needs_manual_start: bool,
    ) -> Result<(String, String, Option<String>), Error> {
        let mut ts;
        let mut js = String::new();
        let mut start = None;

        if let OutputMode::NoModules { global } = &self.config.mode {
            js.push_str(&format!("let {};\n(function() {{\n", global));
        }

        // Depending on the output mode, generate necessary glue to actually
        // import the Wasm file in one way or another.
        let mut init = (String::new(), String::new());
        let mut footer = String::new();
        let mut imports = self.js_import_header()?;
        match &self.config.mode {
            // In `--target no-modules` mode we need to both expose a name on
            // the global object as well as generate our own custom start
            // function.
            // `document.currentScript` property can be null in browser extensions
            OutputMode::NoModules { global } => {
                js.push_str("const __exports = {};\n");
                js.push_str("let script_src;\n");
                js.push_str(
                    "\
                    if (typeof document !== 'undefined' && document.currentScript !== null) {
                        script_src = new URL(document.currentScript.src, location.href).toString();
                    }\n",
                );
                js.push_str("let wasm = undefined;\n");
                init = self.gen_init(needs_manual_start, None)?;
                footer.push_str(&format!(
                    "{} = Object.assign(__wbg_init, {{ initSync }}, __exports);\n",
                    global
                ));
            }

            // With normal CommonJS node we need to defer requiring the wasm
            // until the end so most of our own exports are hooked up
            OutputMode::Node { module: false } => {
                js.push_str(&self.generate_node_imports());

                js.push_str("let wasm;\n");

                for (id, js) in crate::sorted_iter(&self.wasm_import_definitions) {
                    let import = self.module.imports.get_mut(*id);
                    footer.push_str("\nmodule.exports.");
                    footer.push_str(&import.name);
                    footer.push_str(" = ");
                    footer.push_str(js.trim());
                    footer.push_str(";\n");
                }

                footer.push_str(
                    &self.generate_node_wasm_loading(Path::new(&format!(
                        "./{}_bg.wasm",
                        module_name
                    ))),
                );

                if needs_manual_start {
                    footer.push_str("\nwasm.__wbindgen_start();\n");
                }
            }

            OutputMode::Deno => {
                let (js_imports, wasm_import_object) = self.generate_deno_imports();
                imports.push_str(&js_imports);
                footer.push_str(&wasm_import_object);

                footer.push_str(&self.generate_deno_wasm_loading(module_name));

                footer.push_str("\n\n");

                if needs_manual_start {
                    footer.push_str("\nwasm.__wbindgen_start();\n");
                }
            }

            // With Bundlers we can simply import the Wasm file as if it were an ES module
            // and let the bundler/runtime take care of it.
            // With Node we manually read the Wasm file from the filesystem and instantiate it.
            OutputMode::Bundler { .. } | OutputMode::Node { module: true } => {
                for (id, js) in crate::sorted_iter(&self.wasm_import_definitions) {
                    let import = self.module.imports.get_mut(*id);
                    import.module = format!("./{}_bg.js", module_name);
                    if let Some(body) = js.strip_prefix("function") {
                        footer.push_str("\nexport function ");
                        footer.push_str(&import.name);
                        footer.push_str(body.trim());
                        footer.push_str(";\n");
                    } else {
                        footer.push_str("\nexport const ");
                        footer.push_str(&import.name);
                        footer.push_str(" = ");
                        footer.push_str(js.trim());
                        footer.push_str(";\n");
                    }
                }

                self.imports_post.push_str(
                    "\
                    let wasm;
                    export function __wbg_set_wasm(val) {
                        wasm = val;
                    }
                    ",
                );

                if matches!(self.config.mode, OutputMode::Node { module: true }) {
                    let start = start.get_or_insert_with(String::new);
                    start.push_str(&self.generate_node_imports());
                    start.push_str(&self.generate_node_wasm_loading(Path::new(&format!(
                        "./{}_bg.wasm",
                        module_name
                    ))));
                }

                match self.config.mode {
                    OutputMode::Bundler { .. } => {
                        start.get_or_insert_with(String::new).push_str(&format!(
                            "\
import {{ __wbg_set_wasm }} from \"./{module_name}_bg.js\";
__wbg_set_wasm(wasm);"
                        ));
                    }

                    OutputMode::Node { module: true } => {
                        start.get_or_insert_with(String::new).push_str(&format!(
                            "imports[\"./{module_name}_bg.js\"].__wbg_set_wasm(wasm);"
                        ));
                    }

                    _ => {}
                }

                if needs_manual_start {
                    start
                        .get_or_insert_with(String::new)
                        .push_str("\nwasm.__wbindgen_start();\n");
                }
            }

            // With a browser-native output we're generating an ES module, but
            // browsers don't support natively importing Wasm right now so we
            // expose the same initialization function as `--target no-modules`
            // as the default export of the module.
            OutputMode::Web => {
                self.imports_post.push_str("let wasm;\n");
                init = self.gen_init(needs_manual_start, Some(&mut imports))?;
                footer.push_str("export { initSync };\n");
                footer.push_str("export default __wbg_init;");
            }
        }

        // Before putting the static init code declaration info, put all existing typescript into a `wasm_bindgen` namespace declaration.
        // Not sure if this should happen in all cases, so just adding it to NoModules for now...
        if self.config.mode.no_modules() {
            ts = String::from("declare namespace wasm_bindgen {\n\t");
            ts.push_str(&self.typescript.replace('\n', "\n\t"));
            ts.push_str("\n}\n");
        } else {
            ts = self.typescript.clone();
        }

        let (init_js, init_ts) = init;

        ts.push_str(&init_ts);

        // Emit all the JS for importing all our functionality
        assert!(
            !self.config.mode.uses_es_modules() || js.is_empty(),
            "ES modules require imports to be at the start of the file, but we \
             generated some JS before the imports: {}",
            js
        );

        let mut push_with_newline = |s| {
            js.push_str(s);
            if !s.is_empty() {
                js.push('\n');
            }
        };

        push_with_newline(&imports);
        push_with_newline(&self.imports_post);

        // Emit all our exports from this module
        push_with_newline(&self.globals);

        // Generate the initialization glue, if there was any
        push_with_newline(&init_js);
        push_with_newline(&footer);
        if self.config.mode.no_modules() {
            js.push_str("})();\n");
        }

        while js.contains("\n\n\n") {
            js = js.replace("\n\n\n", "\n\n");
        }

        Ok((js, ts, start))
    }

    fn js_import_header(&self) -> Result<String, Error> {
        let mut imports = String::new();

        if self.config.omit_imports {
            return Ok(imports);
        }

        match &self.config.mode {
            OutputMode::NoModules { .. } => {
                if let Some((module, _items)) = self.js_imports.iter().next() {
                    bail!(
                        "importing from `{}` isn't supported with `--target no-modules`",
                        module
                    );
                }
            }

            OutputMode::Node { module: false } => {
                for (module, items) in crate::sorted_iter(&self.js_imports) {
                    imports.push_str("const { ");
                    for (i, (item, rename)) in items.iter().enumerate() {
                        if i > 0 {
                            imports.push_str(", ");
                        }
                        imports.push_str(item);
                        if let Some(other) = rename {
                            imports.push_str(": ");
                            imports.push_str(other)
                        }
                    }
                    if module.starts_with('.') || PathBuf::from(module).is_absolute() {
                        imports.push_str(" } = require(String.raw`");
                    } else {
                        imports.push_str(" } = require(`");
                    }
                    imports.push_str(module);
                    imports.push_str("`);\n");
                }
            }

            OutputMode::Bundler { .. }
            | OutputMode::Node { module: true }
            | OutputMode::Web
            | OutputMode::Deno => {
                for (module, items) in crate::sorted_iter(&self.js_imports) {
                    imports.push_str("import { ");
                    for (i, (item, rename)) in items.iter().enumerate() {
                        if i > 0 {
                            imports.push_str(", ");
                        }
                        imports.push_str(item);
                        if let Some(other) = rename {
                            imports.push_str(" as ");
                            imports.push_str(other)
                        }
                    }
                    imports.push_str(" } from '");
                    imports.push_str(module);
                    imports.push_str("';\n");
                }
            }
        }
        Ok(imports)
    }

    fn ts_for_init_fn(
        &self,
        has_memory: bool,
        has_module_or_path_optional: bool,
    ) -> Result<String, Error> {
        let output = crate::wasm2es6js::interface(self.module)?;

        let (memory_doc, memory_param) = if has_memory {
            (
                "* @param {WebAssembly.Memory} memory - Deprecated.\n",
                ", memory?: WebAssembly.Memory",
            )
        } else {
            ("", "")
        };
        let stack_size = if self.threads_enabled {
            ", thread_stack_size?: number"
        } else {
            ""
        };
        let arg_optional = if has_module_or_path_optional { "?" } else { "" };
        // With TypeScript 3.8.3, I'm seeing that any "export"s at the root level cause TypeScript to ignore all "declare" statements.
        // So using "declare" everywhere for at least the NoModules option.
        // Also in (at least) the NoModules, the `init()` method is renamed to `wasm_bindgen()`.
        let setup_function_declaration;
        let mut sync_init_function = String::new();
        let declare_or_export;
        if self.config.mode.no_modules() {
            declare_or_export = "declare";
            setup_function_declaration = "declare function wasm_bindgen";
        } else {
            declare_or_export = "export";

            sync_init_function.push_str(&format!(
                "\
                {declare_or_export} type SyncInitInput = BufferSource | WebAssembly.Module;\n\
                /**\n\
                * Instantiates the given `module`, which can either be bytes or\n\
                * a precompiled `WebAssembly.Module`.\n\
                *\n\
                * @param {{{{ module: SyncInitInput{memory_param}{stack_size} }}}} module - Passing `SyncInitInput` directly is deprecated.\n\
                {memory_doc}\
                *\n\
                * @returns {{InitOutput}}\n\
                */\n\
                export function initSync(module: {{ module: SyncInitInput{memory_param}{stack_size} }} | SyncInitInput{memory_param}): InitOutput;\n\n\
                ",
                memory_doc = memory_doc,
                memory_param = memory_param
            ));

            setup_function_declaration = "export default function __wbg_init";
        }
        Ok(format!(
            "\n\
            {declare_or_export} type InitInput = RequestInfo | URL | Response | BufferSource | WebAssembly.Module;\n\
            \n\
            {declare_or_export} interface InitOutput {{\n\
            {output}}}\n\
            \n\
            {sync_init_function}\
            /**\n\
            * If `module_or_path` is {{RequestInfo}} or {{URL}}, makes a request and\n\
            * for everything else, calls `WebAssembly.instantiate` directly.\n\
            *\n\
            * @param {{{{ module_or_path: InitInput | Promise<InitInput>{memory_param}{stack_size} }}}} module_or_path - Passing `InitInput` directly is deprecated.\n\
            {}\
            *\n\
            * @returns {{Promise<InitOutput>}}\n\
            */\n\
            {setup_function_declaration} \
                (module_or_path{}: {{ module_or_path: InitInput | Promise<InitInput>{memory_param}{stack_size} }} | InitInput | Promise<InitInput>{}): Promise<InitOutput>;\n",
            memory_doc, arg_optional, memory_param,
            output = output,
            sync_init_function = sync_init_function,
            declare_or_export = declare_or_export,
            setup_function_declaration = setup_function_declaration,
        ))
    }

    fn gen_init(
        &mut self,
        needs_manual_start: bool,
        mut imports: Option<&mut String>,
    ) -> Result<(String, String), Error> {
        let module_name = "wbg";
        let mut init_memory_arg = "";
        let mut init_memory = String::new();
        let mut has_memory = false;
        if let Some(mem) = self.module.memories.iter().next() {
            if let Some(id) = mem.import {
                self.module.imports.get_mut(id).module = module_name.to_string();
                init_memory = format!(
                    "imports.{}.memory = memory || new WebAssembly.Memory({{",
                    module_name
                );
                init_memory.push_str(&format!("initial:{}", mem.initial));
                if let Some(max) = mem.maximum {
                    init_memory.push_str(&format!(",maximum:{}", max));
                }
                if mem.shared {
                    init_memory.push_str(",shared:true");
                }
                init_memory.push_str("});");
                init_memory_arg = ", memory";
                has_memory = true;
            }
        }

        let default_module_path = if !self.config.omit_default_module_path {
            match self.config.mode {
                OutputMode::Web => format!(
                    "\
                    if (typeof module_or_path === 'undefined') {{
                        module_or_path = new URL('{stem}_bg.wasm', import.meta.url);
                    }}",
                    stem = self.config.stem()?
                ),
                OutputMode::NoModules { .. } => "\
                    if (typeof module_or_path === 'undefined' && typeof script_src !== 'undefined') {
                        module_or_path = script_src.replace(/\\.js$/, '_bg.wasm');
                    }"
                .to_string(),
                _ => "".to_string(),
            }
        } else {
            String::from("")
        };

        let ts = self.ts_for_init_fn(
            has_memory,
            !self.config.omit_default_module_path && !default_module_path.is_empty(),
        )?;

        // Initialize the `imports` object for all import definitions that we're
        // directed to wire up.
        let mut imports_init = String::new();

        imports_init.push_str("imports.");
        imports_init.push_str(module_name);
        imports_init.push_str(" = {};\n");

        for (id, js) in crate::sorted_iter(&self.wasm_import_definitions) {
            let import = self.module.imports.get_mut(*id);
            import.module = module_name.to_string();
            imports_init.push_str("imports.");
            imports_init.push_str(module_name);
            imports_init.push('.');
            imports_init.push_str(&import.name);
            imports_init.push_str(" = ");
            imports_init.push_str(js.trim());
            imports_init.push_str(";\n");
        }

        let extra_modules = self
            .module
            .imports
            .iter()
            .filter(|i| !self.wasm_import_definitions.contains_key(&i.id()))
            .filter(|i| {
                // Importing memory is handled specially in this area, so don't
                // consider this a candidate for importing from extra modules.
                !(matches!(i.kind, walrus::ImportKind::Memory(_)))
            })
            .map(|i| &i.module)
            .collect::<BTreeSet<_>>();
        for (i, extra) in extra_modules.iter().enumerate() {
            let imports = match &mut imports {
                Some(list) => list,
                None => bail!(
                    "cannot import from modules (`{}`) with `--no-modules`",
                    extra
                ),
            };
            imports.push_str(&format!("import * as __wbg_star{} from '{}';\n", i, extra));
            imports_init.push_str(&format!("imports['{}'] = __wbg_star{};\n", extra, i));
        }

        let mut init_memviews = String::new();
        for &(num, ref views) in self.memories.values() {
            for kind in views {
                writeln!(
                    init_memviews,
                    // Reset the memory views to null in case `init` gets called multiple times.
                    // Without this, the `length = 0` check would never detect that the view was
                    // outdated.
                    "cached{kind}Memory{num} = null;",
                    kind = kind,
                    num = num,
                )
                .unwrap()
            }
        }

        let js = format!(
            "\
                async function __wbg_load(module, imports) {{
                    if (typeof Response === 'function' && module instanceof Response) {{
                        if (typeof WebAssembly.instantiateStreaming === 'function') {{
                            try {{
                                return await WebAssembly.instantiateStreaming(module, imports);

                            }} catch (e) {{
                                if (module.headers.get('Content-Type') != 'application/wasm') {{
                                    console.warn(\"`WebAssembly.instantiateStreaming` failed \
                                                    because your server does not serve Wasm with \
                                                    `application/wasm` MIME type. Falling back to \
                                                    `WebAssembly.instantiate` which is slower. Original \
                                                    error:\\n\", e);

                                }} else {{
                                    throw e;
                                }}
                            }}
                        }}

                        const bytes = await module.arrayBuffer();
                        return await WebAssembly.instantiate(bytes, imports);

                    }} else {{
                        const instance = await WebAssembly.instantiate(module, imports);

                        if (instance instanceof WebAssembly.Instance) {{
                            return {{ instance, module }};

                        }} else {{
                            return instance;
                        }}
                    }}
                }}

                function __wbg_get_imports() {{
                    const imports = {{}};
                    {imports_init}
                    return imports;
                }}

                function __wbg_init_memory(imports, memory) {{
                    {init_memory}
                }}

                function __wbg_finalize_init(instance, module{init_stack_size_arg}) {{
                    wasm = instance.exports;
                    __wbg_init.__wbindgen_wasm_module = module;
                    {init_memviews}
                    {init_stack_size_check}
                    {start}
                    return wasm;
                }}

                function initSync(module{init_memory_arg}) {{
                    if (wasm !== undefined) return wasm;

                    {init_stack_size}
                    if (typeof module !== 'undefined') {{
                        if (Object.getPrototypeOf(module) === Object.prototype) {{
                            ({{module{init_memory_arg}{init_stack_size_arg}}} = module)
                        }} else {{
                            console.warn('using deprecated parameters for `initSync()`; pass a single object instead')
                        }}
                    }}

                    const imports = __wbg_get_imports();

                    __wbg_init_memory(imports{init_memory_arg});

                    if (!(module instanceof WebAssembly.Module)) {{
                        module = new WebAssembly.Module(module);
                    }}

                    const instance = new WebAssembly.Instance(module, imports);

                    return __wbg_finalize_init(instance, module{init_stack_size_arg});
                }}

                async function __wbg_init(module_or_path{init_memory_arg}) {{
                    if (wasm !== undefined) return wasm;

                    {init_stack_size}
                    if (typeof module_or_path !== 'undefined') {{
                        if (Object.getPrototypeOf(module_or_path) === Object.prototype) {{
                            ({{module_or_path{init_memory_arg}{init_stack_size_arg}}} = module_or_path)
                        }} else {{
                            console.warn('using deprecated parameters for the initialization function; pass a single object instead')
                        }}
                    }}

                    {default_module_path}
                    const imports = __wbg_get_imports();

                    if (typeof module_or_path === 'string' || (typeof Request === 'function' && module_or_path instanceof Request) || (typeof URL === 'function' && module_or_path instanceof URL)) {{
                        module_or_path = fetch(module_or_path);
                    }}

                    __wbg_init_memory(imports{init_memory_arg});

                    const {{ instance, module }} = await __wbg_load(await module_or_path, imports);

                    return __wbg_finalize_init(instance, module{init_stack_size_arg});
                }}
            ",
            init_memory_arg = init_memory_arg,
            default_module_path = default_module_path,
            init_memory = init_memory,
            init_memviews = init_memviews,
            start = if needs_manual_start && self.threads_enabled {
                "wasm.__wbindgen_start(thread_stack_size);"
            } else if needs_manual_start {
                "wasm.__wbindgen_start();"
            } else {
                ""
            },
            imports_init = imports_init,
            init_stack_size = if self.threads_enabled {
                "let thread_stack_size"
            } else {
                ""
            },
            init_stack_size_arg = if self.threads_enabled {
                ", thread_stack_size"
            } else {
                ""
            },
            init_stack_size_check = if self.threads_enabled {
                format!(
                    "if (typeof thread_stack_size !== 'undefined' && (typeof thread_stack_size !== 'number' || thread_stack_size === 0 || thread_stack_size % {} !== 0)) {{ throw 'invalid stack size' }}",
                    wasm_bindgen_threads_xform::PAGE_SIZE,
                )
            } else {
                String::new()
            },
        );

        Ok((js, ts))
    }

    fn write_classes(&mut self) -> Result<(), Error> {
        for (class, exports) in self.exported_classes.take().unwrap() {
            self.write_class(&class, &exports)?;
        }
        Ok(())
    }

    fn write_class(&mut self, name: &str, class: &ExportedClass) -> Result<(), Error> {
        let mut dst = format!("class {} {{\n", name);
        let mut ts_dst = format!("export {}", dst);

        if self.config.debug && !class.has_constructor {
            dst.push_str(
                "
                    constructor() {
                        throw new Error('cannot invoke `new` directly');
                    }
                ",
            );
        }

        if class.wrap_needed {
            dst.push_str(&format!(
                "
                static __wrap(ptr) {{
                    ptr = ptr >>> 0;
                    const obj = Object.create({name}.prototype);
                    obj.__wbg_ptr = ptr;
                    {name}Finalization.register(obj, obj.__wbg_ptr, obj);
                    return obj;
                }}
                "
            ));
        }

        if class.unwrap_needed {
            dst.push_str(&format!(
                "
                static __unwrap(jsValue) {{
                    if (!(jsValue instanceof {})) {{
                        return 0;
                    }}
                    return jsValue.__destroy_into_raw();
                }}
                ",
                name,
            ));
        }

        self.global(&format!(
            "
            const {name}Finalization = (typeof FinalizationRegistry === 'undefined')
                ? {{ register: () => {{}}, unregister: () => {{}} }}
                : new FinalizationRegistry(ptr => wasm.{}(ptr >>> 0, 1));",
            wasm_bindgen_shared::free_function(name),
        ));

        // If the class is inspectable, generate `toJSON` and `toString`
        // to expose all readable properties of the class. Otherwise,
        // the class shows only the "ptr" property when logged or serialized
        if class.is_inspectable {
            // Creates a `toJSON` method which returns an object of all readable properties
            // This object looks like { a: this.a, b: this.b }
            dst.push_str(&format!(
                "
                toJSON() {{
                    return {{{}}};
                }}

                toString() {{
                    return JSON.stringify(this);
                }}
                ",
                class
                    .readable_properties
                    .iter()
                    .fold(String::from("\n"), |fields, field_name| {
                        format!("{}{name}: this.{name},\n", fields, name = field_name)
                    })
            ));
            // Also add definitions to the .d.ts file.
            ts_dst.push_str(
                "\
            /**\n*\
            * Return copy of self without private attributes.\n\
            */\n  toJSON(): Object;\n\
            /**\n\
            * Return stringified version of self.\n\
            */\n  toString(): string;\n",
            );

            if self.config.mode.nodejs() {
                // `util.inspect` must be imported in Node.js to define [inspect.custom]
                let module_name = self.import_name(&JsImport {
                    name: JsImportName::Module {
                        module: "util".to_string(),
                        name: "inspect".to_string(),
                    },
                    fields: Vec::new(),
                })?;

                // Node.js supports a custom inspect function to control the
                // output of `console.log` and friends. The constructor is set
                // to display the class name as a typical JavaScript class would
                dst.push_str(&format!(
                    "
                    [{}.custom]() {{
                        return Object.assign(Object.create({{constructor: this.constructor}}), this.toJSON());
                    }}
                    ",
                    module_name
                ));
            }
        }

        dst.push_str(&format!(
            "
            __destroy_into_raw() {{
                const ptr = this.__wbg_ptr;
                this.__wbg_ptr = 0;
                {name}Finalization.unregister(this);
                return ptr;
            }}

            free() {{
                const ptr = this.__destroy_into_raw();
                wasm.{}(ptr, 0);
            }}
            ",
            wasm_bindgen_shared::free_function(name),
        ));
        ts_dst.push_str("  free(): void;\n");
        if self.config.symbol_dispose {
            dst.push_str(
                "
                [Symbol.dispose]() {{
                    this.free();
                }}
                ",
            );
            ts_dst.push_str("  [Symbol.dispose](): void;\n");
        }
        dst.push_str(&class.contents);
        ts_dst.push_str(&class.typescript);

        let mut fields = class.typescript_fields.keys().collect::<Vec<_>>();
        fields.sort(); // make sure we have deterministic output
        for name in fields {
            let (ty, docs, has_setter, is_optional, is_static) = &class.typescript_fields[name];
            ts_dst.push_str(docs);
            ts_dst.push_str("  ");
            if *is_static {
                ts_dst.push_str("static ");
            }
            if !has_setter {
                ts_dst.push_str("readonly ");
            }
            ts_dst.push_str(name);
            if *is_optional {
                ts_dst.push_str("?: ");
            } else {
                ts_dst.push_str(": ");
            }
            ts_dst.push_str(ty);
            ts_dst.push_str(";\n");
        }
        dst.push_str("}\n");
        ts_dst.push_str("}\n");

        self.export(name, &dst, Some(&class.comments))?;

        if class.generate_typescript {
            self.typescript.push_str(&class.comments);
            self.typescript.push_str(&ts_dst);
        }

        Ok(())
    }

    fn expose_drop_ref(&mut self) {
        if !self.should_write_global("drop_ref") {
            return;
        }
        self.expose_global_heap();
        self.expose_global_heap_next();

        // Note that here we check if `idx` shouldn't actually be dropped. This
        // is due to the fact that `JsValue::null()` and friends can be passed
        // by value to JS where we'll automatically call this method. Those
        // constants, however, cannot be dropped. See #1054 for removing this
        // branch.
        //
        // Otherwise the free operation here is pretty simple, just appending to
        // the linked list of heap slots that are free.
        self.global(&format!(
            "
            function dropObject(idx) {{
                if (idx < {}) return;
                heap[idx] = heap_next;
                heap_next = idx;
            }}
            ",
            INITIAL_HEAP_OFFSET + INITIAL_HEAP_VALUES.len(),
        ));
    }

    fn expose_global_heap(&mut self) {
        if !self.should_write_global("heap") {
            return;
        }
        assert!(!self.config.externref);
        self.global(&format!(
            "const heap = new Array({}).fill(undefined);",
            INITIAL_HEAP_OFFSET
        ));
        self.global(&format!("heap.push({});", INITIAL_HEAP_VALUES.join(", ")));
    }

    fn expose_global_heap_next(&mut self) {
        if !self.should_write_global("heap_next") {
            return;
        }
        self.expose_global_heap();
        self.global("let heap_next = heap.length;");
    }

    fn expose_get_object(&mut self) {
        if !self.should_write_global("get_object") {
            return;
        }
        self.expose_global_heap();

        // Accessing a heap object is just a simple index operation due to how
        // the stack/heap are laid out.
        self.global("function getObject(idx) { return heap[idx]; }");
    }

    fn expose_not_defined(&mut self) {
        if !self.should_write_global("not_defined") {
            return;
        }
        self.global("function notDefined(what) { return () => { throw new Error(`${what} is not defined`); }; }");
    }

    fn expose_assert_num(&mut self) {
        if !self.should_write_global("assert_num") {
            return;
        }
        self.global(
            "
            function _assertNum(n) {
                if (typeof(n) !== 'number') throw new Error(`expected a number argument, found ${typeof(n)}`);
            }
            ",
        );
    }

    fn expose_assert_bigint(&mut self) {
        if !self.should_write_global("assert_bigint") {
            return;
        }
        self.global(
            "
            function _assertBigInt(n) {
                if (typeof(n) !== 'bigint') throw new Error(`expected a bigint argument, found ${typeof(n)}`);
            }
            ",
        );
    }

    fn expose_assert_bool(&mut self) {
        if !self.should_write_global("assert_bool") {
            return;
        }
        self.global(
            "
            function _assertBoolean(n) {
                if (typeof(n) !== 'boolean') {
                    throw new Error(`expected a boolean argument, found ${typeof(n)}`);
                }
            }
            ",
        );
    }

    fn expose_wasm_vector_len(&mut self) {
        if !self.should_write_global("wasm_vector_len") {
            return;
        }
        self.global("let WASM_VECTOR_LEN = 0;");
    }

    fn expose_pass_string_to_wasm(&mut self, memory: MemoryId) -> Result<MemView, Error> {
        self.expose_wasm_vector_len();

        let debug = if self.config.debug {
            "
                if (typeof(arg) !== 'string') throw new Error(`expected a string argument, found ${typeof(arg)}`);
            "
        } else {
            ""
        };

        let mem = self.expose_uint8_memory(memory);
        let ret = MemView {
            name: "passStringToWasm".into(),
            num: mem.num,
        };
        if !self.should_write_global(ret.to_string()) {
            return Ok(ret);
        }
        self.expose_text_encoder()?;

        // The first implementation we have for this is to use
        // `TextEncoder#encode` which has been around for quite some time.
        let encode = "function (arg, view) {
            const buf = cachedTextEncoder.encode(arg);
            view.set(buf);
            return {
                read: arg.length,
                written: buf.length
            };
        }";

        // Another possibility is to use `TextEncoder#encodeInto` which is much
        // newer and isn't implemented everywhere yet. It's more efficient,
        // however, because it allows us to elide an intermediate allocation.
        let encode_into = "function (arg, view) {
            return cachedTextEncoder.encodeInto(arg, view);
        }";

        // Looks like `encodeInto` doesn't currently work when the memory passed
        // in is backed by a `SharedArrayBuffer`, so force usage of `encode` if
        // a `SharedArrayBuffer` is in use.
        let shared = self.module.memories.get(memory).shared;

        match self.config.encode_into {
            EncodeInto::Always if !shared => {
                self.global(&format!(
                    "
                    const encodeString = {};
                ",
                    encode_into
                ));
            }
            EncodeInto::Test if !shared => {
                self.global(&format!(
                    "
                    const encodeString = (typeof cachedTextEncoder.encodeInto === 'function'
                        ? {}
                        : {});
                ",
                    encode_into, encode
                ));
            }
            _ => {
                self.global(&format!(
                    "
                    const encodeString = {};
                ",
                    encode
                ));
            }
        }

        // A fast path that directly writes char codes into Wasm memory as long
        // as it finds only ASCII characters.
        //
        // This is much faster for common ASCII strings because it can avoid
        // calling out into C++ TextEncoder code.
        //
        // This might be not very intuitive, but such calls are usually more
        // expensive in mainstream engines than staying in the JS, and
        // charCodeAt on ASCII strings is usually optimised to raw bytes.
        let encode_as_ascii = format!(
            "\
                if (realloc === undefined) {{
                    const buf = cachedTextEncoder.encode(arg);
                    const ptr = malloc(buf.length, 1) >>> 0;
                    {mem}().subarray(ptr, ptr + buf.length).set(buf);
                    WASM_VECTOR_LEN = buf.length;
                    return ptr;
                }}

                let len = arg.length;
                let ptr = malloc(len, 1) >>> 0;

                const mem = {mem}();

                let offset = 0;

                for (; offset < len; offset++) {{
                    const code = arg.charCodeAt(offset);
                    if (code > 0x7F) break;
                    mem[ptr + offset] = code;
                }}
            ",
            mem = mem,
        );

        self.global(&format!(
            "function {name}(arg, malloc, realloc) {{
                {debug}
                {ascii}
                if (offset !== len) {{
                    if (offset !== 0) {{
                        arg = arg.slice(offset);
                    }}
                    ptr = realloc(ptr, len, len = offset + arg.length * 3, 1) >>> 0;
                    const view = {mem}().subarray(ptr + offset, ptr + len);
                    const ret = encodeString(arg, view);
                    {debug_end}
                    offset += ret.written;
                    ptr = realloc(ptr, len, offset, 1) >>> 0;
                }}

                WASM_VECTOR_LEN = offset;
                return ptr;
            }}",
            name = ret,
            debug = debug,
            ascii = encode_as_ascii,
            mem = mem,
            debug_end = if self.config.debug {
                "if (ret.read !== arg.length) throw new Error('failed to pass whole string');"
            } else {
                ""
            },
        ));

        Ok(ret)
    }

    fn expose_pass_array8_to_wasm(&mut self, memory: MemoryId) -> Result<MemView, Error> {
        let view = self.expose_uint8_memory(memory);
        self.pass_array_to_wasm("passArray8ToWasm", view, 1)
    }

    fn expose_pass_array16_to_wasm(&mut self, memory: MemoryId) -> Result<MemView, Error> {
        let view = self.expose_uint16_memory(memory);
        self.pass_array_to_wasm("passArray16ToWasm", view, 2)
    }

    fn expose_pass_array32_to_wasm(&mut self, memory: MemoryId) -> Result<MemView, Error> {
        let view = self.expose_uint32_memory(memory);
        self.pass_array_to_wasm("passArray32ToWasm", view, 4)
    }

    fn expose_pass_array64_to_wasm(&mut self, memory: MemoryId) -> Result<MemView, Error> {
        let view = self.expose_uint64_memory(memory);
        self.pass_array_to_wasm("passArray64ToWasm", view, 8)
    }

    fn expose_pass_array_f32_to_wasm(&mut self, memory: MemoryId) -> Result<MemView, Error> {
        let view = self.expose_f32_memory(memory);
        self.pass_array_to_wasm("passArrayF32ToWasm", view, 4)
    }

    fn expose_pass_array_f64_to_wasm(&mut self, memory: MemoryId) -> Result<MemView, Error> {
        let view = self.expose_f64_memory(memory);
        self.pass_array_to_wasm("passArrayF64ToWasm", view, 8)
    }

    fn expose_pass_array_jsvalue_to_wasm(&mut self, memory: MemoryId) -> Result<MemView, Error> {
        let mem = self.expose_dataview_memory(memory);
        let ret = MemView {
            name: "passArrayJsValueToWasm".into(),
            num: mem.num,
        };
        if !self.should_write_global(ret.to_string()) {
            return Ok(ret);
        }
        self.expose_wasm_vector_len();
        match (self.aux.externref_table, self.aux.externref_alloc) {
            (Some(table), Some(alloc)) => {
                // TODO: using `addToExternrefTable` goes back and forth between wasm
                // and JS a lot, we should have a bulk operation for this.
                let add = self.expose_add_to_externref_table(table, alloc)?;
                self.global(&format!(
                    "
                        function {}(array, malloc) {{
                            const ptr = malloc(array.length * 4, 4) >>> 0;
                            const mem = {}();
                            for (let i = 0; i < array.length; i++) {{
                                mem.setUint32(ptr + 4 * i, {}(array[i]), true);
                            }}
                            WASM_VECTOR_LEN = array.length;
                            return ptr;
                        }}
                    ",
                    ret, mem, add,
                ));
            }
            _ => {
                self.expose_add_heap_object();
                self.global(&format!(
                    "
                        function {}(array, malloc) {{
                            const ptr = malloc(array.length * 4, 4) >>> 0;
                            const mem = {}();
                            for (let i = 0; i < array.length; i++) {{
                                mem.setUint32(ptr + 4 * i, addHeapObject(array[i]), true);
                            }}
                            WASM_VECTOR_LEN = array.length;
                            return ptr;
                        }}
                    ",
                    ret, mem,
                ));
            }
        }
        Ok(ret)
    }

    fn pass_array_to_wasm(
        &mut self,
        name: &'static str,
        view: MemView,
        size: usize,
    ) -> Result<MemView, Error> {
        let ret = MemView {
            name: name.into(),
            num: view.num,
        };
        if !self.should_write_global(ret.to_string()) {
            return Ok(ret);
        }
        self.expose_wasm_vector_len();
        self.global(&format!(
            "
            function {}(arg, malloc) {{
                const ptr = malloc(arg.length * {size}, {size}) >>> 0;
                {}().set(arg, ptr / {size});
                WASM_VECTOR_LEN = arg.length;
                return ptr;
            }}
            ",
            ret,
            view,
            size = size
        ));
        Ok(ret)
    }

    fn expose_symbol_dispose(&mut self) -> Result<(), Error> {
        if !self.should_write_global("symbol_dispose") {
            return Ok(());
        }
        self.global("if(!Symbol.dispose) { Symbol.dispose = Symbol('Symbol.dispose'); }");
        Ok(())
    }

    fn expose_text_encoder(&mut self) -> Result<(), Error> {
        if !self.should_write_global("text_encoder") {
            return Ok(());
        }
        self.expose_text_processor("TextEncoder", "encode", "('utf-8')", None)
    }

    fn expose_text_decoder(&mut self) -> Result<(), Error> {
        if !self.should_write_global("text_decoder") {
            return Ok(());
        }

        // This is needed to workaround a bug in Safari
        // See: https://github.com/rustwasm/wasm-bindgen/issues/1825
        let init = Some("cachedTextDecoder.decode();");

        // `ignoreBOM` is needed so that the BOM will be preserved when sending a string from Rust to JS
        // `fatal` is needed to catch any weird encoding bugs when sending a string from Rust to JS
        self.expose_text_processor(
            "TextDecoder",
            "decode",
            "('utf-8', { ignoreBOM: true, fatal: true })",
            init,
        )?;

        Ok(())
    }

    fn expose_text_processor(
        &mut self,
        s: &str,
        op: &str,
        args: &str,
        init: Option<&str>,
    ) -> Result<(), Error> {
        match &self.config.mode {
            OutputMode::Node { .. } => {
                let name = self.import_name(&JsImport {
                    name: JsImportName::Module {
                        module: "util".to_string(),
                        name: s.to_string(),
                    },
                    fields: Vec::new(),
                })?;
                self.global(&format!("let cached{} = new {}{};", s, name, args));
            }
            OutputMode::Bundler {
                browser_only: false,
            } => {
                self.global(&format!(
                    "
                    const l{0} = typeof {0} === 'undefined' ? \
                        (0, module.require)('util').{0} : {0};\
                ",
                    s
                ));
                self.global(&format!("let cached{0} = new l{0}{1};", s, args));
            }
            OutputMode::Deno
            | OutputMode::Web
            | OutputMode::NoModules { .. }
            | OutputMode::Bundler { browser_only: true } => {
                self.global(&format!("const cached{0} = (typeof {0} !== 'undefined' ? new {0}{1} : {{ {2}: () => {{ throw Error('{0} not available') }} }} );", s, args, op))
            }
        };

        if let Some(init) = init {
            match &self.config.mode {
                OutputMode::Node { .. }
                | OutputMode::Bundler {
                    browser_only: false,
                } => self.global(init),
                OutputMode::Deno
                | OutputMode::Web
                | OutputMode::NoModules { .. }
                | OutputMode::Bundler { browser_only: true } => self.global(&format!(
                    "if (typeof {} !== 'undefined') {{ {} }};",
                    s, init
                )),
            }
        }

        Ok(())
    }

    fn expose_get_string_from_wasm(&mut self, memory: MemoryId) -> Result<MemView, Error> {
        self.expose_text_decoder()?;
        let mem = self.expose_uint8_memory(memory);
        let ret = MemView {
            name: "getStringFromWasm".into(),
            num: mem.num,
        };

        if !self.should_write_global(ret.to_string()) {
            return Ok(ret);
        }

        // Typically we try to give a raw view of memory out to `TextDecoder` to
        // avoid copying too much data. If, however, a `SharedArrayBuffer` is
        // being used it looks like that is rejected by `TextDecoder` or
        // otherwise doesn't work with it. When we detect a shared situation we
        // use `slice` which creates a new array instead of `subarray` which
        // creates just a view. That way in shared mode we copy more data but in
        // non-shared mode there's no need to copy the data except for the
        // string itself.
        let is_shared = self.module.memories.get(memory).shared;
        let method = if is_shared { "slice" } else { "subarray" };

        self.global(&format!(
            "
            function {}(ptr, len) {{
                ptr = ptr >>> 0;
                return cachedTextDecoder.decode({}().{}(ptr, ptr + len));
            }}
            ",
            ret, mem, method
        ));
        Ok(ret)
    }

    fn expose_get_cached_string_from_wasm(
        &mut self,
        memory: MemoryId,
        table: Option<TableId>,
    ) -> Result<MemView, Error> {
        let get_object = if let Some(table) = table {
            self.expose_get_from_externref_table(table)?.to_string()
        } else {
            self.expose_get_object();
            "getObject".to_string()
        };
        let get_string = self.expose_get_string_from_wasm(memory)?;
        let ret = MemView {
            name: "getCachedStringFromWasm".into(),
            num: get_string.num,
        };

        if !self.should_write_global(ret.to_string()) {
            return Ok(ret);
        }

        // This has support for both `&str` and `Option<&str>`.
        //
        // If `ptr` is not `0` then we know that it's a `&str` or `Some(&str)`, so we just decode it.
        //
        // If `ptr` is `0` then the `len` is a pointer to the cached `JsValue`, so we return that.
        //
        // If `ptr` and `len` are both `0` then that means it's `None`, in that case we rely upon
        // the fact that `getObject(0)` is guaranteed to be `undefined`.
        self.global(&format!(
            "
            function {name}(ptr, len) {{
                if (ptr === 0) {{
                    return {get_object}(len);
                }} else {{
                    return {get_string}(ptr, len);
                }}
            }}
            ",
            name = ret,
            get_string = get_string,
            get_object = get_object
        ));
        Ok(ret)
    }

    fn expose_get_array_js_value_from_wasm(&mut self, memory: MemoryId) -> Result<MemView, Error> {
        let mem = self.expose_dataview_memory(memory);
        let ret = MemView {
            name: "getArrayJsValueFromWasm".into(),
            num: mem.num,
        };
        if !self.should_write_global(ret.to_string()) {
            return Ok(ret);
        }
        match (self.aux.externref_table, self.aux.externref_drop_slice) {
            (Some(table), Some(drop)) => {
                let table = self.export_name_of(table);
                let drop = self.export_name_of(drop);
                self.global(&format!(
                    "
                    function {}(ptr, len) {{
                        ptr = ptr >>> 0;
                        const mem = {}();
                        const result = [];
                        for (let i = ptr; i < ptr + 4 * len; i += 4) {{
                            result.push(wasm.{}.get(mem.getUint32(i, true)));
                        }}
                        wasm.{}(ptr, len);
                        return result;
                    }}
                    ",
                    ret, mem, table, drop,
                ));
            }
            _ => {
                self.expose_take_object();
                self.global(&format!(
                    "
                    function {}(ptr, len) {{
                        ptr = ptr >>> 0;
                        const mem = {}();
                        const result = [];
                        for (let i = ptr; i < ptr + 4 * len; i += 4) {{
                            result.push(takeObject(mem.getUint32(i, true)));
                        }}
                        return result;
                    }}
                    ",
                    ret, mem,
                ));
            }
        }
        Ok(ret)
    }

    fn expose_get_array_i8_from_wasm(&mut self, memory: MemoryId) -> MemView {
        let view = self.expose_int8_memory(memory);
        self.arrayget("getArrayI8FromWasm", view, 1)
    }

    fn expose_get_array_u8_from_wasm(&mut self, memory: MemoryId) -> MemView {
        let view = self.expose_uint8_memory(memory);
        self.arrayget("getArrayU8FromWasm", view, 1)
    }

    fn expose_get_clamped_array_u8_from_wasm(&mut self, memory: MemoryId) -> MemView {
        let view = self.expose_clamped_uint8_memory(memory);
        self.arrayget("getClampedArrayU8FromWasm", view, 1)
    }

    fn expose_get_array_i16_from_wasm(&mut self, memory: MemoryId) -> MemView {
        let view = self.expose_int16_memory(memory);
        self.arrayget("getArrayI16FromWasm", view, 2)
    }

    fn expose_get_array_u16_from_wasm(&mut self, memory: MemoryId) -> MemView {
        let view = self.expose_uint16_memory(memory);
        self.arrayget("getArrayU16FromWasm", view, 2)
    }

    fn expose_get_array_i32_from_wasm(&mut self, memory: MemoryId) -> MemView {
        let view = self.expose_int32_memory(memory);
        self.arrayget("getArrayI32FromWasm", view, 4)
    }

    fn expose_get_array_u32_from_wasm(&mut self, memory: MemoryId) -> MemView {
        let view = self.expose_uint32_memory(memory);
        self.arrayget("getArrayU32FromWasm", view, 4)
    }

    fn expose_get_array_i64_from_wasm(&mut self, memory: MemoryId) -> MemView {
        let view = self.expose_int64_memory(memory);
        self.arrayget("getArrayI64FromWasm", view, 8)
    }

    fn expose_get_array_u64_from_wasm(&mut self, memory: MemoryId) -> MemView {
        let view = self.expose_uint64_memory(memory);
        self.arrayget("getArrayU64FromWasm", view, 8)
    }

    fn expose_get_array_f32_from_wasm(&mut self, memory: MemoryId) -> MemView {
        let view = self.expose_f32_memory(memory);
        self.arrayget("getArrayF32FromWasm", view, 4)
    }

    fn expose_get_array_f64_from_wasm(&mut self, memory: MemoryId) -> MemView {
        let view = self.expose_f64_memory(memory);
        self.arrayget("getArrayF64FromWasm", view, 8)
    }

    fn arrayget(&mut self, name: &'static str, view: MemView, size: usize) -> MemView {
        let ret = MemView {
            name: name.into(),
            num: view.num,
        };
        if !self.should_write_global(name) {
            return ret;
        }
        self.global(&format!(
            "
            function {name}(ptr, len) {{
                ptr = ptr >>> 0;
                return {mem}().subarray(ptr / {size}, ptr / {size} + len);
            }}
            ",
            name = ret,
            mem = view,
            size = size,
        ));
        ret
    }

    fn expose_int8_memory(&mut self, memory: MemoryId) -> MemView {
        self.memview("Int8Array", memory)
    }

    fn expose_uint8_memory(&mut self, memory: MemoryId) -> MemView {
        self.memview("Uint8Array", memory)
    }

    fn expose_clamped_uint8_memory(&mut self, memory: MemoryId) -> MemView {
        self.memview("Uint8ClampedArray", memory)
    }

    fn expose_int16_memory(&mut self, memory: MemoryId) -> MemView {
        self.memview("Int16Array", memory)
    }

    fn expose_uint16_memory(&mut self, memory: MemoryId) -> MemView {
        self.memview("Uint16Array", memory)
    }

    fn expose_int32_memory(&mut self, memory: MemoryId) -> MemView {
        self.memview("Int32Array", memory)
    }

    fn expose_uint32_memory(&mut self, memory: MemoryId) -> MemView {
        self.memview("Uint32Array", memory)
    }

    fn expose_int64_memory(&mut self, memory: MemoryId) -> MemView {
        self.memview("BigInt64Array", memory)
    }

    fn expose_uint64_memory(&mut self, memory: MemoryId) -> MemView {
        self.memview("BigUint64Array", memory)
    }

    fn expose_f32_memory(&mut self, memory: MemoryId) -> MemView {
        self.memview("Float32Array", memory)
    }

    fn expose_f64_memory(&mut self, memory: MemoryId) -> MemView {
        self.memview("Float64Array", memory)
    }

    fn expose_dataview_memory(&mut self, memory: MemoryId) -> MemView {
        self.memview("DataView", memory)
    }

    fn memview(&mut self, kind: &'static str, memory: walrus::MemoryId) -> MemView {
        let view = self.memview_memory(kind, memory);
        if !self.should_write_global(view.name.clone()) {
            return view;
        }
        let mem = self.export_name_of(memory);

        let cache = format!("cached{}Memory{}", kind, view.num);
        let resized_check = if self.module.memories.get(memory).shared {
            // When it's backed by a `SharedArrayBuffer`, growing the Wasm module's memory
            // doesn't detach old references; instead, it just leaves them pointing to a
            // slice of the up-to-date memory. So in order to check if it's been grown, we
            // have to compare it to the up-to-date buffer.
            format!(
                "{cache}.buffer !== wasm.{mem}.buffer",
                cache = cache,
                mem = mem
            )
        } else if kind == "DataView" {
            // `DataView`s throw when accessing detached memory, including `byteLength`.
            // However this requires JS engine support, so we fallback to comparing the buffer.
            format!("{cache}.buffer.detached === true || ({cache}.buffer.detached === undefined && {cache}.buffer !== wasm.{mem}.buffer)", cache = cache)
        } else {
            // Otherwise, we can do a quicker check of whether the buffer's been detached,
            // which is indicated by a length of 0.
            format!("{cache}.byteLength === 0", cache = cache)
        };

        self.global(&format!("let {cache} = null;\n"));

        self.global(&format!(
            "
            function {name}() {{
                if ({cache} === null || {resized_check}) {{
                    {cache} = new {kind}(wasm.{mem}.buffer);
                }}
                return {cache};
            }}
            ",
            name = view,
            cache = cache,
            resized_check = resized_check,
            kind = kind,
            mem = mem,
        ));
        view
    }

    fn memview_memory(&mut self, kind: &'static str, memory: walrus::MemoryId) -> MemView {
        let next = self.memories.len();
        let &mut (num, ref mut kinds) = self
            .memories
            .entry(memory)
            .or_insert((next, Default::default()));
        kinds.insert(kind);
        MemView {
            name: format!("get{}Memory", kind).into(),
            num,
        }
    }

    fn memview_table(&mut self, name: &'static str, table: walrus::TableId) -> MemView {
        let next = self.table_indices.len();
        let num = *self.table_indices.entry(table).or_insert(next);
        MemView {
            name: name.into(),
            num,
        }
    }

    fn expose_assert_class(&mut self) {
        if !self.should_write_global("assert_class") {
            return;
        }
        self.global(
            "
            function _assertClass(instance, klass) {
                if (!(instance instanceof klass)) {
                    throw new Error(`expected instance of ${klass.name}`);
                }
                return instance.ptr;
            }
            ",
        );
    }

    fn expose_global_stack_pointer(&mut self) {
        if !self.should_write_global("stack_pointer") {
            return;
        }
        self.global(&format!("let stack_pointer = {};", INITIAL_HEAP_OFFSET));
    }

    fn expose_borrowed_objects(&mut self) {
        if !self.should_write_global("borrowed_objects") {
            return;
        }
        self.expose_global_heap();
        self.expose_global_stack_pointer();
        // Our `stack_pointer` points to where we should start writing stack
        // objects, and the `stack_pointer` is incremented in a `finally` block
        // after executing this. Once we've reserved stack space we write the
        // value. Eventually underflow will throw an exception, but JS sort of
        // just handles it today...
        self.global(
            "
            function addBorrowedObject(obj) {
                if (stack_pointer == 1) throw new Error('out of js stack');
                heap[--stack_pointer] = obj;
                return stack_pointer;
            }
            ",
        );
    }

    fn expose_take_object(&mut self) {
        if !self.should_write_global("take_object") {
            return;
        }
        self.expose_get_object();
        self.expose_drop_ref();
        self.global(
            "
            function takeObject(idx) {
                const ret = getObject(idx);
                dropObject(idx);
                return ret;
            }
            ",
        );
    }

    fn expose_add_heap_object(&mut self) {
        if !self.should_write_global("add_heap_object") {
            return;
        }
        self.expose_global_heap();
        self.expose_global_heap_next();
        let set_heap_next = if self.config.debug {
            String::from(
                "
                if (typeof(heap_next) !== 'number') throw new Error('corrupt heap');
                ",
            )
        } else {
            String::new()
        };

        // Allocating a slot on the heap first goes through the linked list
        // (starting at `heap_next`). Once that linked list is exhausted we'll
        // be pointing beyond the end of the array, at which point we'll reserve
        // one more slot and use that.
        self.global(&format!(
            "
            function addHeapObject(obj) {{
                if (heap_next === heap.length) heap.push(heap.length + 1);
                const idx = heap_next;
                heap_next = heap[idx];
                {}
                heap[idx] = obj;
                return idx;
            }}
            ",
            set_heap_next
        ));
    }

    fn expose_handle_error(&mut self) -> Result<(), Error> {
        if !self.should_write_global("handle_error") {
            return Ok(());
        }
        let store = self
            .aux
            .exn_store
            .ok_or_else(|| anyhow!("failed to find `__wbindgen_exn_store` intrinsic"))?;
        let store = self.export_name_of(store);
        match (self.aux.externref_table, self.aux.externref_alloc) {
            (Some(table), Some(alloc)) => {
                let add = self.expose_add_to_externref_table(table, alloc)?;
                self.global(&format!(
                    "\
                    function handleError(f, args) {{
                        try {{
                            return f.apply(this, args);
                        }} catch (e) {{
                            const idx = {}(e);
                            wasm.{}(idx);
                        }}
                    }}
                    ",
                    add, store,
                ));
            }
            _ => {
                self.expose_add_heap_object();
                self.global(&format!(
                    "\
                    function handleError(f, args) {{
                        try {{
                            return f.apply(this, args);
                        }} catch (e) {{
                            wasm.{}(addHeapObject(e));
                        }}
                    }}
                    ",
                    store,
                ));
            }
        }
        Ok(())
    }

    fn expose_log_error(&mut self) {
        if !self.should_write_global("log_error") {
            return;
        }
        self.global(
            "\
            function logError(f, args) {
                try {
                    return f.apply(this, args);
                } catch (e) {
                    let error = (function () {
                        try {
                            return e instanceof Error \
                                ? `${e.message}\\n\\nStack:\\n${e.stack}` \
                                : e.toString();
                        } catch(_) {
                            return \"<failed to stringify thrown value>\";
                        }
                    }());
                    console.error(\"wasm-bindgen: imported JS function that \
                                    was not marked as `catch` threw an error:\", \
                                    error);
                    throw e;
                }
            }
            ",
        );
    }

    fn pass_to_wasm_function(&mut self, t: VectorKind, memory: MemoryId) -> Result<MemView, Error> {
        match t {
            VectorKind::String => self.expose_pass_string_to_wasm(memory),
            VectorKind::I8 | VectorKind::U8 | VectorKind::ClampedU8 => {
                self.expose_pass_array8_to_wasm(memory)
            }
            VectorKind::U16 | VectorKind::I16 => self.expose_pass_array16_to_wasm(memory),
            VectorKind::I32 | VectorKind::U32 => self.expose_pass_array32_to_wasm(memory),
            VectorKind::I64 | VectorKind::U64 => self.expose_pass_array64_to_wasm(memory),
            VectorKind::F32 => self.expose_pass_array_f32_to_wasm(memory),
            VectorKind::F64 => self.expose_pass_array_f64_to_wasm(memory),
            VectorKind::Externref => self.expose_pass_array_jsvalue_to_wasm(memory),
            VectorKind::NamedExternref(_) => self.expose_pass_array_jsvalue_to_wasm(memory),
        }
    }

    fn expose_get_vector_from_wasm(
        &mut self,
        ty: VectorKind,
        memory: MemoryId,
    ) -> Result<MemView, Error> {
        Ok(match ty {
            VectorKind::String => self.expose_get_string_from_wasm(memory)?,
            VectorKind::I8 => self.expose_get_array_i8_from_wasm(memory),
            VectorKind::U8 => self.expose_get_array_u8_from_wasm(memory),
            VectorKind::ClampedU8 => self.expose_get_clamped_array_u8_from_wasm(memory),
            VectorKind::I16 => self.expose_get_array_i16_from_wasm(memory),
            VectorKind::U16 => self.expose_get_array_u16_from_wasm(memory),
            VectorKind::I32 => self.expose_get_array_i32_from_wasm(memory),
            VectorKind::U32 => self.expose_get_array_u32_from_wasm(memory),
            VectorKind::I64 => self.expose_get_array_i64_from_wasm(memory),
            VectorKind::U64 => self.expose_get_array_u64_from_wasm(memory),
            VectorKind::F32 => self.expose_get_array_f32_from_wasm(memory),
            VectorKind::F64 => self.expose_get_array_f64_from_wasm(memory),
            VectorKind::Externref => self.expose_get_array_js_value_from_wasm(memory)?,
            VectorKind::NamedExternref(_) => self.expose_get_array_js_value_from_wasm(memory)?,
        })
    }

    fn expose_get_inherited_descriptor(&mut self) {
        if !self.should_write_global("get_inherited_descriptor") {
            return;
        }
        // It looks like while rare some browsers will move descriptors up the
        // property chain which runs the risk of breaking wasm-bindgen-generated
        // code because we're looking for precise descriptor functions rather
        // than relying on the prototype chain like most "normal JS" projects
        // do.
        //
        // As a result we have a small helper here which will walk the prototype
        // chain looking for a descriptor. For some more information on this see
        // #109
        self.global(
            "
            function GetOwnOrInheritedPropertyDescriptor(obj, id) {
              while (obj) {
                let desc = Object.getOwnPropertyDescriptor(obj, id);
                if (desc) return desc;
                obj = Object.getPrototypeOf(obj);
              }
              return {};
            }
            ",
        );
    }

    fn expose_is_like_none(&mut self) {
        if !self.should_write_global("is_like_none") {
            return;
        }
        self.global(
            "
            function isLikeNone(x) {
                return x === undefined || x === null;
            }
        ",
        );
    }

    fn expose_assert_non_null(&mut self) {
        if !self.should_write_global("assert_non_null") {
            return;
        }
        self.global(
            "
            function _assertNonNull(n) {
                if (typeof(n) !== 'number' || n === 0) throw new Error(`expected a number argument that is not 0, found ${n}`);
            }
            ",
        );
    }

    fn expose_assert_char(&mut self) {
        if !self.should_write_global("assert_char") {
            return;
        }
        self.global(
            "
            function _assertChar(c) {
                if (typeof(c) === 'number' && (c >= 0x110000 || (c >= 0xD800 && c < 0xE000))) throw new Error(`expected a valid Unicode scalar value, found ${c}`);
            }
            ",
        );
    }

    fn expose_make_mut_closure(&mut self) -> Result<(), Error> {
        if !self.should_write_global("make_mut_closure") {
            return Ok(());
        }

        let table = self.export_function_table()?;

        self.expose_closure_finalization()?;

        // For mutable closures they can't be invoked recursively.
        // To handle that we swap out the `this.a` pointer with zero
        // while we invoke it. If we finish and the closure wasn't
        // destroyed, then we put back the pointer so a future
        // invocation can succeed.
        self.global(&format!(
            "
            function makeMutClosure(arg0, arg1, dtor, f) {{
                const state = {{ a: arg0, b: arg1, cnt: 1, dtor }};
                const real = (...args) => {{
                    // First up with a closure we increment the internal reference
                    // count. This ensures that the Rust closure environment won't
                    // be deallocated while we're invoking it.
                    state.cnt++;
                    const a = state.a;
                    state.a = 0;
                    try {{
                        return f(a, state.b, ...args);
                    }} finally {{
                        if (--state.cnt === 0) {{
                            wasm.{table}.get(state.dtor)(a, state.b);
                            CLOSURE_DTORS.unregister(state);
                        }} else {{
                            state.a = a;
                        }}
                    }}
                }};
                real.original = state;
                CLOSURE_DTORS.register(real, state, state);
                return real;
            }}
            ",
        ));

        Ok(())
    }

    fn expose_make_closure(&mut self) -> Result<(), Error> {
        if !self.should_write_global("make_closure") {
            return Ok(());
        }

        let table = self.export_function_table()?;

        self.expose_closure_finalization()?;

        // For shared closures they can be invoked recursively so we
        // just immediately pass through `this.a`. If we end up
        // executing the destructor, however, we clear out the
        // `this.a` pointer to prevent it being used again the
        // future.
        self.global(&format!(
            "
            function makeClosure(arg0, arg1, dtor, f) {{
                const state = {{ a: arg0, b: arg1, cnt: 1, dtor }};
                const real = (...args) => {{
                    // First up with a closure we increment the internal reference
                    // count. This ensures that the Rust closure environment won't
                    // be deallocated while we're invoking it.
                    state.cnt++;
                    try {{
                        return f(state.a, state.b, ...args);
                    }} finally {{
                        if (--state.cnt === 0) {{
                            wasm.{table}.get(state.dtor)(state.a, state.b);
                            state.a = 0;
                            CLOSURE_DTORS.unregister(state);
                        }}
                    }}
                }};
                real.original = state;
                CLOSURE_DTORS.register(real, state, state);
                return real;
            }}
            ",
        ));

        Ok(())
    }

    fn expose_closure_finalization(&mut self) -> Result<(), Error> {
        if !self.should_write_global("closure_finalization") {
            return Ok(());
        }
        let table = self.export_function_table()?;
        self.global(&format!(
            "
            const CLOSURE_DTORS = (typeof FinalizationRegistry === 'undefined')
                ? {{ register: () => {{}}, unregister: () => {{}} }}
                : new FinalizationRegistry(state => {{
                    wasm.{table}.get(state.dtor)(state.a, state.b)
                }});
            "
        ));

        Ok(())
    }
    fn global(&mut self, s: &str) {
        let s = s.trim();

        // Ensure a blank line between adjacent items, and ensure everything is
        // terminated with a newline.
        while !self.globals.ends_with("\n\n\n") && !self.globals.ends_with("*/\n") {
            self.globals.push('\n');
        }
        self.globals.push_str(s);
        self.globals.push('\n');
    }

    fn require_class_wrap(&mut self, name: &str) {
        require_class(&mut self.exported_classes, name).wrap_needed = true;
    }

    fn require_class_unwrap(&mut self, name: &str) {
        require_class(&mut self.exported_classes, name).unwrap_needed = true;
    }

    fn add_module_import(&mut self, module: String, name: &str, actual: &str) {
        let rename = if name == actual {
            None
        } else {
            Some(actual.to_string())
        };
        self.js_imports
            .entry(module)
            .or_default()
            .push((name.to_string(), rename));
    }

    fn import_name(&mut self, import: &JsImport) -> Result<String, Error> {
        if let Some(name) = self.imported_names.get(&import.name) {
            let mut name = name.clone();
            for field in import.fields.iter() {
                name.push('.');
                name.push_str(field);
            }
            return Ok(name.clone());
        }

        let mut name = match &import.name {
            JsImportName::Module { module, name } => {
                let unique_name = self.generate_identifier(name);
                self.add_module_import(module.clone(), name, &unique_name);
                unique_name
            }

            JsImportName::LocalModule { module, name } => {
                let unique_name = self.generate_identifier(name);
                let module = self.config.local_module_name(module);
                self.add_module_import(module, name, &unique_name);
                unique_name
            }

            JsImportName::InlineJs {
                unique_crate_identifier,
                snippet_idx_in_crate,
                name,
            } => {
                let module = self
                    .config
                    .inline_js_module_name(unique_crate_identifier, *snippet_idx_in_crate);
                let unique_name = self.generate_identifier(name);
                self.add_module_import(module, name, &unique_name);
                unique_name
            }

            JsImportName::VendorPrefixed { name, prefixes } => {
                self.imports_post.push_str("const l");
                self.imports_post.push_str(name);
                self.imports_post.push_str(" = ");
                switch(&mut self.imports_post, name, "", prefixes);
                self.imports_post.push_str(";\n");

                fn switch(dst: &mut String, name: &str, prefix: &str, left: &[String]) {
                    dst.push_str("(typeof ");
                    dst.push_str(prefix);
                    dst.push_str(name);
                    dst.push_str(" !== 'undefined' ? ");
                    dst.push_str(prefix);
                    dst.push_str(name);
                    dst.push_str(" : ");
                    if left.is_empty() {
                        dst.push_str("undefined");
                    } else {
                        switch(dst, name, &left[0], &left[1..]);
                    }
                    dst.push(')');
                }
                format!("l{}", name)
            }

            JsImportName::Global { name } => {
                let unique_name = self.generate_identifier(name);
                if unique_name != *name {
                    bail!("cannot import `{}` from two locations", name);
                }
                unique_name
            }
        };
        self.imported_names
            .insert(import.name.clone(), name.clone());

        // After we've got an actual name handle field projections
        for field in import.fields.iter() {
            name.push('.');
            name.push_str(field);
        }
        Ok(name)
    }

    /// If a start function is present, it removes it from the `start` section
    /// of the Wasm module and then moves it to an exported function, named
    /// `__wbindgen_start`.
    fn unstart_start_function(&mut self) -> bool {
        let start = match self.module.start.take() {
            Some(id) => id,
            None => return false,
        };
        self.module.exports.add("__wbindgen_start", start);
        true
    }

    fn expose_get_from_externref_table(&mut self, table: TableId) -> Result<MemView, Error> {
        let view = self.memview_table("getFromExternrefTable", table);
        assert!(self.config.externref);
        if !self.should_write_global(view.to_string()) {
            return Ok(view);
        }
        let table = self.export_name_of(table);
        self.global(&format!(
            "function {view}(idx) {{ return wasm.{table}.get(idx); }}",
            view = view,
            table = table,
        ));

        Ok(view)
    }

    fn expose_take_from_externref_table(
        &mut self,
        table: TableId,
        drop: FunctionId,
    ) -> Result<MemView, Error> {
        let view = self.memview_table("takeFromExternrefTable", table);
        assert!(self.config.externref);
        if !self.should_write_global(view.to_string()) {
            return Ok(view);
        }
        let drop = self.export_name_of(drop);
        let table = self.export_name_of(table);
        self.global(&format!(
            "
                function {view}(idx) {{
                    const value = wasm.{table}.get(idx);
                    wasm.{drop}(idx);
                    return value;
                }}
            ",
            view = view,
            table = table,
            drop = drop,
        ));

        Ok(view)
    }

    fn expose_add_to_externref_table(
        &mut self,
        table: TableId,
        alloc: FunctionId,
    ) -> Result<MemView, Error> {
        let view = self.memview_table("addToExternrefTable", table);
        assert!(self.config.externref);
        if !self.should_write_global(view.to_string()) {
            return Ok(view);
        }
        let alloc = self.export_name_of(alloc);
        let table = self.export_name_of(table);
        self.global(&format!(
            "
                function {}(obj) {{
                    const idx = wasm.{}();
                    wasm.{}.set(idx, obj);
                    return idx;
                }}
            ",
            view, alloc, table,
        ));

        Ok(view)
    }

    pub fn generate(&mut self) -> Result<(), Error> {
        self.prestore_global_import_identifiers()?;
        // conditionally override Symbol.dispose
        if self.config.symbol_dispose && !self.aux.structs.is_empty() {
            self.expose_symbol_dispose()?;
        }
        for (id, adapter) in crate::sorted_iter(&self.wit.adapters) {
            let instrs = match &adapter.kind {
                AdapterKind::Import { .. } => continue,
                AdapterKind::Local { instructions } => instructions,
            };
            self.generate_adapter(*id, adapter, instrs)?;
        }

        let mut pairs = self.aux.export_map.iter().collect::<Vec<_>>();
        pairs.sort_by_key(|(k, _)| *k);
        check_duplicated_getter_and_setter_names(&pairs)?;

        for (_, e) in crate::sorted_iter(&self.aux.enums) {
            self.generate_enum(e)?;
        }
        for (_, e) in crate::sorted_iter(&self.aux.string_enums) {
            self.generate_string_enum(e)?;
        }

        for s in self.aux.structs.iter() {
            self.generate_struct(s)?;
        }

        self.typescript.push_str(&self.aux.extra_typescript);

        for path in self.aux.package_jsons.iter() {
            self.process_package_json(path)?;
        }

        self.export_destructor();

        Ok(())
    }

    fn export_destructor(&mut self) {
        let thread_destroy = match self.aux.thread_destroy {
            Some(id) => id,
            None => return,
        };

        self.export_name_of(thread_destroy);
    }

    /// Registers import names for all `Global` imports first before we actually
    /// process any adapters.
    ///
    /// `Global` names must be imported as their exact name, so if the same name
    /// from a global is also imported from a module we have to be sure to
    /// import the global first to ensure we don't shadow the actual global
    /// value. Otherwise we have no way of accessing the global value!
    ///
    /// This function will iterate through the import map up-front and generate
    /// a cache entry for each import name which is a `Global`.
    fn prestore_global_import_identifiers(&mut self) -> Result<(), Error> {
        for import in self.aux.import_map.values() {
            let js = match import {
                AuxImport::Value(AuxValue::Bare(js))
                | AuxImport::Value(AuxValue::ClassGetter(js, ..))
                | AuxImport::Value(AuxValue::Getter(js, ..))
                | AuxImport::Value(AuxValue::ClassSetter(js, ..))
                | AuxImport::Value(AuxValue::Setter(js, ..))
                | AuxImport::ValueWithThis(js, ..)
                | AuxImport::Instanceof(js)
                | AuxImport::Static(js)
                | AuxImport::StructuralClassGetter(js, ..)
                | AuxImport::StructuralClassSetter(js, ..)
                | AuxImport::IndexingGetterOfClass(js)
                | AuxImport::IndexingSetterOfClass(js)
                | AuxImport::IndexingDeleterOfClass(js) => js,
                _ => continue,
            };
            if let JsImportName::Global { .. } = js.name {
                self.import_name(js)?;
            }
        }
        Ok(())
    }

    fn generate_adapter(
        &mut self,
        id: AdapterId,
        adapter: &Adapter,
        instrs: &[InstructionData],
    ) -> Result<(), Error> {
        enum Kind<'a> {
            Export(&'a AuxExport),
            Import(walrus::ImportId),
            Adapter,
        }

        let kind = match self.aux.export_map.get(&id) {
            Some(export) => Kind::Export(export),
            None => {
                let core = self.wit.implements.iter().find(|pair| pair.2 == id);
                match core {
                    Some((core, _, _)) => Kind::Import(*core),
                    None => Kind::Adapter,
                }
            }
        };

        let catch = self.aux.imports_with_catch.contains(&id);
        if let Kind::Import(core) = kind {
            if !catch && self.attempt_direct_import(core, instrs)? {
                return Ok(());
            }
        }

        // Construct a JS shim builder, and configure it based on the kind of
        // export that we're generating.
        let mut builder = binding::Builder::new(self);
        builder.log_error(match kind {
            Kind::Export(_) | Kind::Adapter => false,
            Kind::Import(_) => builder.cx.config.debug,
        });
        builder.catch(catch);
        let mut arg_names = &None;
        let mut asyncness = false;
        let mut variadic = false;
        let mut generate_jsdoc = false;
        match kind {
            Kind::Export(export) => {
                arg_names = &export.arg_names;
                asyncness = export.asyncness;
                variadic = export.variadic;
                generate_jsdoc = export.generate_jsdoc;
                match &export.kind {
                    AuxExportKind::Function(_) => {}
                    AuxExportKind::Constructor(class) => builder.constructor(class),
                    AuxExportKind::Method { receiver, .. } => match receiver {
                        AuxReceiverKind::None => {}
                        AuxReceiverKind::Borrowed => builder.method(false),
                        AuxReceiverKind::Owned => builder.method(true),
                    },
                }
            }
            Kind::Import(_) => {}
            Kind::Adapter => {}
        }

        // Process the `binding` and generate a bunch of JS/TypeScript/etc.
        let binding::JsFunction {
            ts_sig,
            ts_arg_tys,
            ts_ret_ty,
            ts_refs,
            js_doc,
            code,
            might_be_optional_field,
            catch,
            log_error,
        } = builder
            .process(
                adapter,
                instrs,
                arg_names,
                asyncness,
                variadic,
                generate_jsdoc,
            )
            .with_context(|| match kind {
                Kind::Export(e) => format!("failed to generate bindings for `{}`", e.debug_name),
                Kind::Import(i) => {
                    let i = builder.cx.module.imports.get(i);
                    format!(
                        "failed to generate bindings for import of `{}::{}`",
                        i.module, i.name
                    )
                }
                Kind::Adapter => "failed to generates bindings for adapter".to_string(),
            })?;

        self.typescript_refs.extend(ts_refs);

        // Once we've got all the JS then put it in the right location depending
        // on what's being exported.
        match kind {
            Kind::Export(export) => {
                assert!(!catch);
                assert!(!log_error);

                let ts_sig = export.generate_typescript.then_some(ts_sig.as_str());

                let js_docs = format_doc_comments(&export.comments, Some(js_doc));
                let ts_docs = format_doc_comments(&export.comments, None);

                match &export.kind {
                    AuxExportKind::Function(name) => {
                        if let Some(ts_sig) = ts_sig {
                            self.typescript.push_str(&ts_docs);
                            self.typescript.push_str("export function ");
                            self.typescript.push_str(name);
                            self.typescript.push_str(ts_sig);
                            self.typescript.push_str(";\n");
                        }

                        self.export(name, &format!("function{}", code), Some(&js_docs))?;
                        self.globals.push('\n');
                    }
                    AuxExportKind::Constructor(class) => {
                        let exported = require_class(&mut self.exported_classes, class);

                        if exported.has_constructor {
                            bail!("found duplicate constructor for class `{}`", class);
                        }

                        exported.has_constructor = true;
                        exported.push("constructor", "", &js_docs, &code, &ts_docs, ts_sig);
                    }
                    AuxExportKind::Method {
                        class,
                        name,
                        receiver,
                        kind,
                    } => {
                        let exported = require_class(&mut self.exported_classes, class);

                        let mut prefix = String::new();
                        if receiver.is_static() {
                            prefix += "static ";
                        }
                        let ts = match kind {
                            AuxExportedMethodKind::Method => ts_sig,
                            AuxExportedMethodKind::Getter => {
                                prefix += "get ";
                                // For getters and setters, we generate a separate TypeScript definition.
                                if export.generate_typescript {
                                    exported.push_accessor_ts(
                                        &ts_docs,
                                        name,
                                        // This is only set to `None` when generating a constructor.
                                        ts_ret_ty
                                            .as_deref()
                                            .expect("missing return type for getter"),
                                        false,
                                        receiver.is_static(),
                                    );
                                }
                                // Add the getter to the list of readable fields (used to generate `toJSON`)
                                exported.readable_properties.push(name.clone());
                                // Ignore the raw signature.
                                None
                            }
                            AuxExportedMethodKind::Setter => {
                                prefix += "set ";
                                if export.generate_typescript {
                                    let is_optional = exported.push_accessor_ts(
                                        &ts_docs,
                                        name,
                                        &ts_arg_tys[0],
                                        true,
                                        receiver.is_static(),
                                    );
                                    // Set whether the field is optional.
                                    *is_optional = might_be_optional_field;
                                }
                                None
                            }
                        };

                        exported.push(name, &prefix, &js_docs, &code, &ts_docs, ts);
                    }
                }
            }
            Kind::Import(core) => {
                let code = if catch {
                    format!(
                        "function() {{ return handleError(function {}, arguments) }}",
                        code
                    )
                } else if log_error {
                    format!(
                        "function() {{ return logError(function {}, arguments) }}",
                        code
                    )
                } else {
                    format!("function{}", code)
                };

                self.wasm_import_definitions.insert(core, code);
            }
            Kind::Adapter => {
                assert!(!catch);
                assert!(!log_error);

                self.globals.push_str("function ");
                self.globals.push_str(&self.adapter_name(id));
                self.globals.push_str(&code);
                self.globals.push_str("\n\n");
            }
        }
        Ok(())
    }

    /// Returns whether we should disable the logic, in debug mode, to catch an
    /// error, log it, and rethrow it. This is only intended for user-defined
    /// imports, not all imports of everything.
    fn import_never_log_error(&self, import: &AuxImport) -> bool {
        match import {
            // Some intrinsics are intended to exactly throw errors, and in
            // general we shouldn't have exceptions in our intrinsics to debug,
            // so skip these.
            AuxImport::Intrinsic(_) => true,

            // Otherwise assume everything else gets a debug log of errors
            // thrown in debug mode.
            _ => false,
        }
    }

    /// Attempts to directly hook up the `id` import in the Wasm module with
    /// the `instrs` specified.
    ///
    /// If this succeeds it returns `Ok(true)`, otherwise if it cannot be
    /// directly imported then `Ok(false)` is returned.
    fn attempt_direct_import(
        &mut self,
        id: ImportId,
        instrs: &[InstructionData],
    ) -> Result<bool, Error> {
        // First up extract the ID of the single called adapter, if any.
        let mut call = None;
        for instr in instrs {
            match instr.instr {
                Instruction::CallAdapter(id) => {
                    if call.is_some() {
                        return Ok(false);
                    } else {
                        call = Some(id);
                    }
                }
                Instruction::CallExport(_)
                | Instruction::CallTableElement(_)
                | Instruction::CallCore(_) => return Ok(false),
                _ => {}
            }
        }
        let adapter = match call {
            Some(id) => id,
            None => return Ok(false),
        };
        match &self.wit.adapters[&adapter].kind {
            AdapterKind::Import { kind, .. } => match kind {
                AdapterJsImportKind::Normal => {}
                // method/constructors need glue because we either need to
                // invoke them as `new` or we need to invoke them with
                // method-call syntax to get the `this` parameter right.
                AdapterJsImportKind::Method | AdapterJsImportKind::Constructor => return Ok(false),
            },
            // This is an adapter-to-adapter call, so it needs a shim.
            AdapterKind::Local { .. } => return Ok(false),
        }

        // Next up check to make sure that this import is to a bare JS value
        // itself, no extra fluff intended.
        let js = match &self.aux.import_map[&adapter] {
            AuxImport::Value(AuxValue::Bare(js)) => js,
            _ => return Ok(false),
        };

        // Make sure this isn't variadic in any way which means we need some
        // sort of adapter glue.
        if self.aux.imports_with_variadic.contains(&adapter) {
            return Ok(false);
        }

        // Ensure that every single instruction can be represented without JS
        // glue being generated, aka it's covered by the JS ECMAScript bindings
        // for wasm.
        if !self.representable_without_js_glue(instrs) {
            return Ok(false);
        }

        // If there's no field projection happening here and this is a direct
        // import from an ES-looking module, then we can actually just hook this
        // up directly in the Wasm file itself. Note that this is covered in the
        // various output formats as well:
        //
        // * `bundler` - they think Wasm is an ES module anyway
        // * `web` - we're sure to emit more `import` directives during
        //   `gen_init` and we update the import object accordingly.
        // * `nodejs` - the polyfill we have for requiring a Wasm file as a node
        //   module will naturally emit `require` directives for the module
        //   listed on each Wasm import.
        // * `no-modules` - imports aren't allowed here anyway from other
        //   modules and an error is generated.
        if js.fields.is_empty() {
            match &js.name {
                JsImportName::Module { module, name } => {
                    let import = self.module.imports.get_mut(id);
                    import.module.clone_from(module);
                    import.name.clone_from(name);
                    return Ok(true);
                }
                JsImportName::LocalModule { module, name } => {
                    let module = self.config.local_module_name(module);
                    let import = self.module.imports.get_mut(id);
                    import.module = module;
                    import.name.clone_from(name);
                    return Ok(true);
                }
                JsImportName::InlineJs {
                    unique_crate_identifier,
                    snippet_idx_in_crate,
                    name,
                } => {
                    let module = self
                        .config
                        .inline_js_module_name(unique_crate_identifier, *snippet_idx_in_crate);
                    let import = self.module.imports.get_mut(id);
                    import.module = module;
                    import.name.clone_from(name);
                    return Ok(true);
                }

                // Fall through below to requiring a JS shim to create an item
                // that we can import. These are plucked from the global
                // environment so there's no way right now to describe these
                // imports in an ES module-like fashion.
                JsImportName::Global { .. } | JsImportName::VendorPrefixed { .. } => {}
            }
        }

        self.expose_not_defined();
        let name = self.import_name(js)?;
        let js = format!(
            "typeof {name} == 'function' ? {name} : notDefined('{name}')",
            name = name,
        );
        self.wasm_import_definitions.insert(id, js);
        Ok(true)
    }

    fn representable_without_js_glue(&self, instrs: &[InstructionData]) -> bool {
        use Instruction::*;

        let mut last_arg = None;
        let mut saw_call = false;
        for instr in instrs {
            match instr.instr {
                // Fetching arguments is just that, a fetch, so no need for
                // glue. Note though that the arguments must be fetched in order
                // for this to actually work,
                ArgGet(i) => {
                    if saw_call {
                        return false;
                    }
                    match (i, last_arg) {
                        (0, None) => last_arg = Some(0),
                        (n, Some(i)) if n == i + 1 => last_arg = Some(n),
                        _ => return false,
                    }
                }

                // Similarly calling a function is the same as in JS, no glue
                // needed.
                CallAdapter(_) => saw_call = true,

                // Conversions to Wasm integers are always supported since
                // they're coerced into i32/f32/f64 appropriately.
                IntToWasm { .. } => {}

                // Converts from Wasm to JS, however, only supports most
                // integers. Converting into a u32 isn't supported because we
                // need to generate glue to change the sign.
                WasmToInt {
                    output: AdapterType::U32,
                    ..
                } => return false,
                WasmToInt { .. } => {}

                // JS spec automatically coerces boolean values to i32 of 0 or 1
                // depending on true/false
                I32FromBool => {}

                _ => return false,
            }
        }

        true
    }

    /// Generates a JS snippet appropriate for invoking `import`.
    ///
    /// This is generating code for `binding` where `bindings` has more type
    /// information. The `args` array is the list of JS expressions representing
    /// the arguments to pass to JS. Finally `variadic` indicates whether the
    /// last argument is a list to be splatted in a variadic way, and `prelude`
    /// is a location to push some more initialization JS if necessary.
    ///
    /// The returned value here is a JS expression which evaluates to the
    /// purpose of `AuxImport`, which depends on the kind of import.
    fn invoke_import(
        &mut self,
        import: &AuxImport,
        kind: AdapterJsImportKind,
        args: &[String],
        variadic: bool,
        prelude: &mut String,
    ) -> Result<String, Error> {
        let variadic_args = |js_arguments: &[String]| {
            Ok(if !variadic {
                js_arguments.join(", ")
            } else {
                let (last_arg, args) = match js_arguments.split_last() {
                    Some(pair) => pair,
                    None => bail!("a function with no arguments cannot be variadic"),
                };
                if !args.is_empty() {
                    format!("{}, ...{}", args.join(", "), last_arg)
                } else {
                    format!("...{}", last_arg)
                }
            })
        };
        match import {
            AuxImport::Value(val) => match kind {
                AdapterJsImportKind::Constructor => {
                    let js = match val {
                        AuxValue::Bare(js) => self.import_name(js)?,
                        _ => bail!("invalid import set for constructor"),
                    };
                    Ok(format!("new {}({})", js, variadic_args(args)?))
                }
                AdapterJsImportKind::Method => {
                    let descriptor = |anchor: &str, extra: &str, field: &str, which: &str| {
                        format!(
                            "GetOwnOrInheritedPropertyDescriptor({}{}, '{}').{}",
                            anchor, extra, field, which
                        )
                    };
                    let js = match val {
                        AuxValue::Bare(js) => self.import_name(js)?,
                        AuxValue::Getter(class, field) => {
                            self.expose_get_inherited_descriptor();
                            let class = self.import_name(class)?;
                            descriptor(&class, ".prototype", field, "get")
                        }
                        AuxValue::ClassGetter(class, field) => {
                            self.expose_get_inherited_descriptor();
                            let class = self.import_name(class)?;
                            descriptor(&class, "", field, "get")
                        }
                        AuxValue::Setter(class, field) => {
                            self.expose_get_inherited_descriptor();
                            let class = self.import_name(class)?;
                            descriptor(&class, ".prototype", field, "set")
                        }
                        AuxValue::ClassSetter(class, field) => {
                            self.expose_get_inherited_descriptor();
                            let class = self.import_name(class)?;
                            descriptor(&class, "", field, "set")
                        }
                    };
                    Ok(format!("{}.call({})", js, variadic_args(args)?))
                }
                AdapterJsImportKind::Normal => {
                    let js = match val {
                        AuxValue::Bare(js) => self.import_name(js)?,
                        _ => bail!("invalid import set for free function"),
                    };
                    Ok(format!("{}({})", js, variadic_args(args)?))
                }
            },

            AuxImport::ValueWithThis(class, name) => {
                let class = self.import_name(class)?;
                Ok(format!(
                    "{}{}({})",
                    class,
                    property_accessor(name),
                    variadic_args(args)?
                ))
            }

            AuxImport::Instanceof(js) => {
                assert!(kind == AdapterJsImportKind::Normal);
                assert!(!variadic);
                assert_eq!(args.len(), 1);
                let js = self.import_name(js)?;
                write!(
                    prelude,
                    "\
                    let result;
                    try {{
                        result = {} instanceof {};
                    }} catch (_) {{
                        result = false;
                    }}
                    ",
                    args[0], js,
                )
                .unwrap();
                Ok("result".to_owned())
            }

            AuxImport::Static(js) => {
                assert!(kind == AdapterJsImportKind::Normal);
                assert!(!variadic);
                assert_eq!(args.len(), 0);
                self.import_name(js)
            }

            AuxImport::String(string) => {
                assert!(kind == AdapterJsImportKind::Normal);
                assert!(!variadic);
                assert_eq!(args.len(), 0);

                let mut escaped = String::with_capacity(string.len());
                string.chars().for_each(|c| match c {
                    '`' | '\\' | '$' => escaped.extend(['\\', c]),
                    _ => escaped.extend([c]),
                });
                Ok(format!("`{escaped}`"))
            }

            AuxImport::Closure {
                dtor,
                mutable,
                adapter,
                nargs: _,
            } => {
                assert!(kind == AdapterJsImportKind::Normal);
                assert!(!variadic);
                assert_eq!(args.len(), 3);

                let call = self.adapter_name(*adapter);

                if *mutable {
                    self.expose_make_mut_closure()?;

                    Ok(format!(
                        "makeMutClosure({arg0}, {arg1}, {dtor}, {call})",
                        arg0 = &args[0],
                        arg1 = &args[1],
                        dtor = dtor,
                        call = call,
                    ))
                } else {
                    self.expose_make_closure()?;

                    Ok(format!(
                        "makeClosure({arg0}, {arg1}, {dtor}, {call})",
                        arg0 = &args[0],
                        arg1 = &args[1],
                        dtor = dtor,
                        call = call,
                    ))
                }
            }

            AuxImport::StructuralMethod(name) => {
                assert!(kind == AdapterJsImportKind::Normal);
                let (receiver, args) = match args.split_first() {
                    Some(pair) => pair,
                    None => bail!("structural method calls must have at least one argument"),
                };
                Ok(format!(
                    "{}{}({})",
                    receiver,
                    property_accessor(name),
                    variadic_args(args)?
                ))
            }

            AuxImport::StructuralGetter(field) => {
                assert!(kind == AdapterJsImportKind::Normal);
                assert!(!variadic);
                assert_eq!(args.len(), 1);
                Ok(format!("{}{}", args[0], property_accessor(field)))
            }

            AuxImport::StructuralClassGetter(class, field) => {
                assert!(kind == AdapterJsImportKind::Normal);
                assert!(!variadic);
                assert_eq!(args.len(), 0);
                let class = self.import_name(class)?;
                Ok(format!("{}{}", class, property_accessor(field)))
            }

            AuxImport::StructuralSetter(field) => {
                assert!(kind == AdapterJsImportKind::Normal);
                assert!(!variadic);
                assert_eq!(args.len(), 2);
                Ok(format!(
                    "{}{} = {}",
                    args[0],
                    property_accessor(field),
                    args[1]
                ))
            }

            AuxImport::StructuralClassSetter(class, field) => {
                assert!(kind == AdapterJsImportKind::Normal);
                assert!(!variadic);
                assert_eq!(args.len(), 1);
                let class = self.import_name(class)?;
                Ok(format!(
                    "{}{} = {}",
                    class,
                    property_accessor(field),
                    args[0]
                ))
            }

            AuxImport::IndexingGetterOfClass(class) => {
                assert!(kind == AdapterJsImportKind::Normal);
                assert!(!variadic);
                assert_eq!(args.len(), 1);
                let class = self.import_name(class)?;
                Ok(format!("{}[{}]", class, args[0]))
            }

            AuxImport::IndexingGetterOfObject => {
                assert!(kind == AdapterJsImportKind::Normal);
                assert!(!variadic);
                assert_eq!(args.len(), 2);
                Ok(format!("{}[{}]", args[0], args[1]))
            }

            AuxImport::IndexingSetterOfClass(class) => {
                assert!(kind == AdapterJsImportKind::Normal);
                assert!(!variadic);
                assert_eq!(args.len(), 2);
                let class = self.import_name(class)?;
                Ok(format!("{}[{}] = {}", class, args[0], args[1]))
            }

            AuxImport::IndexingSetterOfObject => {
                assert!(kind == AdapterJsImportKind::Normal);
                assert!(!variadic);
                assert_eq!(args.len(), 3);
                Ok(format!("{}[{}] = {}", args[0], args[1], args[2]))
            }

            AuxImport::IndexingDeleterOfClass(class) => {
                assert!(kind == AdapterJsImportKind::Normal);
                assert!(!variadic);
                assert_eq!(args.len(), 1);
                let class = self.import_name(class)?;
                Ok(format!("delete {}[{}]", class, args[0]))
            }

            AuxImport::IndexingDeleterOfObject => {
                assert!(kind == AdapterJsImportKind::Normal);
                assert!(!variadic);
                assert_eq!(args.len(), 2);
                Ok(format!("delete {}[{}]", args[0], args[1]))
            }

            AuxImport::WrapInExportedClass(class) => {
                assert!(kind == AdapterJsImportKind::Normal);
                assert!(!variadic);
                assert_eq!(args.len(), 1);
                self.require_class_wrap(class);
                Ok(format!("{}.__wrap({})", class, args[0]))
            }

            AuxImport::Intrinsic(intrinsic) => {
                assert!(kind == AdapterJsImportKind::Normal);
                assert!(!variadic);
                self.invoke_intrinsic(intrinsic, args, prelude)
            }

            AuxImport::LinkTo(path, content) => {
                assert!(kind == AdapterJsImportKind::Normal);
                assert!(!variadic);
                assert_eq!(args.len(), 0);
                if self.config.split_linked_modules {
                    let base = match self.config.mode {
                        OutputMode::Web
                        | OutputMode::Bundler { .. }
                        | OutputMode::Deno
                        | OutputMode::Node { module: true } => "import.meta.url",
                        OutputMode::Node { module: false } => {
                            "require('url').pathToFileURL(__filename)"
                        }
                        OutputMode::NoModules { .. } => {
                            prelude.push_str(
                                "if (script_src === undefined) {
                                    throw new Error(
                                        \"When `--split-linked-modules` is enabled on the `no-modules` target, \
                                          linked modules cannot be used outside of a web page's main thread.\n\
                                          \n\
                                          To fix this, disable `--split-linked-modules`.\"
                                    );
                                 }",
                            );
                            "script_src"
                        }
                    };
                    Ok(format!("new URL('{}', {}).toString()", path, base))
                } else if let Some(content) = content {
                    let mut escaped = String::with_capacity(content.len());
                    content.chars().for_each(|c| match c {
                        '`' | '\\' | '$' => escaped.extend(['\\', c]),
                        _ => escaped.extend([c]),
                    });
                    prelude.push_str(&format!("const val = `{escaped}`;\n"));
                    Ok("typeof URL.createObjectURL === 'undefined' ? \
                        \"data:application/javascript,\" + encodeURIComponent(val) : \
                        URL.createObjectURL(new Blob([val], { type: \"text/javascript\" }))"
                        .to_owned())
                } else {
                    Err(anyhow!("wasm-bindgen needs to be invoked with `--split-linked-modules`, because \"{}\" cannot be embedded.\n\
                        See https://rustwasm.github.io/wasm-bindgen/reference/cli.html#--split-linked-modules for details.", path))
                }
            }

            AuxImport::UnwrapExportedClass(class) => {
                assert!(kind == AdapterJsImportKind::Normal);
                assert!(!variadic);
                assert_eq!(args.len(), 1);
                self.require_class_unwrap(class);
                Ok(format!("{}.__unwrap({})", class, args[0]))
            }
        }
    }

    /// Same as `invoke_import` above, except more specialized and only used for
    /// generating the JS expression needed to implement a particular intrinsic.
    fn invoke_intrinsic(
        &mut self,
        intrinsic: &Intrinsic,
        args: &[String],
        prelude: &mut String,
    ) -> Result<String, Error> {
        let expr = match intrinsic {
            Intrinsic::JsvalEq => {
                assert_eq!(args.len(), 2);
                format!("{} === {}", args[0], args[1])
            }

            Intrinsic::JsvalLooseEq => {
                assert_eq!(args.len(), 2);
                format!("{} == {}", args[0], args[1])
            }

            Intrinsic::IsFunction => {
                assert_eq!(args.len(), 1);
                format!("typeof({}) === 'function'", args[0])
            }

            Intrinsic::IsArray => {
                assert_eq!(args.len(), 1);
                format!("Array.isArray({})", args[0])
            }

            Intrinsic::IsUndefined => {
                assert_eq!(args.len(), 1);
                format!("{} === undefined", args[0])
            }

            Intrinsic::IsNull => {
                assert_eq!(args.len(), 1);
                format!("{} === null", args[0])
            }

            Intrinsic::IsObject => {
                assert_eq!(args.len(), 1);
                prelude.push_str(&format!("const val = {};\n", args[0]));
                "typeof(val) === 'object' && val !== null".to_string()
            }

            Intrinsic::IsSymbol => {
                assert_eq!(args.len(), 1);
                format!("typeof({}) === 'symbol'", args[0])
            }

            Intrinsic::IsString => {
                assert_eq!(args.len(), 1);
                format!("typeof({}) === 'string'", args[0])
            }

            Intrinsic::IsBigInt => {
                assert_eq!(args.len(), 1);
                format!("typeof({}) === 'bigint'", args[0])
            }

            Intrinsic::Typeof => {
                assert_eq!(args.len(), 1);
                format!("typeof {}", args[0])
            }

            Intrinsic::In => {
                assert_eq!(args.len(), 2);
                format!("{} in {}", args[0], args[1])
            }

            Intrinsic::IsFalsy => {
                assert_eq!(args.len(), 1);
                format!("!{}", args[0])
            }

            Intrinsic::AsNumber => {
                assert_eq!(args.len(), 1);
                format!("+{}", args[0])
            }

            Intrinsic::TryIntoNumber => {
                assert_eq!(args.len(), 1);
                prelude.push_str("let result;\n");
                writeln!(
                    prelude,
                    "try {{ result = +{} }} catch (e) {{ result = e }}",
                    args[0]
                )
                .unwrap();
                "result".to_owned()
            }

            Intrinsic::Neg => {
                assert_eq!(args.len(), 1);
                format!("-{}", args[0])
            }

            Intrinsic::BitAnd => {
                assert_eq!(args.len(), 2);
                format!("{} & {}", args[0], args[1])
            }

            Intrinsic::BitOr => {
                assert_eq!(args.len(), 2);
                format!("{} | {}", args[0], args[1])
            }

            Intrinsic::BitXor => {
                assert_eq!(args.len(), 2);
                format!("{} ^ {}", args[0], args[1])
            }

            Intrinsic::BitNot => {
                assert_eq!(args.len(), 1);
                format!("~{}", args[0])
            }

            Intrinsic::Shl => {
                assert_eq!(args.len(), 2);
                format!("{} << {}", args[0], args[1])
            }

            Intrinsic::Shr => {
                assert_eq!(args.len(), 2);
                format!("{} >> {}", args[0], args[1])
            }

            Intrinsic::UnsignedShr => {
                assert_eq!(args.len(), 2);
                format!("{} >>> {}", args[0], args[1])
            }

            Intrinsic::Add => {
                assert_eq!(args.len(), 2);
                format!("{} + {}", args[0], args[1])
            }

            Intrinsic::Sub => {
                assert_eq!(args.len(), 2);
                format!("{} - {}", args[0], args[1])
            }

            Intrinsic::Div => {
                assert_eq!(args.len(), 2);
                format!("{} / {}", args[0], args[1])
            }

            Intrinsic::CheckedDiv => {
                assert_eq!(args.len(), 2);
                prelude.push_str("let result;\n");
                writeln!(
                    prelude,
                    "try {{
                        result = {} / {};
                    }} catch (e) {{
                        if (e instanceof RangeError) {{
                            result = e;
                        }} else {{
                            throw e;
                        }}
                    }}",
                    args[0], args[1]
                )
                .unwrap();
                "result".to_owned()
            }

            Intrinsic::Mul => {
                assert_eq!(args.len(), 2);
                format!("{} * {}", args[0], args[1])
            }

            Intrinsic::Rem => {
                assert_eq!(args.len(), 2);
                format!("{} % {}", args[0], args[1])
            }

            Intrinsic::Pow => {
                assert_eq!(args.len(), 2);
                format!("{} ** {}", args[0], args[1])
            }

            Intrinsic::LT => {
                assert_eq!(args.len(), 2);
                format!("{} < {}", args[0], args[1])
            }

            Intrinsic::LE => {
                assert_eq!(args.len(), 2);
                format!("{} <= {}", args[0], args[1])
            }

            Intrinsic::GE => {
                assert_eq!(args.len(), 2);
                format!("{} >= {}", args[0], args[1])
            }

            Intrinsic::GT => {
                assert_eq!(args.len(), 2);
                format!("{} > {}", args[0], args[1])
            }

            Intrinsic::ObjectCloneRef => {
                assert_eq!(args.len(), 1);
                args[0].clone()
            }

            Intrinsic::ObjectDropRef => {
                assert_eq!(args.len(), 1);
                args[0].clone()
            }

            Intrinsic::CallbackDrop => {
                assert_eq!(args.len(), 1);
                prelude.push_str(&format!("const obj = {}.original;\n", args[0]));
                prelude.push_str("if (obj.cnt-- == 1) {\n");
                prelude.push_str("obj.a = 0;\n");
                prelude.push_str("return true;\n");
                prelude.push_str("}\n");
                "false".to_string()
            }

            Intrinsic::NumberNew => {
                assert_eq!(args.len(), 1);
                args[0].clone()
            }

            Intrinsic::BigIntFromStr => {
                assert_eq!(args.len(), 1);
                format!("BigInt({})", args[0])
            }

            Intrinsic::BigIntFromI64 | Intrinsic::BigIntFromU64 => {
                assert_eq!(args.len(), 1);
                args[0].clone()
            }

            Intrinsic::BigIntFromI128 | Intrinsic::BigIntFromU128 => {
                assert_eq!(args.len(), 2);
                format!("{} << BigInt(64) | {}", args[0], args[1])
            }

            Intrinsic::StringNew => {
                assert_eq!(args.len(), 1);
                args[0].clone()
            }

            Intrinsic::SymbolNamedNew => {
                assert_eq!(args.len(), 1);
                format!("Symbol({})", args[0])
            }

            Intrinsic::SymbolAnonymousNew => {
                assert_eq!(args.len(), 0);
                "Symbol()".to_string()
            }

            Intrinsic::NumberGet => {
                assert_eq!(args.len(), 1);
                prelude.push_str(&format!("const obj = {};\n", args[0]));
                "typeof(obj) === 'number' ? obj : undefined".to_string()
            }

            Intrinsic::StringGet => {
                assert_eq!(args.len(), 1);
                prelude.push_str(&format!("const obj = {};\n", args[0]));
                "typeof(obj) === 'string' ? obj : undefined".to_string()
            }

            Intrinsic::BooleanGet => {
                assert_eq!(args.len(), 1);
                prelude.push_str(&format!("const v = {};\n", args[0]));
                "typeof(v) === 'boolean' ? (v ? 1 : 0) : 2".to_string()
            }

            Intrinsic::BigIntGetAsI64 => {
                assert_eq!(args.len(), 1);
                prelude.push_str(&format!("const v = {};\n", args[0]));
                "typeof(v) === 'bigint' ? v : undefined".to_string()
            }

            Intrinsic::Throw => {
                assert_eq!(args.len(), 1);
                format!("throw new Error({})", args[0])
            }

            Intrinsic::Rethrow => {
                assert_eq!(args.len(), 1);
                format!("throw {}", args[0])
            }

            Intrinsic::ErrorNew => {
                assert_eq!(args.len(), 1);
                format!("new Error({})", args[0])
            }

            Intrinsic::Module => {
                assert_eq!(args.len(), 0);
                if !self.config.mode.no_modules() && !self.config.mode.web() {
                    bail!(
                        "`wasm_bindgen::module` is currently only supported with \
                         `--target no-modules` and `--target web`"
                    );
                }
                "__wbg_init.__wbindgen_wasm_module".to_string()
            }

            Intrinsic::Exports => {
                assert_eq!(args.len(), 0);
                "wasm".to_string()
            }

            Intrinsic::Memory => {
                assert_eq!(args.len(), 0);
                let mut memories = self.module.memories.iter();
                let memory = memories
                    .next()
                    .ok_or_else(|| anyhow!("no memory found to return in memory intrinsic"))?
                    .id();
                if memories.next().is_some() {
                    bail!(
                        "multiple memories found, unsure which to return \
                         from memory intrinsic"
                    );
                }
                drop(memories);
                format!("wasm.{}", self.export_name_of(memory))
            }

            Intrinsic::FunctionTable => {
                assert_eq!(args.len(), 0);
                let name = self.export_function_table()?;
                format!("wasm.{}", name)
            }

            Intrinsic::DebugString => {
                assert_eq!(args.len(), 1);
                self.expose_debug_string();
                format!("debugString({})", args[0])
            }

            Intrinsic::JsonParse => {
                assert_eq!(args.len(), 1);
                format!("JSON.parse({})", args[0])
            }

            Intrinsic::JsonSerialize => {
                assert_eq!(args.len(), 1);
                // Turns out `JSON.stringify(undefined) === undefined`, so if
                // we're passed `undefined` reinterpret it as `null` for JSON
                // purposes.
                prelude.push_str(&format!("const obj = {};\n", args[0]));
                "JSON.stringify(obj === undefined ? null : obj)".to_string()
            }

            Intrinsic::CopyToTypedArray => {
                assert_eq!(args.len(), 2);
                format!(
                    "new Uint8Array({dst}.buffer, {dst}.byteOffset, {dst}.byteLength).set({src})",
                    src = args[0],
                    dst = args[1]
                )
            }

            Intrinsic::Uint8ArrayNew
            | Intrinsic::Uint8ClampedArrayNew
            | Intrinsic::Uint16ArrayNew
            | Intrinsic::Uint32ArrayNew
            | Intrinsic::BigUint64ArrayNew
            | Intrinsic::Int8ArrayNew
            | Intrinsic::Int16ArrayNew
            | Intrinsic::Int32ArrayNew
            | Intrinsic::BigInt64ArrayNew
            | Intrinsic::Float32ArrayNew
            | Intrinsic::Float64ArrayNew => {
                assert_eq!(args.len(), 1);
                args[0].clone()
            }

            Intrinsic::ArrayNew => {
                assert_eq!(args.len(), 0);
                "[]".to_string()
            }

            Intrinsic::ArrayPush => {
                assert_eq!(args.len(), 2);
                format!("{}.push({})", args[0], args[1])
            }

            Intrinsic::ExternrefHeapLiveCount => {
                assert_eq!(args.len(), 0);
                self.expose_global_heap();
                prelude.push_str(
                    "
                        let free_count = 0;
                        let next = heap_next;
                        while (next < heap.length) {
                            free_count += 1;
                            next = heap[next];
                        }
                    ",
                );
                format!(
                    "heap.length - free_count - {} - {}",
                    INITIAL_HEAP_OFFSET,
                    INITIAL_HEAP_VALUES.len(),
                )
            }

            Intrinsic::InitExternrefTable => {
                let table = self
                    .aux
                    .externref_table
                    .ok_or_else(|| anyhow!("must enable externref to use externref intrinsic"))?;
                let name = self.export_name_of(table);
                // Grow the table to insert our initial values, and then also
                // set the 0th slot to `undefined` since that's what we've
                // historically used for our ABI which is that the index of 0
                // returns `undefined` for types like `None` going out.
                let mut base = format!(
                    "
                      const table = wasm.{};
                      const offset = table.grow({});
                      table.set(0, undefined);
                    ",
                    name,
                    INITIAL_HEAP_VALUES.len(),
                );
                for (i, value) in INITIAL_HEAP_VALUES.iter().enumerate() {
                    base.push_str(&format!("table.set(offset + {}, {});\n", i, value));
                }
                base
            }
        };
        Ok(expr)
    }

    fn generate_enum(&mut self, enum_: &AuxEnum) -> Result<(), Error> {
        let mut variants = String::new();

        if enum_.generate_typescript {
            self.typescript
                .push_str(&format_doc_comments(&enum_.comments, None));
            self.typescript
                .push_str(&format!("export enum {} {{", enum_.name));
        }
        for (name, value, comments) in enum_.variants.iter() {
            let variant_docs = if comments.is_empty() {
                String::new()
            } else {
                format_doc_comments(comments, None)
            };
            if !variant_docs.is_empty() {
                variants.push('\n');
                variants.push_str(&variant_docs);
            }
            variants.push_str(&format!("{}:{},", name, value));
            variants.push_str(&format!("\"{}\":\"{}\",", value, name));
            if enum_.generate_typescript {
                self.typescript.push('\n');
                if !variant_docs.is_empty() {
                    for line in variant_docs.lines() {
                        self.typescript.push_str("  ");
                        self.typescript.push_str(line);
                        self.typescript.push('\n');
                    }
                }
                self.typescript.push_str(&format!("  {name} = {value},"));
            }
        }
        if enum_.generate_typescript {
            self.typescript.push_str("\n}\n");
        }

        // add an `@enum {1|2|3}` to ensure that enums type-check even without .d.ts
        let mut at_enum = "@enum {".to_string();
        for (i, (_, value, _)) in enum_.variants.iter().enumerate() {
            if i != 0 {
                at_enum.push('|');
            }
            at_enum.push_str(&value.to_string());
        }
        at_enum.push('}');
        let docs = format_doc_comments(&enum_.comments, Some(at_enum));

        self.export(
            &enum_.name,
            &format!("Object.freeze({{ {} }})", variants),
            Some(&docs),
        )?;

        Ok(())
    }

    fn generate_string_enum(&mut self, string_enum: &AuxStringEnum) -> Result<(), Error> {
        let variants: Vec<_> = string_enum
            .variant_values
            .iter()
            .map(|v| format!("\"{v}\""))
            .collect();
        let type_expr = if variants.is_empty() {
            "never".to_string()
        } else {
            variants.join(" | ")
        };

<<<<<<< HEAD
        if string_enum.generate_typescript {
            let docs = format_doc_comments(&string_enum.comments, None);
=======
        if string_enum.generate_typescript
            && self
                .typescript_refs
                .contains(&TsReference::StringEnum(string_enum.name.clone()))
        {
            let docs = format_doc_comments(&string_enum.comments, None);

>>>>>>> 5e98a17d
            self.typescript.push_str(&docs);
            self.typescript.push_str("type ");
            self.typescript.push_str(&string_enum.name);
            self.typescript.push_str(" = ");
            self.typescript.push_str(&type_expr);
            self.typescript.push_str(";\n");
        }

<<<<<<< HEAD
        // generate type definition in case there is no .d.ts file
        let at = format!(
            "@typedef {{{type_expr}}} {name}\n@type {{{name}[]}}",
            name = string_enum.name
        );
        let docs = format_doc_comments(&string_enum.comments, Some(at));

        self.global(&format!(
            "{docs}const __wbindgen_enum_{name} = [{values}];\n",
            name = string_enum.name,
            values = variants.join(", ")
        ));
=======
        if self.used_string_enums.contains(&string_enum.name) {
            // only generate the internal string enum array if it's actually used
            self.global(&format!(
                "const __wbindgen_enum_{name} = [{values}];\n",
                name = string_enum.name,
                values = variants.join(", ")
            ));
        }
>>>>>>> 5e98a17d

        Ok(())
    }

    fn expose_string_enum(&mut self, string_enum_name: &str) {
        self.used_string_enums.insert(string_enum_name.to_string());
    }

    fn generate_struct(&mut self, struct_: &AuxStruct) -> Result<(), Error> {
        let class = require_class(&mut self.exported_classes, &struct_.name);
        class.comments = format_doc_comments(&struct_.comments, None);
        class.is_inspectable = struct_.is_inspectable;
        class.generate_typescript = struct_.generate_typescript;
        Ok(())
    }

    fn process_package_json(&mut self, path: &Path) -> Result<(), Error> {
        if self.config.mode.no_modules() {
            bail!(
                "NPM dependencies have been specified in `{}` but \
                 this is incompatible with the `no-modules` target",
                path.display(),
            );
        }

        let contents =
            fs::read_to_string(path).context(format!("failed to read `{}`", path.display()))?;
        let json: serde_json::Value = serde_json::from_str(&contents)?;
        let object = match json.as_object() {
            Some(s) => s,
            None => bail!(
                "expected `package.json` to have an JSON object in `{}`",
                path.display()
            ),
        };
        let iter = object.iter();
        let mut value = None;
        for (key, v) in iter {
            if key == "dependencies" {
                value = Some(v);
                break;
            }
        }
        let value = if let Some(value) = value {
            value
        } else {
            return Ok(());
        };
        let value = match value.as_object() {
            Some(s) => s,
            None => bail!(
                "expected `dependencies` to be a JSON object in `{}`",
                path.display()
            ),
        };

        for (name, value) in value.iter() {
            let value = match value.as_str() {
                Some(s) => s,
                None => bail!(
                    "keys in `dependencies` are expected to be strings in `{}`",
                    path.display()
                ),
            };
            if let Some((prev, _prev_version)) = self.npm_dependencies.get(name) {
                bail!(
                    "dependency on NPM package `{}` specified in two `package.json` files, \
                     which at the time is not allowed:\n  * {}\n  * {}",
                    name,
                    path.display(),
                    prev.display(),
                )
            }

            self.npm_dependencies
                .insert(name.to_string(), (path.to_path_buf(), value.to_string()));
        }

        Ok(())
    }

    fn expose_debug_string(&mut self) {
        if !self.should_write_global("debug_string") {
            return;
        }

        self.global(
            "
           function debugString(val) {
                // primitive types
                const type = typeof val;
                if (type == 'number' || type == 'boolean' || val == null) {
                    return  `${val}`;
                }
                if (type == 'string') {
                    return `\"${val}\"`;
                }
                if (type == 'symbol') {
                    const description = val.description;
                    if (description == null) {
                        return 'Symbol';
                    } else {
                        return `Symbol(${description})`;
                    }
                }
                if (type == 'function') {
                    const name = val.name;
                    if (typeof name == 'string' && name.length > 0) {
                        return `Function(${name})`;
                    } else {
                        return 'Function';
                    }
                }
                // objects
                if (Array.isArray(val)) {
                    const length = val.length;
                    let debug = '[';
                    if (length > 0) {
                        debug += debugString(val[0]);
                    }
                    for(let i = 1; i < length; i++) {
                        debug += ', ' + debugString(val[i]);
                    }
                    debug += ']';
                    return debug;
                }
                // Test for built-in
                const builtInMatches = /\\[object ([^\\]]+)\\]/.exec(toString.call(val));
                let className;
                if (builtInMatches.length > 1) {
                    className = builtInMatches[1];
                } else {
                    // Failed to match the standard '[object ClassName]'
                    return toString.call(val);
                }
                if (className == 'Object') {
                    // we're a user defined class or Object
                    // JSON.stringify avoids problems with cycles, and is generally much
                    // easier than looping through ownProperties of `val`.
                    try {
                        return 'Object(' + JSON.stringify(val) + ')';
                    } catch (_) {
                        return 'Object';
                    }
                }
                // errors
                if (val instanceof Error) {
                    return `${val.name}: ${val.message}\\n${val.stack}`;
                }
                // TODO we could test for more things here, like `Set`s and `Map`s.
                return className;
            }
        ",
        );
    }

    fn export_function_table(&mut self) -> Result<String, Error> {
        match self.aux.function_table {
            Some(id) => Ok(self.export_name_of(id)),
            None => bail!("no function table found in module"),
        }
    }

    fn export_name_of(&mut self, id: impl Into<walrus::ExportItem>) -> String {
        let id = id.into();
        let export = self.module.exports.iter().find(|e| {
            use walrus::ExportItem::*;

            match (e.item, id) {
                (Function(a), Function(b)) => a == b,
                (Table(a), Table(b)) => a == b,
                (Memory(a), Memory(b)) => a == b,
                (Global(a), Global(b)) => a == b,
                _ => false,
            }
        });
        if let Some(export) = export {
            return export.name.clone();
        }
        let default_name = format!("__wbindgen_export_{}", self.next_export_idx);
        self.next_export_idx += 1;
        let name = match id {
            walrus::ExportItem::Memory(_) if self.module.memories.iter().count() == 1 => {
                "memory".to_owned()
            }
            walrus::ExportItem::Function(f) => match &self.module.funcs.get(f).name {
                Some(s) => to_js_identifier(s),
                None => default_name,
            },
            _ => default_name,
        };
        self.module.exports.add(&name, id);
        return name;

        // Not really an exhaustive list, but works for our purposes.
        fn to_js_identifier(name: &str) -> String {
            name.chars()
                .map(|c| {
                    if c.is_ascii() && (c.is_alphabetic() || c.is_numeric()) {
                        c
                    } else {
                        '_'
                    }
                })
                .collect()
        }
    }

    fn adapter_name(&self, id: AdapterId) -> String {
        format!("__wbg_adapter_{}", id.0)
    }

    fn generate_identifier(&mut self, name: &str) -> String {
        let cnt = self
            .defined_identifiers
            .entry(name.to_string())
            .or_insert(0);
        *cnt += 1;
        // We want to mangle `default` at once, so we can support default exports and don't generate
        // invalid glue code like this: `import { default } from './module';`.
        if *cnt == 1 && name != "default" {
            name.to_string()
        } else {
            format!("{}{}", name, cnt)
        }
    }

    fn inject_stack_pointer_shim(&mut self) -> Result<(), Error> {
        if self.stack_pointer_shim_injected {
            return Ok(());
        }
        let stack_pointer = match self.aux.stack_pointer {
            Some(s) => s,
            // In theory this shouldn't happen since malloc is included in
            // most Wasm binaries (and may be gc'd out) and that almost
            // always pulls in a stack pointer. We can try to synthesize
            // something here later if necessary.
            None => bail!("failed to find stack pointer"),
        };

        use walrus::ir::*;

        let mut builder =
            walrus::FunctionBuilder::new(&mut self.module.types, &[ValType::I32], &[ValType::I32]);
        builder.name("__wbindgen_add_to_stack_pointer".to_string());

        let mut body = builder.func_body();
        let arg = self.module.locals.add(ValType::I32);

        // Create a shim function that mutate the stack pointer
        // to avoid exporting a mutable global.
        body.local_get(arg)
            .global_get(stack_pointer)
            .binop(BinaryOp::I32Add)
            .global_set(stack_pointer)
            .global_get(stack_pointer);

        let add_to_stack_pointer_func = builder.finish(vec![arg], &mut self.module.funcs);

        self.module
            .exports
            .add("__wbindgen_add_to_stack_pointer", add_to_stack_pointer_func);

        self.stack_pointer_shim_injected = true;

        Ok(())
    }
}

fn check_duplicated_getter_and_setter_names(
    exports: &[(&AdapterId, &AuxExport)],
) -> Result<(), Error> {
    fn verify_exports(
        first_class: &str,
        first_field: &str,
        first_receiver: &AuxReceiverKind,
        second_class: &str,
        second_field: &str,
        second_receiver: &AuxReceiverKind,
    ) -> Result<(), Error> {
        let both_are_in_the_same_class = first_class == second_class;
        let both_are_referencing_the_same_field = first_field == second_field
            && first_receiver.is_static() == second_receiver.is_static();
        if both_are_in_the_same_class && both_are_referencing_the_same_field {
            bail!(format!(
                "There can be only one getter/setter definition for `{}` in `{}`",
                first_field, first_class
            ));
        }
        Ok(())
    }
    for (idx, (_, first_export)) in exports.iter().enumerate() {
        for (_, second_export) in exports.iter().skip(idx + 1) {
            match (&first_export.kind, &second_export.kind) {
                (
                    AuxExportKind::Method {
                        class: first_class,
                        name: first_name,
                        kind: AuxExportedMethodKind::Getter,
                        receiver: first_receiver,
                    },
                    AuxExportKind::Method {
                        class: second_class,
                        name: second_name,
                        kind: AuxExportedMethodKind::Getter,
                        receiver: second_receiver,
                    },
                ) => verify_exports(
                    first_class,
                    first_name,
                    first_receiver,
                    second_class,
                    second_name,
                    second_receiver,
                )?,
                (
                    AuxExportKind::Method {
                        class: first_class,
                        name: first_name,
                        kind: AuxExportedMethodKind::Setter,
                        receiver: first_receiver,
                    },
                    AuxExportKind::Method {
                        class: second_class,
                        name: second_name,
                        kind: AuxExportedMethodKind::Setter,
                        receiver: second_receiver,
                    },
                ) => verify_exports(
                    first_class,
                    first_name,
                    first_receiver,
                    second_class,
                    second_name,
                    second_receiver,
                )?,
                _ => {}
            }
        }
    }
    Ok(())
}

fn format_doc_comments(comments: &str, js_doc_comments: Option<String>) -> String {
    let body: String = comments.lines().fold(String::new(), |mut output, c| {
        let _ = writeln!(output, " *{}", c);
        output
    });
    let doc = if let Some(docs) = js_doc_comments {
        docs.lines().fold(String::new(), |mut output: String, l| {
            let _ = writeln!(output, " * {}", l);
            output
        })
    } else {
        String::new()
    };
    if body.is_empty() && doc.is_empty() {
        // don't emit empty doc comments
        String::new()
    } else {
        format!("/**\n{}{} */\n", body, doc)
    }
}

fn require_class<'a>(
    exported_classes: &'a mut Option<BTreeMap<String, ExportedClass>>,
    name: &str,
) -> &'a mut ExportedClass {
    exported_classes
        .as_mut()
        .expect("classes already written")
        .entry(name.to_string())
        .or_default()
}

/// Returns whether a character has the Unicode `ID_Start` properly.
///
/// This is only ever-so-slightly different from `XID_Start` in a few edge
/// cases, so we handle those edge cases manually and delegate everything else
/// to `unicode-ident`.
fn is_id_start(c: char) -> bool {
    match c {
        '\u{037A}' | '\u{0E33}' | '\u{0EB3}' | '\u{309B}' | '\u{309C}' | '\u{FC5E}'
        | '\u{FC5F}' | '\u{FC60}' | '\u{FC61}' | '\u{FC62}' | '\u{FC63}' | '\u{FDFA}'
        | '\u{FDFB}' | '\u{FE70}' | '\u{FE72}' | '\u{FE74}' | '\u{FE76}' | '\u{FE78}'
        | '\u{FE7A}' | '\u{FE7C}' | '\u{FE7E}' | '\u{FF9E}' | '\u{FF9F}' => true,
        _ => unicode_ident::is_xid_start(c),
    }
}

/// Returns whether a character has the Unicode `ID_Continue` properly.
///
/// This is only ever-so-slightly different from `XID_Continue` in a few edge
/// cases, so we handle those edge cases manually and delegate everything else
/// to `unicode-ident`.
fn is_id_continue(c: char) -> bool {
    match c {
        '\u{037A}' | '\u{309B}' | '\u{309C}' | '\u{FC5E}' | '\u{FC5F}' | '\u{FC60}'
        | '\u{FC61}' | '\u{FC62}' | '\u{FC63}' | '\u{FDFA}' | '\u{FDFB}' | '\u{FE70}'
        | '\u{FE72}' | '\u{FE74}' | '\u{FE76}' | '\u{FE78}' | '\u{FE7A}' | '\u{FE7C}'
        | '\u{FE7E}' => true,
        _ => unicode_ident::is_xid_continue(c),
    }
}

/// Returns whether a string is a valid JavaScript identifier.
/// Defined at https://tc39.es/ecma262/#prod-IdentifierName.
fn is_valid_ident(name: &str) -> bool {
    name.chars().enumerate().all(|(i, char)| {
        if i == 0 {
            is_id_start(char) || char == '$' || char == '_'
        } else {
            is_id_continue(char) || char == '$' || char == '\u{200C}' || char == '\u{200D}'
        }
    })
}

/// Returns a string to tack on to the end of an expression to access a
/// property named `name` of the object that expression resolves to.
///
/// In most cases, this is `.<name>`, generating accesses like `foo.bar`.
/// However, if `name` is not a valid JavaScript identifier, it becomes
/// `["<name>"]` instead, creating accesses like `foo["kebab-case"]`.
fn property_accessor(name: &str) -> String {
    if is_valid_ident(name) {
        format!(".{name}")
    } else {
        format!("[\"{}\"]", name.escape_default())
    }
}

impl ExportedClass {
    fn push(
        &mut self,
        function_name: &str,
        function_prefix: &str,
        js_docs: &str,
        js: &str,
        ts_docs: &str,
        ts: Option<&str>,
    ) {
        self.contents.push_str(js_docs);
        self.contents.push_str(function_prefix);
        self.contents.push_str(function_name);
        self.contents.push_str(js);
        self.contents.push('\n');
        if let Some(ts) = ts {
            if !ts_docs.is_empty() {
                for line in ts_docs.lines() {
                    self.typescript.push_str("  ");
                    self.typescript.push_str(line);
                    self.typescript.push('\n');
                }
            }
            self.typescript.push_str("  ");
            self.typescript.push_str(function_prefix);
            self.typescript.push_str(function_name);
            self.typescript.push_str(ts);
            self.typescript.push_str(";\n");
        }
    }

    #[allow(clippy::assigning_clones)] // Clippy's suggested fix doesn't work at MSRV.
    fn push_accessor_ts(
        &mut self,
        docs: &str,
        field: &str,
        ty: &str,
        is_setter: bool,
        is_static: bool,
    ) -> &mut bool {
        let (ty_dst, accessor_docs, has_setter, is_optional, is_static_dst) =
            self.typescript_fields.entry(field.to_string()).or_default();

        *ty_dst = ty.to_string();
        // Deterministic output: always use the getter's docs if available
        if !docs.is_empty() && (accessor_docs.is_empty() || !is_setter) {
            *accessor_docs = docs.to_owned();
        }
        *has_setter |= is_setter;
        *is_static_dst = is_static;
        is_optional
    }
}

struct MemView {
    name: Cow<'static, str>,
    num: usize,
}

impl fmt::Display for MemView {
    fn fmt(&self, f: &mut fmt::Formatter<'_>) -> fmt::Result {
        write!(f, "{}{}", self.name, self.num)
    }
}<|MERGE_RESOLUTION|>--- conflicted
+++ resolved
@@ -3856,10 +3856,6 @@
             variants.join(" | ")
         };
 
-<<<<<<< HEAD
-        if string_enum.generate_typescript {
-            let docs = format_doc_comments(&string_enum.comments, None);
-=======
         if string_enum.generate_typescript
             && self
                 .typescript_refs
@@ -3867,7 +3863,6 @@
         {
             let docs = format_doc_comments(&string_enum.comments, None);
 
->>>>>>> 5e98a17d
             self.typescript.push_str(&docs);
             self.typescript.push_str("type ");
             self.typescript.push_str(&string_enum.name);
@@ -3876,29 +3871,22 @@
             self.typescript.push_str(";\n");
         }
 
-<<<<<<< HEAD
-        // generate type definition in case there is no .d.ts file
-        let at = format!(
-            "@typedef {{{type_expr}}} {name}\n@type {{{name}[]}}",
-            name = string_enum.name
-        );
-        let docs = format_doc_comments(&string_enum.comments, Some(at));
-
-        self.global(&format!(
-            "{docs}const __wbindgen_enum_{name} = [{values}];\n",
-            name = string_enum.name,
-            values = variants.join(", ")
-        ));
-=======
         if self.used_string_enums.contains(&string_enum.name) {
             // only generate the internal string enum array if it's actually used
+
+            // generate type definition in case there is no .d.ts file
+            let at = format!(
+                "@typedef {{{type_expr}}} {name}\n@type {{{name}[]}}",
+                name = string_enum.name
+            );
+            let docs = format_doc_comments(&string_enum.comments, Some(at));
+
             self.global(&format!(
-                "const __wbindgen_enum_{name} = [{values}];\n",
+                "{docs}const __wbindgen_enum_{name} = [{values}];\n",
                 name = string_enum.name,
                 values = variants.join(", ")
             ));
         }
->>>>>>> 5e98a17d
 
         Ok(())
     }
