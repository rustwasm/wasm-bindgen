--- conflicted
+++ resolved
@@ -795,7 +795,6 @@
             checks.push(quote! { const _ASSERT: fn() = || -> #projection::Abi { loop {} }; });
         };
 
-<<<<<<< HEAD
         if let Some(class) = self.rust_class.as_ref() {
             // change span of class, so it points to the location of the
             // function causing the assert to fail
@@ -827,9 +826,8 @@
                 },
             }
         }
-=======
+
         let maybe_no_coverage = coverage();
->>>>>>> 473e3db3
 
         (quote! {
             #[automatically_derived]
