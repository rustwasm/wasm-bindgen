use crate::ast;
use crate::encode;
use crate::encode::EncodeChunk;
use crate::Diagnostic;
use proc_macro2::{Ident, Span, TokenStream};
use quote::format_ident;
use quote::quote_spanned;
use quote::{quote, ToTokens};
use std::cell::RefCell;
use std::collections::{HashMap, HashSet};
use syn::parse_quote;
use syn::spanned::Spanned;
use wasm_bindgen_shared as shared;

/// A trait for converting AST structs into Tokens and adding them to a TokenStream,
/// or providing a diagnostic if conversion fails.
pub trait TryToTokens {
    /// Attempt to convert a `Self` into tokens and add it to the `TokenStream`
    fn try_to_tokens(&self, tokens: &mut TokenStream) -> Result<(), Diagnostic>;

    /// Attempt to convert a `Self` into a new `TokenStream`
    fn try_to_token_stream(&self) -> Result<TokenStream, Diagnostic> {
        let mut tokens = TokenStream::new();
        self.try_to_tokens(&mut tokens)?;
        Ok(tokens)
    }
}

impl TryToTokens for ast::Program {
    // Generate wrappers for all the items that we've found
    fn try_to_tokens(&self, tokens: &mut TokenStream) -> Result<(), Diagnostic> {
        let mut errors = Vec::new();
        for export in self.exports.iter() {
            if let Err(e) = export.try_to_tokens(tokens) {
                errors.push(e);
            }
        }
        for s in self.structs.iter() {
            s.to_tokens(tokens);
        }
        let mut types = HashMap::new();
        for i in self.imports.iter() {
            if let ast::ImportKind::Type(t) = &i.kind {
                types.insert(t.rust_name.to_string(), t.rust_name.clone());
            }
        }
        for i in self.imports.iter() {
            DescribeImport {
                kind: &i.kind,
                wasm_bindgen: &self.wasm_bindgen,
            }
            .to_tokens(tokens);

            // If there is a js namespace, check that name isn't a type. If it is,
            // this import might be a method on that type.
            if let Some(nss) = &i.js_namespace {
                // When the namespace is `A.B`, the type name should be `B`.
                if let Some(ns) = nss.last().and_then(|t| types.get(t)) {
                    if i.kind.fits_on_impl() {
                        let kind = match i.kind.try_to_token_stream() {
                            Ok(kind) => kind,
                            Err(e) => {
                                errors.push(e);
                                continue;
                            }
                        };
                        (quote! {
                            #[automatically_derived]
                            impl #ns { #kind }
                        })
                        .to_tokens(tokens);
                        continue;
                    }
                }
            }

            if let Err(e) = i.kind.try_to_tokens(tokens) {
                errors.push(e);
            }
        }
        for e in self.enums.iter() {
            e.to_tokens(tokens);
        }

        Diagnostic::from_vec(errors)?;

        // Generate a static which will eventually be what lives in a custom section
        // of the Wasm executable. For now it's just a plain old static, but we'll
        // eventually have it actually in its own section.

        // See comments in `crates/cli-support/src/lib.rs` about what this
        // `schema_version` is.
        let prefix_json = format!(
            r#"{{"schema_version":"{}","version":"{}"}}"#,
            shared::SCHEMA_VERSION,
            shared::version()
        );

        let wasm_bindgen = &self.wasm_bindgen;

        let encoded = encode::encode(self)?;

        let encoded_chunks: Vec<_> = encoded
            .custom_section
            .iter()
            .map(|chunk| match chunk {
                EncodeChunk::EncodedBuf(buf) => {
                    let buf = syn::LitByteStr::new(buf.as_slice(), Span::call_site());
                    quote!(#buf)
                }
                EncodeChunk::StrExpr(expr) => {
                    // encode expr as str
                    quote!({
                        use #wasm_bindgen::__rt::{encode_u32_to_fixed_len_bytes};
                        const _STR_EXPR: &str = #expr;
                        const _STR_EXPR_BYTES: &[u8] = _STR_EXPR.as_bytes();
                        const _STR_EXPR_BYTES_LEN: usize = _STR_EXPR_BYTES.len() + 5;
                        const _ENCODED_BYTES: [u8; _STR_EXPR_BYTES_LEN] = flat_byte_slices([
                            &encode_u32_to_fixed_len_bytes(_STR_EXPR_BYTES.len() as u32),
                            _STR_EXPR_BYTES,
                        ]);
                        &_ENCODED_BYTES
                    })
                }
            })
            .collect();

        let chunk_len = encoded_chunks.len();

        // concatenate all encoded chunks and write the length in front of the chunk;
        let encode_bytes = quote!({
            const _CHUNK_SLICES: [&[u8]; #chunk_len] = [
                #(#encoded_chunks,)*
            ];
            #[allow(long_running_const_eval)]
            const _CHUNK_LEN: usize = flat_len(_CHUNK_SLICES);
            #[allow(long_running_const_eval)]
            const _CHUNKS: [u8; _CHUNK_LEN] = flat_byte_slices(_CHUNK_SLICES);

            const _LEN_BYTES: [u8; 4] = (_CHUNK_LEN as u32).to_le_bytes();
            const _ENCODED_BYTES_LEN: usize = _CHUNK_LEN + 4;
            #[allow(long_running_const_eval)]
            const _ENCODED_BYTES: [u8; _ENCODED_BYTES_LEN] = flat_byte_slices([&_LEN_BYTES, &_CHUNKS]);
            &_ENCODED_BYTES
        });

        // We already consumed the contents of included files when generating
        // the custom section, but we want to make sure that updates to the
        // generated files will cause this macro to rerun incrementally. To do
        // that we use `include_str!` to force rustc to think it has a
        // dependency on these files. That way when the file changes Cargo will
        // automatically rerun rustc which will rerun this macro. Other than
        // this we don't actually need the results of the `include_str!`, so
        // it's just shoved into an anonymous static.
        let file_dependencies = encoded.included_files.iter().map(|file| {
            let file = file.to_str().unwrap();
            quote! { include_str!(#file) }
        });

        let len = prefix_json.len() as u32;
        let prefix_json_bytes = [&len.to_le_bytes()[..], prefix_json.as_bytes()].concat();
        let prefix_json_bytes = syn::LitByteStr::new(&prefix_json_bytes, Span::call_site());

        (quote! {
            #[cfg(all(target_arch = "wasm32", any(target_os = "unknown", target_os = "none")))]
            #[automatically_derived]
            const _: () = {
                use #wasm_bindgen::__rt::{flat_len, flat_byte_slices};

                static _INCLUDED_FILES: &[&str] = &[#(#file_dependencies),*];

                const _ENCODED_BYTES: &[u8] = #encode_bytes;
                const _PREFIX_JSON_BYTES: &[u8] = #prefix_json_bytes;
                const _ENCODED_BYTES_LEN: usize  = _ENCODED_BYTES.len();
                const _PREFIX_JSON_BYTES_LEN: usize =  _PREFIX_JSON_BYTES.len();
                const _LEN: usize = _PREFIX_JSON_BYTES_LEN + _ENCODED_BYTES_LEN;

                #[link_section = "__wasm_bindgen_unstable"]
                #[allow(long_running_const_eval)]
                static _GENERATED: [u8; _LEN] = flat_byte_slices([_PREFIX_JSON_BYTES, _ENCODED_BYTES]);
            };
        })
        .to_tokens(tokens);

        Ok(())
    }
}

impl TryToTokens for ast::LinkToModule {
    fn try_to_tokens(&self, tokens: &mut TokenStream) -> Result<(), Diagnostic> {
        let mut program = TokenStream::new();
        self.0.try_to_tokens(&mut program)?;
        let link_function_name = self.0.link_function_name(0);
        let name = Ident::new(&link_function_name, Span::call_site());
        let wasm_bindgen = &self.0.wasm_bindgen;
        let abi_ret = quote! { #wasm_bindgen::convert::WasmRet<<#wasm_bindgen::__rt::alloc::string::String as #wasm_bindgen::convert::FromWasmAbi>::Abi> };
        let extern_fn = extern_fn(&name, &[], &[], &[], abi_ret);
        (quote! {
            {
                #program
                #extern_fn

                static __VAL: #wasm_bindgen::__rt::LazyLock<#wasm_bindgen::__rt::alloc::string::String> =
                    #wasm_bindgen::__rt::LazyLock::new(|| unsafe {
                        <#wasm_bindgen::__rt::alloc::string::String as #wasm_bindgen::convert::FromWasmAbi>::from_abi(#name().join())
                    });

                #wasm_bindgen::__rt::alloc::string::String::clone(&__VAL)
            }
        })
        .to_tokens(tokens);
        Ok(())
    }
}

impl ToTokens for ast::Struct {
    fn to_tokens(&self, tokens: &mut TokenStream) {
        let name = &self.rust_name;
        let name_str = self.js_name.to_string();
        let name_len = name_str.len() as u32;
        let name_chars: Vec<u32> = name_str.chars().map(|c| c as u32).collect();
        let new_fn = Ident::new(&shared::new_function(&name_str), Span::call_site());
        let free_fn = Ident::new(&shared::free_function(&name_str), Span::call_site());
        let unwrap_fn = Ident::new(&shared::unwrap_function(&name_str), Span::call_site());
        let wasm_bindgen = &self.wasm_bindgen;
        (quote! {
            #[automatically_derived]
            impl #wasm_bindgen::__rt::marker::SupportsConstructor for #name {}
            #[automatically_derived]
            impl #wasm_bindgen::__rt::marker::SupportsInstanceProperty for #name {}
            #[automatically_derived]
            impl #wasm_bindgen::__rt::marker::SupportsStaticProperty for #name {}

            #[automatically_derived]
            impl #wasm_bindgen::describe::WasmDescribe for #name {
                fn describe() {
                    use #wasm_bindgen::describe::*;
                    inform(RUST_STRUCT);
                    inform(#name_len);
                    #(inform(#name_chars);)*
                }
            }

            #[automatically_derived]
            impl #wasm_bindgen::convert::IntoWasmAbi for #name {
                type Abi = u32;

                fn into_abi(self) -> u32 {
                    use #wasm_bindgen::__rt::alloc::rc::Rc;
                    use #wasm_bindgen::__rt::WasmRefCell;
                    Rc::into_raw(Rc::new(WasmRefCell::new(self))) as u32
                }
            }

            #[automatically_derived]
            impl #wasm_bindgen::convert::FromWasmAbi for #name {
                type Abi = u32;

                unsafe fn from_abi(js: u32) -> Self {
                    use #wasm_bindgen::__rt::alloc::rc::Rc;
                    use #wasm_bindgen::__rt::core::result::Result::{Ok, Err};
                    use #wasm_bindgen::__rt::{assert_not_null, WasmRefCell};

                    let ptr = js as *mut WasmRefCell<#name>;
                    assert_not_null(ptr);
                    let rc = Rc::from_raw(ptr);
                    match Rc::try_unwrap(rc) {
                        Ok(cell) => cell.into_inner(),
                        Err(_) => #wasm_bindgen::throw_str(
                            "attempted to take ownership of Rust value while it was borrowed"
                        ),
                    }
                }
            }

            #[automatically_derived]
            impl #wasm_bindgen::__rt::core::convert::From<#name> for
                #wasm_bindgen::JsValue
            {
                fn from(value: #name) -> Self {
                    let ptr = #wasm_bindgen::convert::IntoWasmAbi::into_abi(value);

                    #[link(wasm_import_module = "__wbindgen_placeholder__")]
                    #[cfg(all(target_arch = "wasm32", any(target_os = "unknown", target_os = "none")))]
                    extern "C" {
                        fn #new_fn(ptr: u32) -> u32;
                    }

                    #[cfg(not(all(target_arch = "wasm32", any(target_os = "unknown", target_os = "none"))))]
                    unsafe fn #new_fn(_: u32) -> u32 {
                        panic!("cannot convert to JsValue outside of the Wasm target")
                    }

                    unsafe {
                        <#wasm_bindgen::JsValue as #wasm_bindgen::convert::FromWasmAbi>
                            ::from_abi(#new_fn(ptr))
                    }
                }
            }

            #[cfg(all(target_arch = "wasm32", any(target_os = "unknown", target_os = "none")))]
            #[automatically_derived]
            const _: () = {
                #wasm_bindgen::__wbindgen_coverage! {
                #[no_mangle]
                #[doc(hidden)]
                // `allow_delayed` is whether it's ok to not actually free the `ptr` immediately
                // if it's still borrowed.
                pub unsafe extern "C" fn #free_fn(ptr: u32, allow_delayed: u32) {
                    use #wasm_bindgen::__rt::alloc::rc::Rc;

                    if allow_delayed != 0 {
                        // Just drop the implicit `Rc` owned by JS, and then if the value is still
                        // referenced it'll be kept alive by its other `Rc`s.
                        let ptr = ptr as *mut #wasm_bindgen::__rt::WasmRefCell<#name>;
                        #wasm_bindgen::__rt::assert_not_null(ptr);
                        drop(Rc::from_raw(ptr));
                    } else {
                        // Claim ownership of the value, which will panic if it's borrowed.
                        let _ = <#name as #wasm_bindgen::convert::FromWasmAbi>::from_abi(ptr);
                    }
                }
                }
            };

            #[automatically_derived]
            impl #wasm_bindgen::convert::RefFromWasmAbi for #name {
                type Abi = u32;
                type Anchor = #wasm_bindgen::__rt::RcRef<#name>;

                unsafe fn ref_from_abi(js: Self::Abi) -> Self::Anchor {
                    use #wasm_bindgen::__rt::alloc::rc::Rc;

                    let js = js as *mut #wasm_bindgen::__rt::WasmRefCell<#name>;
                    #wasm_bindgen::__rt::assert_not_null(js);

                    Rc::increment_strong_count(js);
                    let rc = Rc::from_raw(js);
                    #wasm_bindgen::__rt::RcRef::new(rc)
                }
            }

            #[automatically_derived]
            impl #wasm_bindgen::convert::RefMutFromWasmAbi for #name {
                type Abi = u32;
                type Anchor = #wasm_bindgen::__rt::RcRefMut<#name>;

                unsafe fn ref_mut_from_abi(js: Self::Abi) -> Self::Anchor {
                    use #wasm_bindgen::__rt::alloc::rc::Rc;

                    let js = js as *mut #wasm_bindgen::__rt::WasmRefCell<#name>;
                    #wasm_bindgen::__rt::assert_not_null(js);

                    Rc::increment_strong_count(js);
                    let rc = Rc::from_raw(js);
                    #wasm_bindgen::__rt::RcRefMut::new(rc)
                }
            }

            #[automatically_derived]
            impl #wasm_bindgen::convert::LongRefFromWasmAbi for #name {
                type Abi = u32;
                type Anchor = #wasm_bindgen::__rt::RcRef<#name>;

                unsafe fn long_ref_from_abi(js: Self::Abi) -> Self::Anchor {
                    <Self as #wasm_bindgen::convert::RefFromWasmAbi>::ref_from_abi(js)
                }
            }

            #[automatically_derived]
            impl #wasm_bindgen::convert::OptionIntoWasmAbi for #name {
                #[inline]
                fn none() -> Self::Abi { 0 }
            }

            #[automatically_derived]
            impl #wasm_bindgen::convert::OptionFromWasmAbi for #name {
                #[inline]
                fn is_none(abi: &Self::Abi) -> bool { *abi == 0 }
            }

            #[automatically_derived]
            impl #wasm_bindgen::convert::TryFromJsValue for #name {
                type Error = #wasm_bindgen::JsValue;

                fn try_from_js_value(value: #wasm_bindgen::JsValue)
                    -> #wasm_bindgen::__rt::core::result::Result<Self, Self::Error> {
                    let idx = #wasm_bindgen::convert::IntoWasmAbi::into_abi(&value);

                    #[link(wasm_import_module = "__wbindgen_placeholder__")]
                    #[cfg(all(target_arch = "wasm32", any(target_os = "unknown", target_os = "none")))]
                    extern "C" {
                        fn #unwrap_fn(ptr: u32) -> u32;
                    }

                    #[cfg(not(all(target_arch = "wasm32", any(target_os = "unknown", target_os = "none"))))]
                    unsafe fn #unwrap_fn(_: u32) -> u32 {
                        panic!("cannot convert from JsValue outside of the Wasm target")
                    }

                    let ptr = unsafe { #unwrap_fn(idx) };
                    if ptr == 0 {
                        #wasm_bindgen::__rt::core::result::Result::Err(value)
                    } else {
                        // Don't run `JsValue`'s destructor, `unwrap_fn` already did that for us.
                        #[allow(clippy::mem_forget)]
                        #wasm_bindgen::__rt::core::mem::forget(value);
                        unsafe {
                            #wasm_bindgen::__rt::core::result::Result::Ok(
                                <Self as #wasm_bindgen::convert::FromWasmAbi>::from_abi(ptr)
                            )
                        }
                    }
                }
            }

            #[automatically_derived]
            impl #wasm_bindgen::describe::WasmDescribeVector for #name {
                fn describe_vector() {
                    use #wasm_bindgen::describe::*;
                    inform(VECTOR);
                    inform(NAMED_EXTERNREF);
                    inform(#name_len);
                    #(inform(#name_chars);)*
                }
            }

            #[automatically_derived]
            impl #wasm_bindgen::convert::VectorIntoWasmAbi for #name {
                type Abi = <
                    #wasm_bindgen::__rt::alloc::boxed::Box<[#wasm_bindgen::JsValue]>
                    as #wasm_bindgen::convert::IntoWasmAbi
                >::Abi;

                fn vector_into_abi(
                    vector: #wasm_bindgen::__rt::alloc::boxed::Box<[#name]>
                ) -> Self::Abi {
                    #wasm_bindgen::convert::js_value_vector_into_abi(vector)
                }
            }

            #[automatically_derived]
            impl #wasm_bindgen::convert::VectorFromWasmAbi for #name {
                type Abi = <
                    #wasm_bindgen::__rt::alloc::boxed::Box<[#wasm_bindgen::JsValue]>
                    as #wasm_bindgen::convert::FromWasmAbi
                >::Abi;

                unsafe fn vector_from_abi(
                    js: Self::Abi
                ) -> #wasm_bindgen::__rt::alloc::boxed::Box<[#name]> {
                    #wasm_bindgen::convert::js_value_vector_from_abi(js)
                }
            }

            #[automatically_derived]
            impl #wasm_bindgen::__rt::VectorIntoJsValue for #name {
                fn vector_into_jsvalue(vector: #wasm_bindgen::__rt::alloc::boxed::Box<[#name]>) -> #wasm_bindgen::JsValue {
                    #wasm_bindgen::__rt::js_value_vector_into_jsvalue(vector)
                }
            }
        })
        .to_tokens(tokens);

        for field in self.fields.iter() {
            field.to_tokens(tokens);
        }
    }
}

impl ToTokens for ast::StructField {
    fn to_tokens(&self, tokens: &mut TokenStream) {
        let rust_name = &self.rust_name;
        let struct_name = &self.struct_name;
        let ty = &self.ty;
        let getter = &self.getter;
        let setter = &self.setter;

        let maybe_assert_copy = if self.getter_with_clone.is_some() {
            quote! {}
        } else {
            quote! { assert_copy::<#ty>() }
        };
        let maybe_assert_copy = respan(maybe_assert_copy, ty);

        // Split this out so that it isn't affected by `quote_spanned!`.
        //
        // If we don't do this, it might end up being unable to reference `js`
        // properly because it doesn't have the same span.
        //
        // See https://github.com/rustwasm/wasm-bindgen/pull/3725.
        let js_token = quote! { js };
        let mut val = quote_spanned!(self.rust_name.span()=> (*#js_token).borrow().#rust_name);
        if let Some(span) = self.getter_with_clone {
            val = quote_spanned!(span=> <#ty as Clone>::clone(&#val) );
        }

        let wasm_bindgen = &self.wasm_bindgen;

        (quote! {
            #[automatically_derived]
            const _: () = {
                #wasm_bindgen::__wbindgen_coverage! {
                #[cfg_attr(all(target_arch = "wasm32", any(target_os = "unknown", target_os = "none")), no_mangle)]
                #[doc(hidden)]
                pub unsafe extern "C" fn #getter(js: u32)
                    -> #wasm_bindgen::convert::WasmRet<<#ty as #wasm_bindgen::convert::IntoWasmAbi>::Abi>
                {
                    use #wasm_bindgen::__rt::{WasmRefCell, assert_not_null};
                    use #wasm_bindgen::convert::IntoWasmAbi;

                    fn assert_copy<T: Copy>(){}
                    #maybe_assert_copy;

                    let js = js as *mut WasmRefCell<#struct_name>;
                    assert_not_null(js);
                    let val = #val;
                    <#ty as IntoWasmAbi>::into_abi(val).into()
                }
                }
            };
        })
        .to_tokens(tokens);

        Descriptor {
            ident: getter,
            inner: quote! {
                <#ty as WasmDescribe>::describe();
            },
            attrs: vec![],
            wasm_bindgen: &self.wasm_bindgen,
        }
        .to_tokens(tokens);

        if self.readonly {
            return;
        }

        let abi = quote! { <#ty as #wasm_bindgen::convert::FromWasmAbi>::Abi };
        let (args, names) = splat(wasm_bindgen, &Ident::new("val", rust_name.span()), &abi);

        (quote! {
            #[cfg(all(target_arch = "wasm32", any(target_os = "unknown", target_os = "none")))]
            #[automatically_derived]
            const _: () = {
                #wasm_bindgen::__wbindgen_coverage! {
                #[no_mangle]
                #[doc(hidden)]
                pub unsafe extern "C" fn #setter(
                    js: u32,
                    #(#args,)*
                ) {
                    use #wasm_bindgen::__rt::{WasmRefCell, assert_not_null};
                    use #wasm_bindgen::convert::FromWasmAbi;

                    let js = js as *mut WasmRefCell<#struct_name>;
                    assert_not_null(js);
                    let val = <#abi as #wasm_bindgen::convert::WasmAbi>::join(#(#names),*);
                    let val = <#ty as FromWasmAbi>::from_abi(val);
                    (*js).borrow_mut().#rust_name = val;
                }
                }
            };
        })
        .to_tokens(tokens);
    }
}

impl TryToTokens for ast::Export {
    fn try_to_tokens(self: &ast::Export, into: &mut TokenStream) -> Result<(), Diagnostic> {
        let generated_name = self.rust_symbol();
        let export_name = self.export_name();
        let mut args = vec![];
        let mut arg_conversions = vec![];
        let mut converted_arguments = vec![];
        let ret = Ident::new("_ret", Span::call_site());

        let offset = if self.method_self.is_some() {
            args.push(quote! { me: u32 });
            1
        } else {
            0
        };

        let name = &self.rust_name;
        let wasm_bindgen = &self.wasm_bindgen;
        let wasm_bindgen_futures = &self.wasm_bindgen_futures;
        let receiver = match self.method_self {
            Some(ast::MethodSelf::ByValue) => {
                let class = self.rust_class.as_ref().unwrap();
                arg_conversions.push(quote! {
                    let me = unsafe {
                        <#class as #wasm_bindgen::convert::FromWasmAbi>::from_abi(me)
                    };
                });
                quote! { me.#name }
            }
            Some(ast::MethodSelf::RefMutable) => {
                let class = self.rust_class.as_ref().unwrap();
                arg_conversions.push(quote! {
                    let mut me = unsafe {
                        <#class as #wasm_bindgen::convert::RefMutFromWasmAbi>
                            ::ref_mut_from_abi(me)
                    };
                    let me = &mut *me;
                });
                quote! { me.#name }
            }
            Some(ast::MethodSelf::RefShared) => {
                let class = self.rust_class.as_ref().unwrap();
                let (trait_, func, borrow) = if self.function.r#async {
                    (
                        quote!(LongRefFromWasmAbi),
                        quote!(long_ref_from_abi),
                        quote!(
                            <<#class as #wasm_bindgen::convert::LongRefFromWasmAbi>
                                ::Anchor as #wasm_bindgen::__rt::core::borrow::Borrow<#class>>
                                ::borrow(&me)
                        ),
                    )
                } else {
                    (quote!(RefFromWasmAbi), quote!(ref_from_abi), quote!(&*me))
                };
                arg_conversions.push(quote! {
                    let me = unsafe {
                        <#class as #wasm_bindgen::convert::#trait_>::#func(me)
                    };
                    let me = #borrow;
                });
                quote! { me.#name }
            }
            None => match &self.rust_class {
                Some(class) => quote! { #class::#name },
                None => quote! { #name },
            },
        };

        let mut argtys = Vec::new();
        for (i, arg) in self.function.arguments.iter().enumerate() {
            argtys.push(&*arg.ty);
            let i = i + offset;
            let ident = Ident::new(&format!("arg{}", i), Span::call_site());
            fn unwrap_nested_types(ty: &syn::Type) -> &syn::Type {
                match &ty {
                    syn::Type::Group(syn::TypeGroup { ref elem, .. }) => unwrap_nested_types(elem),
                    syn::Type::Paren(syn::TypeParen { ref elem, .. }) => unwrap_nested_types(elem),
                    _ => ty,
                }
            }
            let ty = unwrap_nested_types(&arg.ty);

            match &ty {
                syn::Type::Reference(syn::TypeReference {
                    mutability: Some(_),
                    elem,
                    ..
                }) => {
                    let abi = quote! { <#elem as #wasm_bindgen::convert::RefMutFromWasmAbi>::Abi };
                    let (prim_args, prim_names) = splat(wasm_bindgen, &ident, &abi);
                    args.extend(prim_args);
                    arg_conversions.push(quote! {
                        let mut #ident = unsafe {
                            <#elem as #wasm_bindgen::convert::RefMutFromWasmAbi>
                                ::ref_mut_from_abi(
                                    <#abi as #wasm_bindgen::convert::WasmAbi>::join(#(#prim_names),*)
                                )
                        };
                        let #ident = &mut *#ident;
                    });
                }
                syn::Type::Reference(syn::TypeReference { elem, .. }) => {
                    if self.function.r#async {
                        let abi =
                            quote! { <#elem as #wasm_bindgen::convert::LongRefFromWasmAbi>::Abi };
                        let (prim_args, prim_names) = splat(wasm_bindgen, &ident, &abi);
                        args.extend(prim_args);
                        arg_conversions.push(quote! {
                            let #ident = unsafe {
                                <#elem as #wasm_bindgen::convert::LongRefFromWasmAbi>
                                    ::long_ref_from_abi(
                                        <#abi as #wasm_bindgen::convert::WasmAbi>::join(#(#prim_names),*)
                                    )
                            };
                            let #ident = <<#elem as #wasm_bindgen::convert::LongRefFromWasmAbi>
                                ::Anchor as core::borrow::Borrow<#elem>>
                                ::borrow(&#ident);
                        });
                    } else {
                        let abi = quote! { <#elem as #wasm_bindgen::convert::RefFromWasmAbi>::Abi };
                        let (prim_args, prim_names) = splat(wasm_bindgen, &ident, &abi);
                        args.extend(prim_args);
                        arg_conversions.push(quote! {
                            let #ident = unsafe {
                                <#elem as #wasm_bindgen::convert::RefFromWasmAbi>
                                    ::ref_from_abi(
                                        <#abi as #wasm_bindgen::convert::WasmAbi>::join(#(#prim_names),*)
                                    )
                            };
                            let #ident = &*#ident;
                        });
                    }
                }
                _ => {
                    let abi = quote! { <#ty as #wasm_bindgen::convert::FromWasmAbi>::Abi };
                    let (prim_args, prim_names) = splat(wasm_bindgen, &ident, &abi);
                    args.extend(prim_args);
                    arg_conversions.push(quote! {
                        let #ident = unsafe {
                            <#ty as #wasm_bindgen::convert::FromWasmAbi>
                                ::from_abi(
                                    <#abi as #wasm_bindgen::convert::WasmAbi>::join(#(#prim_names),*)
                                )
                        };
                    });
                }
            }
            converted_arguments.push(quote! { #ident });
        }
        let syn_unit = syn::Type::Tuple(syn::TypeTuple {
            elems: Default::default(),
            paren_token: Default::default(),
        });
        let syn_ret = self.function.ret.as_ref().unwrap_or(&syn_unit);
        if let syn::Type::Reference(_) = syn_ret {
            bail_span!(syn_ret, "cannot return a borrowed ref with #[wasm_bindgen]",)
        }

        // For an `async` function we always run it through `future_to_promise`
        // since we're returning a promise to JS, and this will implicitly
        // require that the function returns a `Future<Output = Result<...>>`
        let (ret_ty, inner_ret_ty, ret_expr) = if self.function.r#async {
            if self.start {
                (
                    quote! { () },
                    quote! { () },
                    quote! {
                        <#syn_ret as #wasm_bindgen::__rt::Start>::start(#ret.await)
                    },
                )
            } else {
                (
                    quote! { #wasm_bindgen::JsValue },
                    quote! { #syn_ret },
                    quote! {
                        <#syn_ret as #wasm_bindgen::__rt::IntoJsResult>::into_js_result(#ret.await)
                    },
                )
            }
        } else if self.start {
            (
                quote! { () },
                quote! { () },
                quote! { <#syn_ret as #wasm_bindgen::__rt::Start>::start(#ret) },
            )
        } else {
            (quote! { #syn_ret }, quote! { #syn_ret }, quote! { #ret })
        };

        let mut call = quote! {
            {
                #(#arg_conversions)*
                let #ret = #receiver(#(#converted_arguments),*);
                #ret_expr
            }
        };

        if self.function.r#async {
            if self.start {
                call = quote! {
                    #wasm_bindgen_futures::spawn_local(async move {
                        #call
                    })
                }
            } else {
                call = quote! {
                    #wasm_bindgen_futures::future_to_promise(async move {
                        #call
                    }).into()
                }
            }
        }

        let projection = quote! { <#ret_ty as #wasm_bindgen::convert::ReturnWasmAbi> };
        let convert_ret = quote! { #projection::return_abi(#ret).into() };
        let describe_ret = quote! {
            <#ret_ty as WasmDescribe>::describe();
            <#inner_ret_ty as WasmDescribe>::describe();
        };
        let nargs = self.function.arguments.len() as u32;
        let attrs = &self.function.rust_attrs;

        let mut checks = Vec::new();
        if self.start {
            checks.push(quote! { const _ASSERT: fn() = || -> #projection::Abi { loop {} }; });
        };

<<<<<<< HEAD
        if let Some(class) = self.rust_class.as_ref() {
            // little helper function to make sure the check points to the
            // location of the function causing the assert to fail
            let mut add_check = |token_stream| {
                checks.push(respan(token_stream, &self.rust_name));
            };

            match &self.method_kind {
                ast::MethodKind::Constructor => {
                    add_check(quote! {
                        struct CheckSupportsConstructor<T: #wasm_bindgen::__rt::marker::SupportsConstructor>(T);
                        let _: CheckSupportsConstructor<#class>;
                    });
                }
                ast::MethodKind::Operation(operation) => match operation.kind {
                    ast::OperationKind::Getter(_) | ast::OperationKind::Setter(_) => {
                        if operation.is_static {
                            add_check(quote! {
                                struct CheckSupportsStaticProperty<T: #wasm_bindgen::__rt::marker::SupportsStaticProperty>(T);
                                let _: CheckSupportsStaticProperty<#class>;
                            });
                        } else {
                            add_check(quote! {
                                struct CheckSupportsInstanceProperty<T: #wasm_bindgen::__rt::marker::SupportsInstanceProperty>(T);
                                let _: CheckSupportsInstanceProperty<#class>;
                            });
                        }
                    }
                    _ => {}
                },
            }
        }

        let maybe_no_coverage = coverage();

=======
>>>>>>> 04ca6f34
        (quote! {
            #[automatically_derived]
            const _: () = {
                #wasm_bindgen::__wbindgen_coverage! {
                #(#attrs)*
                #[cfg_attr(
                    all(target_arch = "wasm32", any(target_os = "unknown", target_os = "none")),
                    export_name = #export_name,
                )]
                pub unsafe extern "C" fn #generated_name(#(#args),*) -> #wasm_bindgen::convert::WasmRet<#projection::Abi> {
                    #[automatically_derived]
                    const _: () = {
                        #(#checks)*
                    };

                    let #ret = #call;
                    #convert_ret
                }
                }
            };
        })
        .to_tokens(into);

        let describe_args: TokenStream = argtys
            .iter()
            .map(|ty| match ty {
                syn::Type::Reference(reference)
                    if self.function.r#async && reference.mutability.is_none() =>
                {
                    let inner = &reference.elem;
                    quote! {
                        inform(LONGREF);
                        <#inner as WasmDescribe>::describe();
                    }
                }
                _ => quote! { <#ty as WasmDescribe>::describe(); },
            })
            .collect();

        // In addition to generating the shim function above which is what
        // our generated JS will invoke, we *also* generate a "descriptor"
        // shim. This descriptor shim uses the `WasmDescribe` trait to
        // programmatically describe the type signature of the generated
        // shim above. This in turn is then used to inform the
        // `wasm-bindgen` CLI tool exactly what types and such it should be
        // using in JS.
        //
        // Note that this descriptor function is a purely an internal detail
        // of `#[wasm_bindgen]` and isn't intended to be exported to anyone
        // or actually part of the final was binary. Additionally, this is
        // literally executed when the `wasm-bindgen` tool executes.
        //
        // In any case, there's complications in `wasm-bindgen` to handle
        // this, but the tl;dr; is that this is stripped from the final wasm
        // binary along with anything it references.
        let export = Ident::new(&export_name, Span::call_site());
        Descriptor {
            ident: &export,
            inner: quote! {
                inform(FUNCTION);
                inform(0);
                inform(#nargs);
                #describe_args
                #describe_ret
            },
            attrs: attrs.clone(),
            wasm_bindgen: &self.wasm_bindgen,
        }
        .to_tokens(into);

        Ok(())
    }
}

impl TryToTokens for ast::ImportKind {
    fn try_to_tokens(&self, tokens: &mut TokenStream) -> Result<(), Diagnostic> {
        match *self {
            ast::ImportKind::Function(ref f) => f.try_to_tokens(tokens)?,
            ast::ImportKind::Static(ref s) => s.to_tokens(tokens),
            ast::ImportKind::String(ref s) => s.to_tokens(tokens),
            ast::ImportKind::Type(ref t) => t.to_tokens(tokens),
            ast::ImportKind::Enum(ref e) => e.to_tokens(tokens),
        }

        Ok(())
    }
}

impl ToTokens for ast::ImportType {
    fn to_tokens(&self, tokens: &mut TokenStream) {
        let vis = &self.vis;
        let rust_name = &self.rust_name;
        let attrs = &self.attrs;
        let doc_comment = match &self.doc_comment {
            None => "",
            Some(comment) => comment,
        };
        let instanceof_shim = Ident::new(&self.instanceof_shim, Span::call_site());

        let wasm_bindgen = &self.wasm_bindgen;
        let internal_obj = match self.extends.first() {
            Some(target) => {
                quote! { #target }
            }
            None => {
                quote! { #wasm_bindgen::JsValue }
            }
        };

        let description = if let Some(typescript_type) = &self.typescript_type {
            let typescript_type_len = typescript_type.len() as u32;
            let typescript_type_chars = typescript_type.chars().map(|c| c as u32);
            quote! {
                use #wasm_bindgen::describe::*;
                inform(NAMED_EXTERNREF);
                inform(#typescript_type_len);
                #(inform(#typescript_type_chars);)*
            }
        } else {
            quote! {
                JsValue::describe()
            }
        };

        let is_type_of = self.is_type_of.as_ref().map(|is_type_of| {
            quote! {
                #[inline]
                fn is_type_of(val: &JsValue) -> bool {
                    let is_type_of: fn(&JsValue) -> bool = #is_type_of;
                    is_type_of(val)
                }
            }
        });

        let no_deref = self.no_deref;

        let doc = if doc_comment.is_empty() {
            quote! {}
        } else {
            quote! {
                #[doc = #doc_comment]
            }
        };

        (quote! {
            #[automatically_derived]
            #(#attrs)*
            #doc
            #[repr(transparent)]
            #vis struct #rust_name {
                obj: #internal_obj
            }

            #[automatically_derived]
            const _: () = {
                use #wasm_bindgen::convert::TryFromJsValue;
                use #wasm_bindgen::convert::{IntoWasmAbi, FromWasmAbi};
                use #wasm_bindgen::convert::{OptionIntoWasmAbi, OptionFromWasmAbi};
                use #wasm_bindgen::convert::{RefFromWasmAbi, LongRefFromWasmAbi};
                use #wasm_bindgen::describe::WasmDescribe;
                use #wasm_bindgen::{JsValue, JsCast, JsObject};
                use #wasm_bindgen::__rt::core;

                #[automatically_derived]
                impl WasmDescribe for #rust_name {
                    fn describe() {
                        #description
                    }
                }

                #[automatically_derived]
                impl IntoWasmAbi for #rust_name {
                    type Abi = <JsValue as IntoWasmAbi>::Abi;

                    #[inline]
                    fn into_abi(self) -> Self::Abi {
                        self.obj.into_abi()
                    }
                }

                #[automatically_derived]
                impl OptionIntoWasmAbi for #rust_name {
                    #[inline]
                    fn none() -> Self::Abi {
                        0
                    }
                }

                #[automatically_derived]
                impl<'a> OptionIntoWasmAbi for &'a #rust_name {
                    #[inline]
                    fn none() -> Self::Abi {
                        0
                    }
                }

                #[automatically_derived]
                impl FromWasmAbi for #rust_name {
                    type Abi = <JsValue as FromWasmAbi>::Abi;

                    #[inline]
                    unsafe fn from_abi(js: Self::Abi) -> Self {
                        #rust_name {
                            obj: JsValue::from_abi(js).into(),
                        }
                    }
                }

                #[automatically_derived]
                impl OptionFromWasmAbi for #rust_name {
                    #[inline]
                    fn is_none(abi: &Self::Abi) -> bool { *abi == 0 }
                }

                #[automatically_derived]
                impl<'a> IntoWasmAbi for &'a #rust_name {
                    type Abi = <&'a JsValue as IntoWasmAbi>::Abi;

                    #[inline]
                    fn into_abi(self) -> Self::Abi {
                        (&self.obj).into_abi()
                    }
                }

                #[automatically_derived]
                impl RefFromWasmAbi for #rust_name {
                    type Abi = <JsValue as RefFromWasmAbi>::Abi;
                    type Anchor = core::mem::ManuallyDrop<#rust_name>;

                    #[inline]
                    unsafe fn ref_from_abi(js: Self::Abi) -> Self::Anchor {
                        let tmp = <JsValue as RefFromWasmAbi>::ref_from_abi(js);
                        core::mem::ManuallyDrop::new(#rust_name {
                            obj: core::mem::ManuallyDrop::into_inner(tmp).into(),
                        })
                    }
                }

                #[automatically_derived]
                impl LongRefFromWasmAbi for #rust_name {
                    type Abi = <JsValue as LongRefFromWasmAbi>::Abi;
                    type Anchor = #rust_name;

                    #[inline]
                    unsafe fn long_ref_from_abi(js: Self::Abi) -> Self::Anchor {
                        let tmp = <JsValue as LongRefFromWasmAbi>::long_ref_from_abi(js);
                        #rust_name { obj: tmp.into() }
                    }
                }

                // TODO: remove this on the next major version
                #[automatically_derived]
                impl From<JsValue> for #rust_name {
                    #[inline]
                    fn from(obj: JsValue) -> #rust_name {
                        #rust_name { obj: obj.into() }
                    }
                }

                #[automatically_derived]
                impl AsRef<JsValue> for #rust_name {
                    #[inline]
                    fn as_ref(&self) -> &JsValue { self.obj.as_ref() }
                }

                #[automatically_derived]
                impl AsRef<#rust_name> for #rust_name {
                    #[inline]
                    fn as_ref(&self) -> &#rust_name { self }
                }


                #[automatically_derived]
                impl From<#rust_name> for JsValue {
                    #[inline]
                    fn from(obj: #rust_name) -> JsValue {
                        obj.obj.into()
                    }
                }

                #[automatically_derived]
                impl JsCast for #rust_name {
                    fn instanceof(val: &JsValue) -> bool {
                        #[link(wasm_import_module = "__wbindgen_placeholder__")]
                        #[cfg(all(target_arch = "wasm32", any(target_os = "unknown", target_os = "none")))]
                        extern "C" {
                            fn #instanceof_shim(val: u32) -> u32;
                        }
                        #[cfg(not(all(target_arch = "wasm32", any(target_os = "unknown", target_os = "none"))))]
                        unsafe fn #instanceof_shim(_: u32) -> u32 {
                            panic!("cannot check instanceof on non-wasm targets");
                        }
                        unsafe {
                            let idx = val.into_abi();
                            #instanceof_shim(idx) != 0
                        }
                    }

                    #is_type_of

                    #[inline]
                    fn unchecked_from_js(val: JsValue) -> Self {
                        #rust_name { obj: val.into() }
                    }

                    #[inline]
                    fn unchecked_from_js_ref(val: &JsValue) -> &Self {
                        // Should be safe because `#rust_name` is a transparent
                        // wrapper around `val`
                        unsafe { &*(val as *const JsValue as *const #rust_name) }
                    }
                }

                impl JsObject for #rust_name {}
            };
        })
        .to_tokens(tokens);

        if !no_deref {
            (quote! {
                #[automatically_derived]
                impl core::ops::Deref for #rust_name {
                    type Target = #internal_obj;

                    #[inline]
                    fn deref(&self) -> &#internal_obj {
                        &self.obj
                    }
                }
            })
            .to_tokens(tokens);
        }

        for superclass in self.extends.iter() {
            (quote! {
                #[automatically_derived]
                impl From<#rust_name> for #superclass {
                    #[inline]
                    fn from(obj: #rust_name) -> #superclass {
                        use #wasm_bindgen::JsCast;
                        #superclass::unchecked_from_js(obj.into())
                    }
                }

                #[automatically_derived]
                impl AsRef<#superclass> for #rust_name {
                    #[inline]
                    fn as_ref(&self) -> &#superclass {
                        use #wasm_bindgen::JsCast;
                        #superclass::unchecked_from_js_ref(self.as_ref())
                    }
                }
            })
            .to_tokens(tokens);
        }
    }
}

impl ToTokens for ast::StringEnum {
    fn to_tokens(&self, tokens: &mut TokenStream) {
        let vis = &self.vis;
        let enum_name = &self.name;
        let name_str = &self.js_name;
        let name_len = name_str.len() as u32;
        let name_chars = name_str.chars().map(u32::from);
        let variants = &self.variants;
        let variant_count = self.variant_values.len() as u32;
        let variant_values = &self.variant_values;
        let variant_indices = (0..variant_count).collect::<Vec<_>>();
        let invalid = variant_count;
        let hole = variant_count + 1;
        let attrs = &self.rust_attrs;

        let invalid_to_str_msg = format!(
            "Converting an invalid string enum ({}) back to a string is currently not supported",
            enum_name
        );

        // A vector of EnumName::VariantName tokens for this enum
        let variant_paths: Vec<TokenStream> = self
            .variants
            .iter()
            .map(|v| quote!(#enum_name::#v).into_token_stream())
            .collect();

        // Borrow variant_paths because we need to use it multiple times inside the quote! macro
        let variant_paths_ref = &variant_paths;

        let wasm_bindgen = &self.wasm_bindgen;

        (quote! {
            #(#attrs)*
            #[non_exhaustive]
            #[repr(u32)]
            #vis enum #enum_name {
                #(#variants = #variant_indices,)*
                #[automatically_derived]
                #[doc(hidden)]
                __Invalid
            }

            #[automatically_derived]
            impl #enum_name {
                fn from_str(s: &str) -> Option<#enum_name> {
                    match s {
                        #(#variant_values => Some(#variant_paths_ref),)*
                        _ => None,
                    }
                }

                fn to_str(&self) -> &'static str {
                    match self {
                        #(#variant_paths_ref => #variant_values,)*
                        #enum_name::__Invalid => panic!(#invalid_to_str_msg),
                    }
                }

                #vis fn from_js_value(obj: &#wasm_bindgen::JsValue) -> Option<#enum_name> {
                    obj.as_string().and_then(|obj_str| Self::from_str(obj_str.as_str()))
                }
            }

            #[automatically_derived]
            impl #wasm_bindgen::convert::IntoWasmAbi for #enum_name {
                type Abi = u32;

                #[inline]
                fn into_abi(self) -> u32 {
                    self as u32
                }
            }

            #[automatically_derived]
            impl #wasm_bindgen::convert::FromWasmAbi for #enum_name {
                type Abi = u32;

                unsafe fn from_abi(val: u32) -> Self {
                    match val {
                        #(#variant_indices => #variant_paths_ref,)*
                        #invalid => #enum_name::__Invalid,
                        _ => unreachable!("The JS binding should only ever produce a valid value or the specific 'invalid' value"),
                    }
                }
            }

            #[automatically_derived]
            impl #wasm_bindgen::convert::OptionFromWasmAbi for #enum_name {
                #[inline]
                fn is_none(val: &u32) -> bool { *val == #hole }
            }

            #[automatically_derived]
            impl #wasm_bindgen::convert::OptionIntoWasmAbi for #enum_name {
                #[inline]
                fn none() -> Self::Abi { #hole }
            }

            #[automatically_derived]
            impl #wasm_bindgen::describe::WasmDescribe for #enum_name {
                fn describe() {
                    use #wasm_bindgen::describe::*;
                    inform(STRING_ENUM);
                    inform(#name_len);
                    #(inform(#name_chars);)*
                    inform(#variant_count);
                }
            }

            #[automatically_derived]
            impl #wasm_bindgen::__rt::core::convert::From<#enum_name> for
                #wasm_bindgen::JsValue
            {
                fn from(val: #enum_name) -> Self {
                    #wasm_bindgen::JsValue::from_str(val.to_str())
                }
            }
        })
        .to_tokens(tokens);
    }
}

impl TryToTokens for ast::ImportFunction {
    fn try_to_tokens(&self, tokens: &mut TokenStream) -> Result<(), Diagnostic> {
        let mut class_ty = None;
        let mut is_method = false;
        match self.kind {
            ast::ImportFunctionKind::Method {
                ref ty, ref kind, ..
            } => {
                if let ast::MethodKind::Operation(ast::Operation {
                    is_static: false, ..
                }) = kind
                {
                    is_method = true;
                }
                class_ty = Some(ty);
            }
            ast::ImportFunctionKind::Normal => {}
        }
        let vis = &self.function.rust_vis;
        let ret = match &self.function.ret {
            Some(ty) => quote! { -> #ty },
            None => quote!(),
        };

        let mut abi_argument_names = Vec::new();
        let mut abi_arguments = Vec::new();
        let mut arg_conversions = Vec::new();
        let mut arguments = Vec::new();
        let ret_ident = Ident::new("_ret", Span::call_site());
        let wasm_bindgen = &self.wasm_bindgen;
        let wasm_bindgen_futures = &self.wasm_bindgen_futures;

        for (i, arg) in self.function.arguments.iter().enumerate() {
            let ty = &arg.ty;
            let name = match &*arg.pat {
                syn::Pat::Ident(syn::PatIdent {
                    by_ref: None,
                    ident,
                    subpat: None,
                    ..
                }) => ident.clone(),
                syn::Pat::Wild(_) => syn::Ident::new(&format!("__genarg_{}", i), Span::call_site()),
                _ => bail_span!(
                    arg.pat,
                    "unsupported pattern in #[wasm_bindgen] imported function",
                ),
            };

            let abi = quote! { <#ty as #wasm_bindgen::convert::IntoWasmAbi>::Abi };
            let (prim_args, prim_names) = splat(wasm_bindgen, &name, &abi);
            abi_arguments.extend(prim_args);
            abi_argument_names.extend(prim_names.iter().cloned());

            let var = if i == 0 && is_method {
                quote! { self }
            } else {
                arguments.push(quote! { #name: #ty });
                quote! { #name }
            };
            arg_conversions.push(quote! {
                let #name = <#ty as #wasm_bindgen::convert::IntoWasmAbi>
                    ::into_abi(#var);
                let (#(#prim_names),*) = <#abi as #wasm_bindgen::convert::WasmAbi>::split(#name);
            });
        }
        let abi_ret;
        let mut convert_ret;
        match &self.js_ret {
            Some(syn::Type::Reference(_)) => {
                bail_span!(
                    self.js_ret,
                    "cannot return references in #[wasm_bindgen] imports yet"
                );
            }
            Some(ref ty) => {
                if self.function.r#async {
                    abi_ret = quote! {
                        #wasm_bindgen::convert::WasmRet<<#wasm_bindgen_futures::js_sys::Promise as #wasm_bindgen::convert::FromWasmAbi>::Abi>
                    };
                    let future = quote! {
                        #wasm_bindgen_futures::JsFuture::from(
                            <#wasm_bindgen_futures::js_sys::Promise as #wasm_bindgen::convert::FromWasmAbi>
                                ::from_abi(#ret_ident.join())
                        ).await
                    };
                    convert_ret = if self.catch {
                        quote! { Ok(#wasm_bindgen::JsCast::unchecked_from_js(#future?)) }
                    } else {
                        quote! { #wasm_bindgen::JsCast::unchecked_from_js(#future.expect("unexpected exception")) }
                    };
                } else {
                    abi_ret = quote! {
                        #wasm_bindgen::convert::WasmRet<<#ty as #wasm_bindgen::convert::FromWasmAbi>::Abi>
                    };
                    convert_ret = quote! {
                        <#ty as #wasm_bindgen::convert::FromWasmAbi>
                            ::from_abi(#ret_ident.join())
                    };
                }
            }
            None => {
                if self.function.r#async {
                    abi_ret = quote! {
                        #wasm_bindgen::convert::WasmRet<<#wasm_bindgen_futures::js_sys::Promise as #wasm_bindgen::convert::FromWasmAbi>::Abi>
                    };
                    let future = quote! {
                        #wasm_bindgen_futures::JsFuture::from(
                            <#wasm_bindgen_futures::js_sys::Promise as #wasm_bindgen::convert::FromWasmAbi>
                                ::from_abi(#ret_ident.join())
                        ).await
                    };
                    convert_ret = if self.catch {
                        quote! { #future?; Ok(()) }
                    } else {
                        quote! { #future.expect("uncaught exception"); }
                    };
                } else {
                    abi_ret = quote! { () };
                    convert_ret = quote! { () };
                }
            }
        }

        let mut exceptional_ret = quote!();
        if self.catch && !self.function.r#async {
            convert_ret = quote! { Ok(#convert_ret) };
            exceptional_ret = quote! {
                #wasm_bindgen::__rt::take_last_exception()?;
            };
        }

        let rust_name = &self.rust_name;
        let import_name = &self.shim;
        let attrs = &self.function.rust_attrs;
        let arguments = &arguments;
        let abi_arguments = &abi_arguments[..];
        let abi_argument_names = &abi_argument_names[..];

        let doc = if self.doc_comment.is_empty() {
            quote! {}
        } else {
            let doc_comment = &self.doc_comment;
            quote! { #[doc = #doc_comment] }
        };
        let me = if is_method {
            quote! { &self, }
        } else {
            quote!()
        };

        // Route any errors pointing to this imported function to the identifier
        // of the function we're imported from so we at least know what function
        // is causing issues.
        //
        // Note that this is where type errors like "doesn't implement
        // FromWasmAbi" or "doesn't implement IntoWasmAbi" currently get routed.
        // I suspect that's because they show up in the signature via trait
        // projections as types of arguments, and all that needs to typecheck
        // before the body can be typechecked. Due to rust-lang/rust#60980 (and
        // probably related issues) we can't really get a precise span.
        //
        // Ideally what we want is to point errors for particular types back to
        // the specific argument/type that generated the error, but it looks
        // like rustc itself doesn't do great in that regard so let's just do
        // the best we can in the meantime.
        let extern_fn = respan(
            extern_fn(
                import_name,
                attrs,
                abi_arguments,
                abi_argument_names,
                abi_ret,
            ),
            &self.rust_name,
        );

        let maybe_unsafe = if self.function.r#unsafe {
            Some(quote! {unsafe})
        } else {
            None
        };
        let maybe_async = if self.function.r#async {
            Some(quote! {async})
        } else {
            None
        };
        let invocation = quote! {
            // This is due to `#[automatically_derived]` attribute cannot be
            // placed onto bare functions.
            #[allow(nonstandard_style)]
            #[allow(clippy::all, clippy::nursery, clippy::pedantic, clippy::restriction)]
            #(#attrs)*
            #doc
            #vis #maybe_async #maybe_unsafe fn #rust_name(#me #(#arguments),*) #ret {
                #extern_fn

                unsafe {
                    let #ret_ident = {
                        #(#arg_conversions)*
                        #import_name(#(#abi_argument_names),*)
                    };
                    #exceptional_ret
                    #convert_ret
                }
            }
        };

        if let Some(class) = class_ty {
            (quote! {
                #[automatically_derived]
                impl #class {
                    #invocation
                }
            })
            .to_tokens(tokens);
        } else {
            invocation.to_tokens(tokens);
        }

        Ok(())
    }
}

// See comment above in ast::Export for what's going on here.
struct DescribeImport<'a> {
    kind: &'a ast::ImportKind,
    wasm_bindgen: &'a syn::Path,
}

impl ToTokens for DescribeImport<'_> {
    fn to_tokens(&self, tokens: &mut TokenStream) {
        let f = match *self.kind {
            ast::ImportKind::Function(ref f) => f,
            ast::ImportKind::Static(_) => return,
            ast::ImportKind::String(_) => return,
            ast::ImportKind::Type(_) => return,
            ast::ImportKind::Enum(_) => return,
        };
        let argtys = f.function.arguments.iter().map(|arg| &arg.ty);
        let nargs = f.function.arguments.len() as u32;
        let inform_ret = match &f.js_ret {
            Some(ref t) => quote! { <#t as WasmDescribe>::describe(); },
            // async functions always return a JsValue, even if they say to return ()
            None if f.function.r#async => quote! { <JsValue as WasmDescribe>::describe(); },
            None => quote! { <() as WasmDescribe>::describe(); },
        };

        Descriptor {
            ident: &f.shim,
            inner: quote! {
                inform(FUNCTION);
                inform(0);
                inform(#nargs);
                #(<#argtys as WasmDescribe>::describe();)*
                #inform_ret
                #inform_ret
            },
            attrs: f.function.rust_attrs.clone(),
            wasm_bindgen: self.wasm_bindgen,
        }
        .to_tokens(tokens);
    }
}

impl ToTokens for ast::Enum {
    fn to_tokens(&self, into: &mut TokenStream) {
        let enum_name = &self.rust_name;
        let name_str = self.js_name.to_string();
        let name_len = name_str.len() as u32;
        let name_chars = name_str.chars().map(|c| c as u32);
        let hole = &self.hole;
        let underlying = if self.signed {
            quote! { i32 }
        } else {
            quote! { u32 }
        };
        let cast_clauses = self.variants.iter().map(|variant| {
            let variant_name = &variant.name;
            quote! {
                if js == #enum_name::#variant_name as #underlying {
                    #enum_name::#variant_name
                }
            }
        });
        let try_from_cast_clauses = cast_clauses.clone();
        let wasm_bindgen = &self.wasm_bindgen;
        (quote! {
            #[automatically_derived]
            impl #wasm_bindgen::convert::IntoWasmAbi for #enum_name {
                type Abi = #underlying;

                #[inline]
                fn into_abi(self) -> #underlying {
                    self as #underlying
                }
            }

            #[automatically_derived]
            impl #wasm_bindgen::convert::FromWasmAbi for #enum_name {
                type Abi = #underlying;

                #[inline]
                unsafe fn from_abi(js: #underlying) -> Self {
                    #(#cast_clauses else)* {
                        #wasm_bindgen::throw_str("invalid enum value passed")
                    }
                }
            }

            #[automatically_derived]
            impl #wasm_bindgen::convert::OptionFromWasmAbi for #enum_name {
                #[inline]
                fn is_none(val: &Self::Abi) -> bool { *val == #hole as #underlying }
            }

            #[automatically_derived]
            impl #wasm_bindgen::convert::OptionIntoWasmAbi for #enum_name {
                #[inline]
                fn none() -> Self::Abi { #hole as #underlying }
            }

            #[automatically_derived]
            impl #wasm_bindgen::describe::WasmDescribe for #enum_name {
                fn describe() {
                    use #wasm_bindgen::describe::*;
                    inform(ENUM);
                    inform(#name_len);
                    #(inform(#name_chars);)*
                    inform(#hole);
                }
            }

            #[automatically_derived]
            impl #wasm_bindgen::__rt::core::convert::From<#enum_name> for
                #wasm_bindgen::JsValue
            {
                fn from(value: #enum_name) -> Self {
                    #wasm_bindgen::JsValue::from_f64((value as #underlying).into())
                }
            }

            #[automatically_derived]
            impl #wasm_bindgen::convert::TryFromJsValue for #enum_name {
                type Error = #wasm_bindgen::JsValue;

                fn try_from_js_value(value: #wasm_bindgen::JsValue)
                    -> #wasm_bindgen::__rt::core::result::Result<Self, <#enum_name as #wasm_bindgen::convert::TryFromJsValue>::Error> {
                    use #wasm_bindgen::__rt::core::convert::TryFrom;
                    let js = f64::try_from(&value)? as #underlying;

                    #wasm_bindgen::__rt::core::result::Result::Ok(
                        #(#try_from_cast_clauses else)* {
                            return #wasm_bindgen::__rt::core::result::Result::Err(value)
                        }
                    )
                }
            }

            #[automatically_derived]
            impl #wasm_bindgen::describe::WasmDescribeVector for #enum_name {
                fn describe_vector() {
                    use #wasm_bindgen::describe::*;
                    inform(VECTOR);
                    <#wasm_bindgen::JsValue as #wasm_bindgen::describe::WasmDescribe>::describe();
                }
            }

            #[automatically_derived]
            impl #wasm_bindgen::convert::VectorIntoWasmAbi for #enum_name {
                type Abi = <
                    #wasm_bindgen::__rt::alloc::boxed::Box<[#wasm_bindgen::JsValue]>
                    as #wasm_bindgen::convert::IntoWasmAbi
                >::Abi;

                fn vector_into_abi(
                    vector: #wasm_bindgen::__rt::alloc::boxed::Box<[#enum_name]>
                ) -> Self::Abi {
                    #wasm_bindgen::convert::js_value_vector_into_abi(vector)
                }
            }

            #[automatically_derived]
            impl #wasm_bindgen::convert::VectorFromWasmAbi for #enum_name {
                type Abi = <
                    #wasm_bindgen::__rt::alloc::boxed::Box<[#wasm_bindgen::JsValue]>
                    as #wasm_bindgen::convert::FromWasmAbi
                >::Abi;

                unsafe fn vector_from_abi(
                    js: Self::Abi
                ) -> #wasm_bindgen::__rt::alloc::boxed::Box<[#enum_name]> {
                    #wasm_bindgen::convert::js_value_vector_from_abi(js)
                }
            }

            #[automatically_derived]
            impl #wasm_bindgen::__rt::VectorIntoJsValue for #enum_name {
                fn vector_into_jsvalue(vector: #wasm_bindgen::__rt::alloc::boxed::Box<[#enum_name]>) -> #wasm_bindgen::JsValue {
                    #wasm_bindgen::__rt::js_value_vector_into_jsvalue(vector)
                }
            }
        })
        .to_tokens(into);
    }
}

impl ToTokens for ast::ImportStatic {
    fn to_tokens(&self, into: &mut TokenStream) {
        let ty = &self.ty;

        if let Some(thread_local) = self.thread_local {
            thread_local_import(
                &self.vis,
                &self.rust_name,
                &self.wasm_bindgen,
                ty,
                ty,
                &self.shim,
                thread_local,
            )
            .to_tokens(into)
        } else {
            let vis = &self.vis;
            let name = &self.rust_name;
            let wasm_bindgen = &self.wasm_bindgen;
            let ty = &self.ty;
            let shim_name = &self.shim;
            let init = static_init(wasm_bindgen, ty, shim_name);

            into.extend(quote! {
                #[automatically_derived]
                #[deprecated = "use with `#[wasm_bindgen(thread_local_v2)]` instead"]
            });
            into.extend(
                quote_spanned! { name.span() => #vis static #name: #wasm_bindgen::JsStatic<#ty> = {
                        fn init() -> #ty {
                            #init
                        }
                        #wasm_bindgen::__rt::std::thread_local!(static _VAL: #ty = init(););
                        #wasm_bindgen::JsStatic {
                            __inner: &_VAL,
                        }
                    };
                },
            );
        }

        Descriptor {
            ident: &self.shim,
            inner: quote! {
                <#ty as WasmDescribe>::describe();
            },
            attrs: vec![],
            wasm_bindgen: &self.wasm_bindgen,
        }
        .to_tokens(into);
    }
}

impl ToTokens for ast::ImportString {
    fn to_tokens(&self, into: &mut TokenStream) {
        let js_sys = &self.js_sys;
        let actual_ty: syn::Type = parse_quote!(#js_sys::JsString);

        thread_local_import(
            &self.vis,
            &self.rust_name,
            &self.wasm_bindgen,
            &actual_ty,
            &self.ty,
            &self.shim,
            self.thread_local,
        )
        .to_tokens(into);
    }
}

fn thread_local_import(
    vis: &syn::Visibility,
    name: &Ident,
    wasm_bindgen: &syn::Path,
    actual_ty: &syn::Type,
    ty: &syn::Type,
    shim_name: &Ident,
    thread_local: ast::ThreadLocal,
) -> TokenStream {
    let init = static_init(wasm_bindgen, ty, shim_name);

    match thread_local {
        ast::ThreadLocal::V1 => quote! {
            #wasm_bindgen::__rt::std::thread_local! {
                #[automatically_derived]
                #[deprecated = "use with `#[wasm_bindgen(thread_local_v2)]` instead"]
                #vis static #name: #actual_ty = {
                    #init
                };
            }
        },
        ast::ThreadLocal::V2 => {
            #[cfg(feature = "std")]
            let inner = quote! {
                #wasm_bindgen::__rt::std::thread_local!(static _VAL: #actual_ty = init(););
                #wasm_bindgen::JsThreadLocal {
                    __inner: &_VAL,
                }
            };
            #[cfg(not(feature = "std"))]
            let inner = quote! {
                #wasm_bindgen::__wbindgen_thread_local!(#wasm_bindgen, #actual_ty)
            };

            quote! {
                #vis static #name: #wasm_bindgen::JsThreadLocal<#actual_ty> = {
                    fn init() -> #actual_ty {
                        #init
                    }
                    #inner
                };
            }
        }
    }
}

fn static_init(wasm_bindgen: &syn::Path, ty: &syn::Type, shim_name: &Ident) -> TokenStream {
    let abi_ret = quote! {
        #wasm_bindgen::convert::WasmRet<<#ty as #wasm_bindgen::convert::FromWasmAbi>::Abi>
    };
    quote! {
        #[link(wasm_import_module = "__wbindgen_placeholder__")]
        #[cfg(all(target_arch = "wasm32", any(target_os = "unknown", target_os = "none")))]
        extern "C" {
            fn #shim_name() -> #abi_ret;
        }

        #[cfg(not(all(target_arch = "wasm32", any(target_os = "unknown", target_os = "none"))))]
        unsafe fn #shim_name() -> #abi_ret {
            panic!("cannot access imported statics on non-wasm targets")
        }

        unsafe {
            <#ty as #wasm_bindgen::convert::FromWasmAbi>::from_abi(#shim_name().join())
        }
    }
}

/// Emits the necessary glue tokens for "descriptor", generating an appropriate
/// symbol name as well as attributes around the descriptor function itself.
struct Descriptor<'a, T> {
    ident: &'a Ident,
    inner: T,
    attrs: Vec<syn::Attribute>,
    wasm_bindgen: &'a syn::Path,
}

impl<T: ToTokens> ToTokens for Descriptor<'_, T> {
    fn to_tokens(&self, tokens: &mut TokenStream) {
        // It's possible for the same descriptor to be emitted in two different
        // modules (aka a value imported twice in a crate, each in a separate
        // module). In this case no need to emit duplicate descriptors (which
        // leads to duplicate symbol errors), instead just emit one.
        //
        // It's up to the descriptors themselves to ensure they have unique
        // names for unique items imported, currently done via `ShortHash` and
        // hashing appropriate data into the symbol name.
        thread_local! {
            static DESCRIPTORS_EMITTED: RefCell<HashSet<String>> = RefCell::default();
        }

        let ident = self.ident;

        if !DESCRIPTORS_EMITTED.with(|list| list.borrow_mut().insert(ident.to_string())) {
            return;
        }

        let name = Ident::new(&format!("__wbindgen_describe_{}", ident), ident.span());
        let inner = &self.inner;
        let attrs = &self.attrs;
        let wasm_bindgen = &self.wasm_bindgen;
        (quote! {
            #[cfg(all(target_arch = "wasm32", any(target_os = "unknown", target_os = "none")))]
            #[automatically_derived]
            const _: () = {
                #wasm_bindgen::__wbindgen_coverage! {
                #(#attrs)*
                #[no_mangle]
                #[doc(hidden)]
                pub extern "C" fn #name() {
                    use #wasm_bindgen::describe::*;
                    // See definition of `link_mem_intrinsics` for what this is doing
                    #wasm_bindgen::__rt::link_mem_intrinsics();
                    #inner
                }
                }
            };
        })
        .to_tokens(tokens);
    }
}

fn extern_fn(
    import_name: &Ident,
    attrs: &[syn::Attribute],
    abi_arguments: &[TokenStream],
    abi_argument_names: &[Ident],
    abi_ret: TokenStream,
) -> TokenStream {
    quote! {
        #[cfg(all(target_arch = "wasm32", any(target_os = "unknown", target_os = "none")))]
        #(#attrs)*
        #[link(wasm_import_module = "__wbindgen_placeholder__")]
        extern "C" {
            fn #import_name(#(#abi_arguments),*) -> #abi_ret;
        }

        #[cfg(not(all(target_arch = "wasm32", any(target_os = "unknown", target_os = "none"))))]
        unsafe fn #import_name(#(#abi_arguments),*) -> #abi_ret {
            #(
                drop(#abi_argument_names);
            )*
            panic!("cannot call wasm-bindgen imported functions on \
                    non-wasm targets");
        }
    }
}

/// Splats an argument with the given name and ABI type into 4 arguments, one
/// for each primitive that the ABI type splits into.
///
/// Returns an `(args, names)` pair, where `args` is the list of arguments to
/// be inserted into the function signature, and `names` is a list of the names
/// of those arguments.
fn splat(
    wasm_bindgen: &syn::Path,
    name: &Ident,
    abi: &TokenStream,
) -> (Vec<TokenStream>, Vec<Ident>) {
    let mut args = Vec::new();
    let mut names = Vec::new();

    for n in 1_u32..=4 {
        let arg_name = format_ident!("{}_{}", name, n);
        let prim_name = format_ident!("Prim{}", n);
        args.push(quote! {
            #arg_name: <#abi as #wasm_bindgen::convert::WasmAbi>::#prim_name
        });
        names.push(arg_name);
    }

    (args, names)
}

/// Converts `span` into a stream of tokens, and attempts to ensure that `input`
/// has all the appropriate span information so errors in it point to `span`.
fn respan(input: TokenStream, span: &dyn ToTokens) -> TokenStream {
    let mut first_span = Span::call_site();
    let mut last_span = Span::call_site();
    let mut spans = TokenStream::new();
    span.to_tokens(&mut spans);

    for (i, token) in spans.into_iter().enumerate() {
        if i == 0 {
            first_span = Span::call_site().located_at(token.span());
        }
        last_span = Span::call_site().located_at(token.span());
    }

    let mut new_tokens = Vec::new();
    for (i, mut token) in input.into_iter().enumerate() {
        if i == 0 {
            token.set_span(first_span);
        } else {
            token.set_span(last_span);
        }
        new_tokens.push(token);
    }
    new_tokens.into_iter().collect()
}<|MERGE_RESOLUTION|>--- conflicted
+++ resolved
@@ -794,7 +794,6 @@
             checks.push(quote! { const _ASSERT: fn() = || -> #projection::Abi { loop {} }; });
         };
 
-<<<<<<< HEAD
         if let Some(class) = self.rust_class.as_ref() {
             // little helper function to make sure the check points to the
             // location of the function causing the assert to fail
@@ -828,10 +827,6 @@
             }
         }
 
-        let maybe_no_coverage = coverage();
-
-=======
->>>>>>> 04ca6f34
         (quote! {
             #[automatically_derived]
             const _: () = {
