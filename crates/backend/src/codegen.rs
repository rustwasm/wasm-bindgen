use crate::ast;
use crate::encode;
use crate::Diagnostic;
use once_cell::sync::Lazy;
use proc_macro2::{Ident, Literal, Span, TokenStream};
use quote::quote_spanned;
use quote::{quote, ToTokens};
use std::collections::{HashMap, HashSet};
use std::sync::Mutex;
use syn::spanned::Spanned;
use wasm_bindgen_shared as shared;

/// A trait for converting AST structs into Tokens and adding them to a TokenStream,
/// or providing a diagnostic if conversion fails.
pub trait TryToTokens {
    /// Attempt to convert a `Self` into tokens and add it to the `TokenStream`
    fn try_to_tokens(&self, tokens: &mut TokenStream) -> Result<(), Diagnostic>;

    /// Attempt to convert a `Self` into a new `TokenStream`
    fn try_to_token_stream(&self) -> Result<TokenStream, Diagnostic> {
        let mut tokens = TokenStream::new();
        self.try_to_tokens(&mut tokens)?;
        Ok(tokens)
    }
}

impl TryToTokens for ast::Program {
    // Generate wrappers for all the items that we've found
    fn try_to_tokens(&self, tokens: &mut TokenStream) -> Result<(), Diagnostic> {
        let mut errors = Vec::new();
        for export in self.exports.iter() {
            if let Err(e) = export.try_to_tokens(tokens) {
                errors.push(e);
            }
        }
        for s in self.structs.iter() {
            s.to_tokens(tokens);
        }
        let mut types = HashMap::new();
        for i in self.imports.iter() {
            if let ast::ImportKind::Type(t) = &i.kind {
                types.insert(t.rust_name.to_string(), t.rust_name.clone());
            }
        }
        for i in self.imports.iter() {
            DescribeImport {
                kind: &i.kind,
                wasm_bindgen: &self.wasm_bindgen,
            }
            .to_tokens(tokens);

            // If there is a js namespace, check that name isn't a type. If it is,
            // this import might be a method on that type.
            if let Some(nss) = &i.js_namespace {
                // When the namespace is `A.B`, the type name should be `B`.
                if let Some(ns) = nss.last().and_then(|t| types.get(t)) {
                    if i.kind.fits_on_impl() {
                        let kind = match i.kind.try_to_token_stream() {
                            Ok(kind) => kind,
                            Err(e) => {
                                errors.push(e);
                                continue;
                            }
                        };
                        (quote! {
                            #[automatically_derived]
                            impl #ns { #kind }
                        })
                        .to_tokens(tokens);
                        continue;
                    }
                }
            }

            if let Err(e) = i.kind.try_to_tokens(tokens) {
                errors.push(e);
            }
        }
        for e in self.enums.iter() {
            e.to_tokens(tokens);
        }

        Diagnostic::from_vec(errors)?;

        // Generate a static which will eventually be what lives in a custom section
        // of the wasm executable. For now it's just a plain old static, but we'll
        // eventually have it actually in its own section.

        // See comments in `crates/cli-support/src/lib.rs` about what this
        // `schema_version` is.
        let prefix_json = format!(
            r#"{{"schema_version":"{}","version":"{}"}}"#,
            shared::SCHEMA_VERSION,
            shared::version()
        );
        let encoded = encode::encode(self)?;
        let len = prefix_json.len() as u32;
        let bytes = [
            &len.to_le_bytes()[..],
            prefix_json.as_bytes(),
            &encoded.custom_section,
        ]
        .concat();

        let generated_static_length = bytes.len();
        let generated_static_value = syn::LitByteStr::new(&bytes, Span::call_site());

        // We already consumed the contents of included files when generating
        // the custom section, but we want to make sure that updates to the
        // generated files will cause this macro to rerun incrementally. To do
        // that we use `include_str!` to force rustc to think it has a
        // dependency on these files. That way when the file changes Cargo will
        // automatically rerun rustc which will rerun this macro. Other than
        // this we don't actually need the results of the `include_str!`, so
        // it's just shoved into an anonymous static.
        let file_dependencies = encoded.included_files.iter().map(|file| {
            let file = file.to_str().unwrap();
            quote! { include_str!(#file) }
        });

        (quote! {
            #[cfg(target_arch = "wasm32")]
            #[automatically_derived]
            const _: () = {
                static _INCLUDED_FILES: &[&str] = &[#(#file_dependencies),*];

                #[link_section = "__wasm_bindgen_unstable"]
                pub static _GENERATED: [u8; #generated_static_length] =
                    *#generated_static_value;
            };
        })
        .to_tokens(tokens);

        Ok(())
    }
}

impl TryToTokens for ast::LinkToModule {
    fn try_to_tokens(&self, tokens: &mut TokenStream) -> Result<(), Diagnostic> {
        let mut program = TokenStream::new();
        self.0.try_to_tokens(&mut program)?;
        let link_function_name = self.0.link_function_name(0);
        let name = Ident::new(&link_function_name, Span::call_site());
        let wasm_bindgen = &self.0.wasm_bindgen;
        let abi_ret = quote! { <std::string::String as #wasm_bindgen::convert::FromWasmAbi>::Abi };
        let extern_fn = extern_fn(&name, &[], &[], &[], abi_ret);
        (quote! {
            {
                #program
                #extern_fn

                unsafe {
                    <std::string::String as #wasm_bindgen::convert::FromWasmAbi>::from_abi(#name())
                }
            }
        })
        .to_tokens(tokens);
        Ok(())
    }
}

impl ToTokens for ast::Struct {
    fn to_tokens(&self, tokens: &mut TokenStream) {
        let name = &self.rust_name;
        let name_str = self.js_name.to_string();
        let name_len = name_str.len() as u32;
        let name_chars = name_str.chars().map(|c| c as u32);
        let new_fn = Ident::new(&shared::new_function(&name_str), Span::call_site());
        let free_fn = Ident::new(&shared::free_function(&name_str), Span::call_site());
        let wasm_bindgen = &self.wasm_bindgen;
        (quote! {
            #[automatically_derived]
            impl #wasm_bindgen::describe::WasmDescribe for #name {
                fn describe() {
                    use #wasm_bindgen::__wbindgen_if_not_std;
                    __wbindgen_if_not_std! {
                        compile_error! {
                            "exporting a class to JS requires the `std` feature to \
                             be enabled in the `wasm-bindgen` crate"
                        }
                    }
                    use #wasm_bindgen::describe::*;
                    inform(RUST_STRUCT);
                    inform(#name_len);
                    #(inform(#name_chars);)*
                }
            }

            #[automatically_derived]
            impl #wasm_bindgen::convert::IntoWasmAbi for #name {
                type Abi = u32;

                fn into_abi(self) -> u32 {
                    use #wasm_bindgen::__rt::std::boxed::Box;
                    use #wasm_bindgen::__rt::WasmRefCell;
                    Box::into_raw(Box::new(WasmRefCell::new(self))) as u32
                }
            }

            #[automatically_derived]
            impl #wasm_bindgen::convert::FromWasmAbi for #name {
                type Abi = u32;

                unsafe fn from_abi(js: u32) -> Self {
                    use #wasm_bindgen::__rt::std::boxed::Box;
                    use #wasm_bindgen::__rt::{assert_not_null, WasmRefCell};

                    let ptr = js as *mut WasmRefCell<#name>;
                    assert_not_null(ptr);
                    let js = Box::from_raw(ptr);
                    (*js).borrow_mut(); // make sure no one's borrowing
                    js.into_inner()
                }
            }

            #[automatically_derived]
            impl #wasm_bindgen::__rt::core::convert::From<#name> for
                #wasm_bindgen::JsValue
            {
                fn from(value: #name) -> Self {
                    let ptr = #wasm_bindgen::convert::IntoWasmAbi::into_abi(value);

                    #[link(wasm_import_module = "__wbindgen_placeholder__")]
                    #[cfg(all(target_arch = "wasm32", not(any(target_os = "emscripten", target_os = "wasi"))))]
                    extern "C" {
                        fn #new_fn(ptr: u32) -> u32;
                    }

                    #[cfg(not(all(target_arch = "wasm32", not(any(target_os = "emscripten", target_os = "wasi")))))]
                    unsafe fn #new_fn(_: u32) -> u32 {
                        panic!("cannot convert to JsValue outside of the wasm target")
                    }

                    unsafe {
                        <#wasm_bindgen::JsValue as #wasm_bindgen::convert::FromWasmAbi>
                            ::from_abi(#new_fn(ptr))
                    }
                }
            }

            #[cfg(all(target_arch = "wasm32", not(any(target_os = "emscripten", target_os = "wasi"))))]
            #[automatically_derived]
            const _: () = {
                #[no_mangle]
                #[doc(hidden)]
                pub unsafe extern "C" fn #free_fn(ptr: u32) {
                    let _ = <#name as #wasm_bindgen::convert::FromWasmAbi>::from_abi(ptr); //implicit `drop()`
                }
            };

            #[automatically_derived]
            impl #wasm_bindgen::convert::RefFromWasmAbi for #name {
                type Abi = u32;
                type Anchor = #wasm_bindgen::__rt::Ref<'static, #name>;

                unsafe fn ref_from_abi(js: Self::Abi) -> Self::Anchor {
                    let js = js as *mut #wasm_bindgen::__rt::WasmRefCell<#name>;
                    #wasm_bindgen::__rt::assert_not_null(js);
                    (*js).borrow()
                }
            }

            #[automatically_derived]
            impl #wasm_bindgen::convert::RefMutFromWasmAbi for #name {
                type Abi = u32;
                type Anchor = #wasm_bindgen::__rt::RefMut<'static, #name>;

                unsafe fn ref_mut_from_abi(js: Self::Abi) -> Self::Anchor {
                    let js = js as *mut #wasm_bindgen::__rt::WasmRefCell<#name>;
                    #wasm_bindgen::__rt::assert_not_null(js);
                    (*js).borrow_mut()
                }
            }

            #[automatically_derived]
            impl #wasm_bindgen::convert::LongRefFromWasmAbi for #name {
                type Abi = u32;
                type Anchor = #wasm_bindgen::__rt::Ref<'static, #name>;

                unsafe fn long_ref_from_abi(js: Self::Abi) -> Self::Anchor {
                    <Self as #wasm_bindgen::convert::RefFromWasmAbi>::ref_from_abi(js)
                }
            }

            #[automatically_derived]
            impl #wasm_bindgen::convert::OptionIntoWasmAbi for #name {
                #[inline]
                fn none() -> Self::Abi { 0 }
            }

            #[automatically_derived]
            impl #wasm_bindgen::convert::OptionFromWasmAbi for #name {
                #[inline]
                fn is_none(abi: &Self::Abi) -> bool { *abi == 0 }
            }
        })
        .to_tokens(tokens);

        for field in self.fields.iter() {
            field.to_tokens(tokens);
        }
    }
}

impl ToTokens for ast::StructField {
    fn to_tokens(&self, tokens: &mut TokenStream) {
        let rust_name = &self.rust_name;
        let struct_name = &self.struct_name;
        let ty = &self.ty;
        let getter = &self.getter;
        let setter = &self.setter;

        let maybe_assert_copy = if self.getter_with_clone.is_some() {
            quote! {}
        } else {
            quote! { assert_copy::<#ty>() }
        };
        let maybe_assert_copy = respan(maybe_assert_copy, ty);

        let mut val = quote_spanned!(self.rust_name.span()=> (*js).borrow().#rust_name);
        if let Some(span) = self.getter_with_clone {
            val = quote_spanned!(span=> <#ty as Clone>::clone(&#val) );
        }

        let wasm_bindgen = &self.wasm_bindgen;

        (quote! {
            #[automatically_derived]
            const _: () = {
                #[cfg_attr(all(target_arch = "wasm32", not(any(target_os = "emscripten", target_os = "wasi"))), no_mangle)]
                #[doc(hidden)]
                pub unsafe extern "C" fn #getter(js: u32)
                    -> <#ty as #wasm_bindgen::convert::IntoWasmAbi>::Abi
                {
                    use #wasm_bindgen::__rt::{WasmRefCell, assert_not_null};
                    use #wasm_bindgen::convert::IntoWasmAbi;

                    fn assert_copy<T: Copy>(){}
                    #maybe_assert_copy;

                    let js = js as *mut WasmRefCell<#struct_name>;
                    assert_not_null(js);
                    let val = #val;
                    <#ty as IntoWasmAbi>::into_abi(val)
                }
            };
        })
        .to_tokens(tokens);

        Descriptor {
            ident: getter,
            inner: quote! {
                <#ty as WasmDescribe>::describe();
            },
            attrs: vec![],
            wasm_bindgen: &self.wasm_bindgen,
        }
        .to_tokens(tokens);

        if self.readonly {
            return;
        }

        (quote! {
            #[cfg(all(target_arch = "wasm32", not(any(target_os = "emscripten", target_os = "wasi"))))]
            #[automatically_derived]
            const _: () = {
                #[no_mangle]
                #[doc(hidden)]
                pub unsafe extern "C" fn #setter(
                    js: u32,
                    val: <#ty as #wasm_bindgen::convert::FromWasmAbi>::Abi,
                ) {
                    use #wasm_bindgen::__rt::{WasmRefCell, assert_not_null};
                    use #wasm_bindgen::convert::FromWasmAbi;

                    let js = js as *mut WasmRefCell<#struct_name>;
                    assert_not_null(js);
                    let val = <#ty as FromWasmAbi>::from_abi(val);
                    (*js).borrow_mut().#rust_name = val;
                }
            };
        })
        .to_tokens(tokens);
    }
}

impl TryToTokens for ast::Export {
    fn try_to_tokens(self: &ast::Export, into: &mut TokenStream) -> Result<(), Diagnostic> {
        let generated_name = self.rust_symbol();
        let export_name = self.export_name();
        let mut args = vec![];
        let mut arg_conversions = vec![];
        let mut converted_arguments = vec![];
        let ret = Ident::new("_ret", Span::call_site());

        let offset = if self.method_self.is_some() {
            args.push(quote! { me: u32 });
            1
        } else {
            0
        };

        let name = &self.rust_name;
        let wasm_bindgen = &self.wasm_bindgen;
        let wasm_bindgen_futures = &self.wasm_bindgen_futures;
        let receiver = match self.method_self {
            Some(ast::MethodSelf::ByValue) => {
                let class = self.rust_class.as_ref().unwrap();
                arg_conversions.push(quote! {
                    let me = unsafe {
                        <#class as #wasm_bindgen::convert::FromWasmAbi>::from_abi(me)
                    };
                });
                quote! { me.#name }
            }
            Some(ast::MethodSelf::RefMutable) => {
                let class = self.rust_class.as_ref().unwrap();
                arg_conversions.push(quote! {
                    let mut me = unsafe {
                        <#class as #wasm_bindgen::convert::RefMutFromWasmAbi>
                            ::ref_mut_from_abi(me)
                    };
                    let me = &mut *me;
                });
                quote! { me.#name }
            }
            Some(ast::MethodSelf::RefShared) => {
                let class = self.rust_class.as_ref().unwrap();
                arg_conversions.push(quote! {
                    let me = unsafe {
                        <#class as #wasm_bindgen::convert::RefFromWasmAbi>
                            ::ref_from_abi(me)
                    };
                    let me = &*me;
                });
                quote! { me.#name }
            }
            None => match &self.rust_class {
                Some(class) => quote! { #class::#name },
                None => quote! { #name },
            },
        };

        let mut argtys = Vec::new();
        for (i, arg) in self.function.arguments.iter().enumerate() {
            argtys.push(&*arg.ty);
            let i = i + offset;
            let ident = Ident::new(&format!("arg{}", i), Span::call_site());
            let ty = &arg.ty;
            match &*arg.ty {
                syn::Type::Reference(syn::TypeReference {
                    mutability: Some(_),
                    elem,
                    ..
                }) => {
                    args.push(quote! {
                        #ident: <#elem as #wasm_bindgen::convert::RefMutFromWasmAbi>::Abi
                    });
                    arg_conversions.push(quote! {
                        let mut #ident = unsafe {
                            <#elem as #wasm_bindgen::convert::RefMutFromWasmAbi>
                                ::ref_mut_from_abi(#ident)
                        };
                        let #ident = &mut *#ident;
                    });
                }
                syn::Type::Reference(syn::TypeReference { elem, .. }) => {
                    if self.function.r#async {
                        args.push(quote! {
                            #ident: <#elem as #wasm_bindgen::convert::LongRefFromWasmAbi>::Abi
                        });
                        arg_conversions.push(quote! {
                            let #ident = unsafe {
                                <#elem as #wasm_bindgen::convert::LongRefFromWasmAbi>
                                    ::long_ref_from_abi(#ident)
                            };
                            let #ident = <<#elem as #wasm_bindgen::convert::LongRefFromWasmAbi>
                                ::Anchor as core::borrow::Borrow<#elem>>
                                ::borrow(&#ident);
                        });
                    } else {
                        args.push(quote! {
                            #ident: <#elem as #wasm_bindgen::convert::RefFromWasmAbi>::Abi
                        });
                        arg_conversions.push(quote! {
                            let #ident = unsafe {
                                <#elem as #wasm_bindgen::convert::RefFromWasmAbi>
                                    ::ref_from_abi(#ident)
                            };
                            let #ident = &*#ident;
                        });
                    }
                }
                _ => {
                    args.push(quote! {
                        #ident: <#ty as #wasm_bindgen::convert::FromWasmAbi>::Abi
                    });
                    arg_conversions.push(quote! {
                        let #ident = unsafe {
                            <#ty as #wasm_bindgen::convert::FromWasmAbi>
                                ::from_abi(#ident)
                        };
                    });
                }
            }
            converted_arguments.push(quote! { #ident });
        }
        let syn_unit = syn::Type::Tuple(syn::TypeTuple {
            elems: Default::default(),
            paren_token: Default::default(),
        });
        let syn_ret = self.function.ret.as_ref().unwrap_or(&syn_unit);
        if let syn::Type::Reference(_) = syn_ret {
            bail_span!(syn_ret, "cannot return a borrowed ref with #[wasm_bindgen]",)
        }

        // For an `async` function we always run it through `future_to_promise`
        // since we're returning a promise to JS, and this will implicitly
        // require that the function returns a `Future<Output = Result<...>>`
        let (ret_ty, inner_ret_ty, ret_expr) = if self.function.r#async {
            if self.start {
                (
                    quote! { () },
                    quote! { () },
                    quote! {
                        <#syn_ret as #wasm_bindgen::__rt::Start>::start(#ret.await)
                    },
                )
            } else {
                (
                    quote! { #wasm_bindgen::JsValue },
                    quote! { #syn_ret },
                    quote! {
                        <#syn_ret as #wasm_bindgen::__rt::IntoJsResult>::into_js_result(#ret.await)
                    },
                )
            }
        } else if self.start {
            (
                quote! { () },
                quote! { () },
                quote! { <#syn_ret as #wasm_bindgen::__rt::Start>::start(#ret) },
            )
        } else {
            (quote! { #syn_ret }, quote! { #syn_ret }, quote! { #ret })
        };

        let mut call = quote! {
            {
                #(#arg_conversions)*
                let #ret = #receiver(#(#converted_arguments),*);
                #ret_expr
            }
        };

        if self.function.r#async {
            if self.start {
                call = quote! {
                    #wasm_bindgen_futures::spawn_local(async move {
                        #call
                    })
                }
            } else {
                call = quote! {
                    #wasm_bindgen_futures::future_to_promise(async move {
                        #call
                    }).into()
                }
            }
        }

        let projection = quote! { <#ret_ty as #wasm_bindgen::convert::ReturnWasmAbi> };
        let convert_ret = quote! { #projection::return_abi(#ret) };
        let describe_ret = quote! {
            <#ret_ty as WasmDescribe>::describe();
            <#inner_ret_ty as WasmDescribe>::describe();
        };
        let nargs = self.function.arguments.len() as u32;
        let attrs = &self.function.rust_attrs;

        let start_check = if self.start {
            quote! { const _ASSERT: fn() = || -> #projection::Abi { loop {} }; }
        } else {
            quote! {}
        };

        (quote! {
            #[automatically_derived]
            const _: () = {
                #(#attrs)*
                #[cfg_attr(
                    all(target_arch = "wasm32", not(any(target_os = "emscripten", target_os = "wasi"))),
                    export_name = #export_name,
                )]
                pub unsafe extern "C" fn #generated_name(#(#args),*) -> #projection::Abi {
                    #start_check

                    let #ret = #call;
                    #convert_ret
                }
            };
        })
        .to_tokens(into);

        let describe_args: TokenStream = argtys
            .iter()
            .map(|ty| match ty {
                syn::Type::Reference(reference)
                    if self.function.r#async && reference.mutability.is_none() =>
                {
                    let inner = &reference.elem;
                    quote! {
                        inform(LONGREF);
                        <#inner as WasmDescribe>::describe();
                    }
                }
                _ => quote! { <#ty as WasmDescribe>::describe(); },
            })
            .collect();

        // In addition to generating the shim function above which is what
        // our generated JS will invoke, we *also* generate a "descriptor"
        // shim. This descriptor shim uses the `WasmDescribe` trait to
        // programmatically describe the type signature of the generated
        // shim above. This in turn is then used to inform the
        // `wasm-bindgen` CLI tool exactly what types and such it should be
        // using in JS.
        //
        // Note that this descriptor function is a purely an internal detail
        // of `#[wasm_bindgen]` and isn't intended to be exported to anyone
        // or actually part of the final was binary. Additionally, this is
        // literally executed when the `wasm-bindgen` tool executes.
        //
        // In any case, there's complications in `wasm-bindgen` to handle
        // this, but the tl;dr; is that this is stripped from the final wasm
        // binary along with anything it references.
        let export = Ident::new(&export_name, Span::call_site());
        Descriptor {
            ident: &export,
            inner: quote! {
                inform(FUNCTION);
                inform(0);
                inform(#nargs);
                #describe_args
                #describe_ret
            },
            attrs: attrs.clone(),
            wasm_bindgen: &self.wasm_bindgen,
        }
        .to_tokens(into);

        Ok(())
    }
}

impl TryToTokens for ast::ImportKind {
    fn try_to_tokens(&self, tokens: &mut TokenStream) -> Result<(), Diagnostic> {
        match *self {
            ast::ImportKind::Function(ref f) => f.try_to_tokens(tokens)?,
            ast::ImportKind::Static(ref s) => s.to_tokens(tokens),
            ast::ImportKind::Type(ref t) => t.to_tokens(tokens),
            ast::ImportKind::Enum(ref e) => e.to_tokens(tokens),
        }

        Ok(())
    }
}

impl ToTokens for ast::ImportType {
    fn to_tokens(&self, tokens: &mut TokenStream) {
        let vis = &self.vis;
        let rust_name = &self.rust_name;
        let attrs = &self.attrs;
        let doc_comment = match &self.doc_comment {
            None => "",
            Some(comment) => comment,
        };
        let instanceof_shim = Ident::new(&self.instanceof_shim, Span::call_site());

        let wasm_bindgen = &self.wasm_bindgen;
        let internal_obj = match self.extends.first() {
            Some(target) => {
                quote! { #target }
            }
            None => {
                quote! { #wasm_bindgen::JsValue }
            }
        };

        let description = if let Some(typescript_type) = &self.typescript_type {
            let typescript_type_len = typescript_type.len() as u32;
            let typescript_type_chars = typescript_type.chars().map(|c| c as u32);
            quote! {
                use #wasm_bindgen::describe::*;
                inform(NAMED_EXTERNREF);
                inform(#typescript_type_len);
                #(inform(#typescript_type_chars);)*
            }
        } else {
            quote! {
                JsValue::describe()
            }
        };

        let is_type_of = self.is_type_of.as_ref().map(|is_type_of| {
            quote! {
                #[inline]
                fn is_type_of(val: &JsValue) -> bool {
                    let is_type_of: fn(&JsValue) -> bool = #is_type_of;
                    is_type_of(val)
                }
            }
        });

        let no_deref = self.no_deref;

        (quote! {
            #[automatically_derived]
            #(#attrs)*
            #[doc = #doc_comment]
            #[repr(transparent)]
            #vis struct #rust_name {
                obj: #internal_obj
            }

            #[automatically_derived]
            const _: () = {
                use #wasm_bindgen::convert::{IntoWasmAbi, FromWasmAbi};
                use #wasm_bindgen::convert::{OptionIntoWasmAbi, OptionFromWasmAbi};
                use #wasm_bindgen::convert::{RefFromWasmAbi, LongRefFromWasmAbi};
                use #wasm_bindgen::describe::WasmDescribe;
                use #wasm_bindgen::{JsValue, JsCast, JsObject};
                use #wasm_bindgen::__rt::core;

                impl WasmDescribe for #rust_name {
                    fn describe() {
                        #description
                    }
                }

                impl IntoWasmAbi for #rust_name {
                    type Abi = <JsValue as IntoWasmAbi>::Abi;

                    #[inline]
                    fn into_abi(self) -> Self::Abi {
                        self.obj.into_abi()
                    }
                }

                impl OptionIntoWasmAbi for #rust_name {
                    #[inline]
                    fn none() -> Self::Abi {
                        0
                    }
                }

                impl<'a> OptionIntoWasmAbi for &'a #rust_name {
                    #[inline]
                    fn none() -> Self::Abi {
                        0
                    }
                }

                impl FromWasmAbi for #rust_name {
                    type Abi = <JsValue as FromWasmAbi>::Abi;

                    #[inline]
                    unsafe fn from_abi(js: Self::Abi) -> Self {
                        #rust_name {
                            obj: JsValue::from_abi(js).into(),
                        }
                    }
                }

                impl OptionFromWasmAbi for #rust_name {
                    #[inline]
                    fn is_none(abi: &Self::Abi) -> bool { *abi == 0 }
                }

                impl<'a> IntoWasmAbi for &'a #rust_name {
                    type Abi = <&'a JsValue as IntoWasmAbi>::Abi;

                    #[inline]
                    fn into_abi(self) -> Self::Abi {
                        (&self.obj).into_abi()
                    }
                }

                impl RefFromWasmAbi for #rust_name {
                    type Abi = <JsValue as RefFromWasmAbi>::Abi;
                    type Anchor = core::mem::ManuallyDrop<#rust_name>;

                    #[inline]
                    unsafe fn ref_from_abi(js: Self::Abi) -> Self::Anchor {
                        let tmp = <JsValue as RefFromWasmAbi>::ref_from_abi(js);
                        core::mem::ManuallyDrop::new(#rust_name {
                            obj: core::mem::ManuallyDrop::into_inner(tmp).into(),
                        })
                    }
                }

                impl LongRefFromWasmAbi for #rust_name {
                    type Abi = <JsValue as LongRefFromWasmAbi>::Abi;
                    type Anchor = #rust_name;

                    #[inline]
                    unsafe fn long_ref_from_abi(js: Self::Abi) -> Self::Anchor {
                        let tmp = <JsValue as LongRefFromWasmAbi>::long_ref_from_abi(js);
                        #rust_name { obj: tmp.into() }
                    }
                }

                // TODO: remove this on the next major version
                impl From<JsValue> for #rust_name {
                    #[inline]
                    fn from(obj: JsValue) -> #rust_name {
                        #rust_name { obj: obj.into() }
                    }
                }

                impl AsRef<JsValue> for #rust_name {
                    #[inline]
                    fn as_ref(&self) -> &JsValue { self.obj.as_ref() }
                }

                impl AsRef<#rust_name> for #rust_name {
                    #[inline]
                    fn as_ref(&self) -> &#rust_name { self }
                }


                impl From<#rust_name> for JsValue {
                    #[inline]
                    fn from(obj: #rust_name) -> JsValue {
                        obj.obj.into()
                    }
                }

                impl JsCast for #rust_name {
                    fn instanceof(val: &JsValue) -> bool {
                        #[link(wasm_import_module = "__wbindgen_placeholder__")]
                        #[cfg(all(target_arch = "wasm32", not(any(target_os = "emscripten", target_os = "wasi"))))]
                        extern "C" {
                            fn #instanceof_shim(val: u32) -> u32;
                        }
                        #[cfg(not(all(target_arch = "wasm32", not(any(target_os = "emscripten", target_os = "wasi")))))]
                        unsafe fn #instanceof_shim(_: u32) -> u32 {
                            panic!("cannot check instanceof on non-wasm targets");
                        }
                        unsafe {
                            let idx = val.into_abi();
                            #instanceof_shim(idx) != 0
                        }
                    }

                    #is_type_of

                    #[inline]
                    fn unchecked_from_js(val: JsValue) -> Self {
                        #rust_name { obj: val.into() }
                    }

                    #[inline]
                    fn unchecked_from_js_ref(val: &JsValue) -> &Self {
                        // Should be safe because `#rust_name` is a transparent
                        // wrapper around `val`
                        unsafe { &*(val as *const JsValue as *const #rust_name) }
                    }
                }

                impl JsObject for #rust_name {}
            };
        })
        .to_tokens(tokens);

        if !no_deref {
            (quote! {
                #[automatically_derived]
                impl core::ops::Deref for #rust_name {
                    type Target = #internal_obj;

                    #[inline]
                    fn deref(&self) -> &#internal_obj {
                        &self.obj
                    }
                }
            })
            .to_tokens(tokens);
        }

        for superclass in self.extends.iter() {
            (quote! {
                #[automatically_derived]
                impl From<#rust_name> for #superclass {
                    #[inline]
                    fn from(obj: #rust_name) -> #superclass {
                        use #wasm_bindgen::JsCast;
                        #superclass::unchecked_from_js(obj.into())
                    }
                }

                #[automatically_derived]
                impl AsRef<#superclass> for #rust_name {
                    #[inline]
                    fn as_ref(&self) -> &#superclass {
                        use #wasm_bindgen::JsCast;
                        #superclass::unchecked_from_js_ref(self.as_ref())
                    }
                }
            })
            .to_tokens(tokens);
        }
    }
}

impl ToTokens for ast::ImportEnum {
    fn to_tokens(&self, tokens: &mut TokenStream) {
        let vis = &self.vis;
        let name = &self.name;
        let expect_string = format!("attempted to convert invalid {} into JSValue", name);
        let variants = &self.variants;
        let variant_strings = &self.variant_values;
        let attrs = &self.rust_attrs;

        let mut current_idx: usize = 0;
        let variant_indexes: Vec<Literal> = variants
            .iter()
            .map(|_| {
                let this_index = current_idx;
                current_idx += 1;
                Literal::usize_unsuffixed(this_index)
            })
            .collect();

        // Borrow variant_indexes because we need to use it multiple times inside the quote! macro
        let variant_indexes_ref = &variant_indexes;

        // A vector of EnumName::VariantName tokens for this enum
        let variant_paths: Vec<TokenStream> = self
            .variants
            .iter()
            .map(|v| quote!(#name::#v).into_token_stream())
            .collect();

        // Borrow variant_paths because we need to use it multiple times inside the quote! macro
        let variant_paths_ref = &variant_paths;

        let wasm_bindgen = &self.wasm_bindgen;

        (quote! {
            #(#attrs)*
            #vis enum #name {
                #(#variants = #variant_indexes_ref,)*
                #[automatically_derived]
                #[doc(hidden)]
                __Nonexhaustive,
            }

            #[automatically_derived]
            impl #name {
                fn from_str(s: &str) -> Option<#name> {
                    match s {
                        #(#variant_strings => Some(#variant_paths_ref),)*
                        _ => None,
                    }
                }

                fn to_str(&self) -> &'static str {
                    match self {
                        #(#variant_paths_ref => #variant_strings,)*
                        #name::__Nonexhaustive => panic!(#expect_string),
                    }
                }

                #vis fn from_js_value(obj: &#wasm_bindgen::JsValue) -> Option<#name> {
                    obj.as_string().and_then(|obj_str| Self::from_str(obj_str.as_str()))
                }
            }

            // It should really be using &str for all of these, but that requires some major changes to cli-support
            #[automatically_derived]
            impl #wasm_bindgen::describe::WasmDescribe for #name {
                fn describe() {
                    <#wasm_bindgen::JsValue as #wasm_bindgen::describe::WasmDescribe>::describe()
                }
            }

            #[automatically_derived]
            impl #wasm_bindgen::convert::IntoWasmAbi for #name {
                type Abi = <#wasm_bindgen::JsValue as #wasm_bindgen::convert::IntoWasmAbi>::Abi;

                #[inline]
                fn into_abi(self) -> Self::Abi {
                    <#wasm_bindgen::JsValue as #wasm_bindgen::convert::IntoWasmAbi>::into_abi(self.into())
                }
            }

            #[automatically_derived]
            impl #wasm_bindgen::convert::FromWasmAbi for #name {
                type Abi = <#wasm_bindgen::JsValue as #wasm_bindgen::convert::FromWasmAbi>::Abi;

                unsafe fn from_abi(js: Self::Abi) -> Self {
                    let s = <#wasm_bindgen::JsValue as #wasm_bindgen::convert::FromWasmAbi>::from_abi(js);
                    #name::from_js_value(&s).unwrap_or(#name::__Nonexhaustive)
                }
            }

            #[automatically_derived]
            impl #wasm_bindgen::convert::OptionIntoWasmAbi for #name {
                #[inline]
                fn none() -> Self::Abi { <::js_sys::Object as #wasm_bindgen::convert::OptionIntoWasmAbi>::none() }
            }

            #[automatically_derived]
            impl #wasm_bindgen::convert::OptionFromWasmAbi for #name {
                #[inline]
                fn is_none(abi: &Self::Abi) -> bool { <::js_sys::Object as #wasm_bindgen::convert::OptionFromWasmAbi>::is_none(abi) }
            }

            #[automatically_derived]
            impl From<#name> for #wasm_bindgen::JsValue {
                fn from(obj: #name) -> #wasm_bindgen::JsValue {
                    #wasm_bindgen::JsValue::from(obj.to_str())
                }
            }
        }).to_tokens(tokens);
    }
}

impl TryToTokens for ast::ImportFunction {
    fn try_to_tokens(&self, tokens: &mut TokenStream) -> Result<(), Diagnostic> {
        let mut class_ty = None;
        let mut is_method = false;
        match self.kind {
            ast::ImportFunctionKind::Method {
                ref ty, ref kind, ..
            } => {
                if let ast::MethodKind::Operation(ast::Operation {
                    is_static: false, ..
                }) = kind
                {
                    is_method = true;
                }
                class_ty = Some(ty);
            }
            ast::ImportFunctionKind::Normal => {}
        }
        let vis = &self.function.rust_vis;
        let ret = match &self.function.ret {
            Some(ty) => quote! { -> #ty },
            None => quote!(),
        };

        let mut abi_argument_names = Vec::new();
        let mut abi_arguments = Vec::new();
        let mut arg_conversions = Vec::new();
        let mut arguments = Vec::new();
        let ret_ident = Ident::new("_ret", Span::call_site());
        let wasm_bindgen = &self.wasm_bindgen;
        let wasm_bindgen_futures = &self.wasm_bindgen_futures;

        for (i, arg) in self.function.arguments.iter().enumerate() {
            let ty = &arg.ty;
            let name = match &*arg.pat {
                syn::Pat::Ident(syn::PatIdent {
                    by_ref: None,
                    ident,
                    subpat: None,
                    ..
                }) => ident.clone(),
                syn::Pat::Wild(_) => syn::Ident::new(&format!("__genarg_{}", i), Span::call_site()),
                _ => bail_span!(
                    arg.pat,
                    "unsupported pattern in #[wasm_bindgen] imported function",
                ),
            };

            abi_argument_names.push(name.clone());
            abi_arguments.push(quote! {
                #name: <#ty as #wasm_bindgen::convert::IntoWasmAbi>::Abi
            });
            let var = if i == 0 && is_method {
                quote! { self }
            } else {
                arguments.push(quote! { #name: #ty });
                quote! { #name }
            };
            arg_conversions.push(quote! {
                let #name = <#ty as #wasm_bindgen::convert::IntoWasmAbi>
                    ::into_abi(#var);
            });
        }
        let abi_ret;
        let mut convert_ret;
        match &self.js_ret {
            Some(syn::Type::Reference(_)) => {
                bail_span!(
                    self.js_ret,
                    "cannot return references in #[wasm_bindgen] imports yet"
                );
            }
            Some(ref ty) => {
                if self.function.r#async {
                    abi_ret =
                        quote! { <js_sys::Promise as #wasm_bindgen::convert::FromWasmAbi>::Abi };
                    let future = quote! {
                        #wasm_bindgen_futures::JsFuture::from(
                            <js_sys::Promise as #wasm_bindgen::convert::FromWasmAbi>
                                ::from_abi(#ret_ident)
                        ).await
                    };
                    convert_ret = if self.catch {
                        quote! { Ok(#future?) }
                    } else {
                        quote! { #future.expect("unexpected exception") }
                    };
                } else {
                    abi_ret = quote! {
                        <#ty as #wasm_bindgen::convert::FromWasmAbi>::Abi
                    };
                    convert_ret = quote! {
                        <#ty as #wasm_bindgen::convert::FromWasmAbi>
                            ::from_abi(#ret_ident)
                    };
                }
            }
            None => {
                if self.function.r#async {
                    abi_ret =
                        quote! { <js_sys::Promise as #wasm_bindgen::convert::FromWasmAbi>::Abi };
                    let future = quote! {
                        #wasm_bindgen_futures::JsFuture::from(
                            <js_sys::Promise as #wasm_bindgen::convert::FromWasmAbi>
                                ::from_abi(#ret_ident)
                        ).await
                    };
                    convert_ret = if self.catch {
                        quote! { #future?; Ok(()) }
                    } else {
                        quote! { #future.expect("uncaught exception"); }
                    };
                } else {
                    abi_ret = quote! { () };
                    convert_ret = quote! { () };
                }
            }
        }

        let mut exceptional_ret = quote!();
        if self.catch && !self.function.r#async {
            convert_ret = quote! { Ok(#convert_ret) };
            exceptional_ret = quote! {
                #wasm_bindgen::__rt::take_last_exception()?;
            };
        }

        let rust_name = &self.rust_name;
        let import_name = &self.shim;
        let attrs = &self.function.rust_attrs;
        let arguments = &arguments;
        let abi_arguments = &abi_arguments[..];
        let abi_argument_names = &abi_argument_names[..];

        let doc_comment = &self.doc_comment;
        let me = if is_method {
            quote! { &self, }
        } else {
            quote!()
        };

        // Route any errors pointing to this imported function to the identifier
        // of the function we're imported from so we at least know what function
        // is causing issues.
        //
        // Note that this is where type errors like "doesn't implement
        // FromWasmAbi" or "doesn't implement IntoWasmAbi" currently get routed.
        // I suspect that's because they show up in the signature via trait
        // projections as types of arguments, and all that needs to typecheck
        // before the body can be typechecked. Due to rust-lang/rust#60980 (and
        // probably related issues) we can't really get a precise span.
        //
        // Ideally what we want is to point errors for particular types back to
        // the specific argument/type that generated the error, but it looks
        // like rustc itself doesn't do great in that regard so let's just do
        // the best we can in the meantime.
        let extern_fn = respan(
<<<<<<< HEAD
            quote! {
                #[cfg(all(target_arch = "wasm32", not(any(target_os = "emscripten", target_os = "wasi"))))]
                #(#attrs)*
                #[link(wasm_import_module = "__wbindgen_placeholder__")]
                extern "C" {
                    fn #import_name(#(#abi_arguments),*) -> #abi_ret;
                }

                #[cfg(not(all(target_arch = "wasm32", not(any(target_os = "emscripten", target_os = "wasi")))))]
                unsafe fn #import_name(#(#abi_arguments),*) -> #abi_ret {
                    #(
                        drop(#abi_argument_names);
                    )*
                    panic!("cannot call wasm-bindgen imported functions on \
                            non-wasm targets");
                }
            },
=======
            extern_fn(
                import_name,
                attrs,
                abi_arguments,
                abi_argument_names,
                abi_ret,
            ),
>>>>>>> a210654a
            &self.rust_name,
        );

        let maybe_unsafe = if self.function.r#unsafe {
            Some(quote! {unsafe})
        } else {
            None
        };
        let maybe_async = if self.function.r#async {
            Some(quote! {async})
        } else {
            None
        };
        let invocation = quote! {
            // This is due to `#[automatically_derived]` attribute cannot be
            // placed onto bare functions.
            #[allow(nonstandard_style)]
            #[allow(clippy::all, clippy::nursery, clippy::pedantic, clippy::restriction)]
            #(#attrs)*
            #[doc = #doc_comment]
            #vis #maybe_async #maybe_unsafe fn #rust_name(#me #(#arguments),*) #ret {
                #extern_fn

                unsafe {
                    let #ret_ident = {
                        #(#arg_conversions)*
                        #import_name(#(#abi_argument_names),*)
                    };
                    #exceptional_ret
                    #convert_ret
                }
            }
        };

        if let Some(class) = class_ty {
            (quote! {
                #[automatically_derived]
                impl #class {
                    #invocation
                }
            })
            .to_tokens(tokens);
        } else {
            invocation.to_tokens(tokens);
        }

        Ok(())
    }
}

// See comment above in ast::Export for what's going on here.
struct DescribeImport<'a> {
    kind: &'a ast::ImportKind,
    wasm_bindgen: &'a syn::Path,
}

impl<'a> ToTokens for DescribeImport<'a> {
    fn to_tokens(&self, tokens: &mut TokenStream) {
        let f = match *self.kind {
            ast::ImportKind::Function(ref f) => f,
            ast::ImportKind::Static(_) => return,
            ast::ImportKind::Type(_) => return,
            ast::ImportKind::Enum(_) => return,
        };
        let argtys = f.function.arguments.iter().map(|arg| &arg.ty);
        let nargs = f.function.arguments.len() as u32;
        let inform_ret = match &f.js_ret {
            Some(ref t) => quote! { <#t as WasmDescribe>::describe(); },
            // async functions always return a JsValue, even if they say to return ()
            None if f.function.r#async => quote! { <JsValue as WasmDescribe>::describe(); },
            None => quote! { <() as WasmDescribe>::describe(); },
        };

        Descriptor {
            ident: &f.shim,
            inner: quote! {
                inform(FUNCTION);
                inform(0);
                inform(#nargs);
                #(<#argtys as WasmDescribe>::describe();)*
                #inform_ret
                #inform_ret
            },
            attrs: f.function.rust_attrs.clone(),
            wasm_bindgen: self.wasm_bindgen,
        }
        .to_tokens(tokens);
    }
}

impl ToTokens for ast::Enum {
    fn to_tokens(&self, into: &mut TokenStream) {
        let enum_name = &self.rust_name;
        let hole = &self.hole;
        let cast_clauses = self.variants.iter().map(|variant| {
            let variant_name = &variant.name;
            quote! {
                if js == #enum_name::#variant_name as u32 {
                    #enum_name::#variant_name
                }
            }
        });
        let wasm_bindgen = &self.wasm_bindgen;
        (quote! {
            #[automatically_derived]
            impl #wasm_bindgen::convert::IntoWasmAbi for #enum_name {
                type Abi = u32;

                #[inline]
                fn into_abi(self) -> u32 {
                    self as u32
                }
            }

            #[automatically_derived]
            impl #wasm_bindgen::convert::FromWasmAbi for #enum_name {
                type Abi = u32;

                #[inline]
                unsafe fn from_abi(js: u32) -> Self {
                    #(#cast_clauses else)* {
                        #wasm_bindgen::throw_str("invalid enum value passed")
                    }
                }
            }

            #[automatically_derived]
            impl #wasm_bindgen::convert::OptionFromWasmAbi for #enum_name {
                #[inline]
                fn is_none(val: &u32) -> bool { *val == #hole }
            }

            #[automatically_derived]
            impl #wasm_bindgen::convert::OptionIntoWasmAbi for #enum_name {
                #[inline]
                fn none() -> Self::Abi { #hole }
            }

            #[automatically_derived]
            impl #wasm_bindgen::describe::WasmDescribe for #enum_name {
                fn describe() {
                    use #wasm_bindgen::describe::*;
                    inform(ENUM);
                    inform(#hole);
                }
            }
        })
        .to_tokens(into);
    }
}

impl ToTokens for ast::ImportStatic {
    fn to_tokens(&self, into: &mut TokenStream) {
        let name = &self.rust_name;
        let ty = &self.ty;
        let shim_name = &self.shim;
        let vis = &self.vis;
        let wasm_bindgen = &self.wasm_bindgen;
        (quote! {
            #[automatically_derived]
            #vis static #name: #wasm_bindgen::JsStatic<#ty> = {
                fn init() -> #ty {
                    #[link(wasm_import_module = "__wbindgen_placeholder__")]
                    #[cfg(all(target_arch = "wasm32", not(any(target_os = "emscripten", target_os = "wasi"))))]
                    extern "C" {
                        fn #shim_name() -> <#ty as #wasm_bindgen::convert::FromWasmAbi>::Abi;
                    }
<<<<<<< HEAD
                    #[cfg(not(all(target_arch = "wasm32", not(any(target_os = "emscripten", target_os = "wasi")))))]
                    unsafe fn #shim_name() -> <#ty as wasm_bindgen::convert::FromWasmAbi>::Abi {
=======
                    #[cfg(not(all(target_arch = "wasm32", not(target_os = "emscripten"))))]
                    unsafe fn #shim_name() -> <#ty as #wasm_bindgen::convert::FromWasmAbi>::Abi {
>>>>>>> a210654a
                        panic!("cannot access imported statics on non-wasm targets")
                    }

                    unsafe {
                        <#ty as #wasm_bindgen::convert::FromWasmAbi>::from_abi(#shim_name())
                    }
                }
                thread_local!(static _VAL: #ty = init(););
                #wasm_bindgen::JsStatic {
                    __inner: &_VAL,
                }
            };
        })
        .to_tokens(into);

        Descriptor {
            ident: shim_name,
            inner: quote! {
                <#ty as WasmDescribe>::describe();
            },
            attrs: vec![],
            wasm_bindgen: &self.wasm_bindgen,
        }
        .to_tokens(into);
    }
}

/// Emits the necessary glue tokens for "descriptor", generating an appropriate
/// symbol name as well as attributes around the descriptor function itself.
struct Descriptor<'a, T> {
    ident: &'a Ident,
    inner: T,
    attrs: Vec<syn::Attribute>,
    wasm_bindgen: &'a syn::Path,
}

impl<'a, T: ToTokens> ToTokens for Descriptor<'a, T> {
    fn to_tokens(&self, tokens: &mut TokenStream) {
        // It's possible for the same descriptor to be emitted in two different
        // modules (aka a value imported twice in a crate, each in a separate
        // module). In this case no need to emit duplicate descriptors (which
        // leads to duplicate symbol errors), instead just emit one.
        //
        // It's up to the descriptors themselves to ensure they have unique
        // names for unique items imported, currently done via `ShortHash` and
        // hashing appropriate data into the symbol name.
        static DESCRIPTORS_EMITTED: Lazy<Mutex<HashSet<String>>> = Lazy::new(Default::default);

        let ident = self.ident;

        if !DESCRIPTORS_EMITTED
            .lock()
            .unwrap()
            .insert(ident.to_string())
        {
            return;
        }

        let name = Ident::new(&format!("__wbindgen_describe_{}", ident), ident.span());
        let inner = &self.inner;
        let attrs = &self.attrs;
        let wasm_bindgen = &self.wasm_bindgen;
        (quote! {
            #[cfg(all(target_arch = "wasm32", not(any(target_os = "emscripten", target_os = "wasi"))))]
            #[automatically_derived]
            const _: () = {
                #(#attrs)*
                #[no_mangle]
                #[doc(hidden)]
                pub extern "C" fn #name() {
                    use #wasm_bindgen::describe::*;
                    // See definition of `link_mem_intrinsics` for what this is doing
                    #wasm_bindgen::__rt::link_mem_intrinsics();
                    #inner
                }
            };
        })
        .to_tokens(tokens);
    }
}

fn extern_fn(
    import_name: &Ident,
    attrs: &[syn::Attribute],
    abi_arguments: &[TokenStream],
    abi_argument_names: &[Ident],
    abi_ret: TokenStream,
) -> TokenStream {
    quote! {
        #[cfg(all(target_arch = "wasm32", not(target_os = "emscripten")))]
        #(#attrs)*
        #[link(wasm_import_module = "__wbindgen_placeholder__")]
        extern "C" {
            fn #import_name(#(#abi_arguments),*) -> #abi_ret;
        }

        #[cfg(not(all(target_arch = "wasm32", not(target_os = "emscripten"))))]
        unsafe fn #import_name(#(#abi_arguments),*) -> #abi_ret {
            #(
                drop(#abi_argument_names);
            )*
            panic!("cannot call wasm-bindgen imported functions on \
                    non-wasm targets");
        }
    }
}

/// Converts `span` into a stream of tokens, and attempts to ensure that `input`
/// has all the appropriate span information so errors in it point to `span`.
fn respan(input: TokenStream, span: &dyn ToTokens) -> TokenStream {
    let mut first_span = Span::call_site();
    let mut last_span = Span::call_site();
    let mut spans = TokenStream::new();
    span.to_tokens(&mut spans);

    for (i, token) in spans.into_iter().enumerate() {
        if i == 0 {
            first_span = token.span();
        }
        last_span = token.span();
    }

    let mut new_tokens = Vec::new();
    for (i, mut token) in input.into_iter().enumerate() {
        if i == 0 {
            token.set_span(first_span);
        } else {
            token.set_span(last_span);
        }
        new_tokens.push(token);
    }
    new_tokens.into_iter().collect()
}<|MERGE_RESOLUTION|>--- conflicted
+++ resolved
@@ -542,7 +542,7 @@
                 quote! { () },
                 quote! { <#syn_ret as #wasm_bindgen::__rt::Start>::start(#ret) },
             )
-        } else {
+        } else {fle
             (quote! { #syn_ret }, quote! { #syn_ret }, quote! { #ret })
         };
 
@@ -1185,25 +1185,6 @@
         // like rustc itself doesn't do great in that regard so let's just do
         // the best we can in the meantime.
         let extern_fn = respan(
-<<<<<<< HEAD
-            quote! {
-                #[cfg(all(target_arch = "wasm32", not(any(target_os = "emscripten", target_os = "wasi"))))]
-                #(#attrs)*
-                #[link(wasm_import_module = "__wbindgen_placeholder__")]
-                extern "C" {
-                    fn #import_name(#(#abi_arguments),*) -> #abi_ret;
-                }
-
-                #[cfg(not(all(target_arch = "wasm32", not(any(target_os = "emscripten", target_os = "wasi")))))]
-                unsafe fn #import_name(#(#abi_arguments),*) -> #abi_ret {
-                    #(
-                        drop(#abi_argument_names);
-                    )*
-                    panic!("cannot call wasm-bindgen imported functions on \
-                            non-wasm targets");
-                }
-            },
-=======
             extern_fn(
                 import_name,
                 attrs,
@@ -1211,7 +1192,6 @@
                 abi_argument_names,
                 abi_ret,
             ),
->>>>>>> a210654a
             &self.rust_name,
         );
 
@@ -1379,13 +1359,9 @@
                     extern "C" {
                         fn #shim_name() -> <#ty as #wasm_bindgen::convert::FromWasmAbi>::Abi;
                     }
-<<<<<<< HEAD
+
                     #[cfg(not(all(target_arch = "wasm32", not(any(target_os = "emscripten", target_os = "wasi")))))]
                     unsafe fn #shim_name() -> <#ty as wasm_bindgen::convert::FromWasmAbi>::Abi {
-=======
-                    #[cfg(not(all(target_arch = "wasm32", not(target_os = "emscripten"))))]
-                    unsafe fn #shim_name() -> <#ty as #wasm_bindgen::convert::FromWasmAbi>::Abi {
->>>>>>> a210654a
                         panic!("cannot access imported statics on non-wasm targets")
                     }
 
@@ -1475,14 +1451,14 @@
     abi_ret: TokenStream,
 ) -> TokenStream {
     quote! {
-        #[cfg(all(target_arch = "wasm32", not(target_os = "emscripten")))]
+        #[cfg(all(target_arch = "wasm32", not(any(target_os = "emscripten", target_os = "wasi"))))]
         #(#attrs)*
         #[link(wasm_import_module = "__wbindgen_placeholder__")]
         extern "C" {
             fn #import_name(#(#abi_arguments),*) -> #abi_ret;
         }
 
-        #[cfg(not(all(target_arch = "wasm32", not(target_os = "emscripten"))))]
+        #[cfg(not(all(target_arch = "wasm32", not(any(target_os = "emscripten", target_os = "wasi")))))]
         unsafe fn #import_name(#(#abi_arguments),*) -> #abi_ret {
             #(
                 drop(#abi_argument_names);
