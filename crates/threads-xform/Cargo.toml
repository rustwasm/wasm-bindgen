--- conflicted
+++ resolved
@@ -14,8 +14,7 @@
 [dependencies]
 anyhow = "1.0"
 walrus = "0.19.0"
-<<<<<<< HEAD
-wasm-bindgen-wasm-conventions = { path = "../wasm-conventions", version = "=0.2.78" }
+wasm-bindgen-wasm-conventions = { path = "../wasm-conventions", version = "=0.2.79" }
 
 [dev-dependencies]
 rayon = "1.0"
@@ -24,7 +23,4 @@
 
 [[test]]
 name = "all"
-harness = false
-=======
-wasm-bindgen-wasm-conventions = { path = "../wasm-conventions", version = "=0.2.79" }
->>>>>>> 9b0d40c7
+harness = false