--- conflicted
+++ resolved
@@ -16,17 +16,10 @@
  */
 export function get_name(color: Color): ColorName;
 /**
-<<<<<<< HEAD
  * @param {any | undefined | null} [color]
  * @returns {any | undefined}
  */
 export function option_string_enum_echo(color?: any | null): any | undefined;
-=======
- * @param {ColorName | undefined} [color]
- * @returns {ColorName | undefined}
- */
-export function option_string_enum_echo(color?: ColorName): ColorName | undefined;
->>>>>>> 4c2e9238
 /**
  * A color.
  */
