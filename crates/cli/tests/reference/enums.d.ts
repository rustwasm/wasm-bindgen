--- conflicted
+++ resolved
@@ -2,21 +2,8 @@
 /* eslint-disable */
 export function enum_echo(color: Color): Color;
 export function option_enum_echo(color?: Color): Color | undefined;
-<<<<<<< HEAD
 export function get_name(color: Color): any;
 export function option_string_enum_echo(color?: any): any | undefined;
-=======
-/**
- * @param {Color} color
- * @returns {ColorName}
- */
-export function get_name(color: Color): ColorName;
-/**
- * @param {ColorName | undefined} [color]
- * @returns {ColorName | undefined}
- */
-export function option_string_enum_echo(color?: ColorName): ColorName | undefined;
->>>>>>> 4c2e9238
 /**
  * A color.
  */
