--- conflicted
+++ resolved
@@ -38,13 +38,8 @@
         var ptr = ret[0];
         var len = ret[1];
         if (ret[3]) {
-<<<<<<< HEAD
             ptr = 0; len = 0;
             throw takeObject(ret[2]);
-=======
-            ptr1 = 0; len1 = 0;
-            throw takeFromExternrefTable0(ret[2]);
->>>>>>> 32db0f48
         }
         var deferred0 = ptr;
         var deferred1 = len;
