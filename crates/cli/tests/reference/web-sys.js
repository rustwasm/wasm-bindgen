let wasm;
export function __wbg_set_wasm(val) {
    wasm = val;
}


const lTextDecoder = typeof TextDecoder === 'undefined' ? (0, module.require)('util').TextDecoder : TextDecoder;

let cachedTextDecoder = new lTextDecoder('utf-8', { ignoreBOM: true, fatal: true });

cachedTextDecoder.decode();

let cachedUint8ArrayMemory0 = null;

function getUint8ArrayMemory0() {
    if (cachedUint8ArrayMemory0 === null || cachedUint8ArrayMemory0.byteLength === 0) {
        cachedUint8ArrayMemory0 = new Uint8Array(wasm.memory.buffer);
    }
    return cachedUint8ArrayMemory0;
}

function getStringFromWasm0(ptr, len) {
    ptr = ptr >>> 0;
    return cachedTextDecoder.decode(getUint8ArrayMemory0().subarray(ptr, ptr + len));
}

const heap = new Array(128).fill(undefined);

heap.push(undefined, null, true, false);

let heap_next = heap.length;

function addHeapObject(obj) {
    if (heap_next === heap.length) heap.push(heap.length + 1);
    const idx = heap_next;
    heap_next = heap[idx];

    heap[idx] = obj;
    return idx;
}

function handleError(f, args) {
    try {
        return f.apply(this, args);
    } catch (e) {
        wasm.__wbindgen_exn_store(addHeapObject(e));
    }
}

function getObject(idx) { return heap[idx]; }

function debugString(val) {
    // primitive types
    const type = typeof val;
    if (type == 'number' || type == 'boolean' || val == null) {
        return  `${val}`;
    }
    if (type == 'string') {
        return `"${val}"`;
    }
    if (type == 'symbol') {
        const description = val.description;
        if (description == null) {
            return 'Symbol';
        } else {
            return `Symbol(${description})`;
        }
    }
    if (type == 'function') {
        const name = val.name;
        if (typeof name == 'string' && name.length > 0) {
            return `Function(${name})`;
        } else {
            return 'Function';
        }
    }
    // objects
    if (Array.isArray(val)) {
        const length = val.length;
        let debug = '[';
        if (length > 0) {
            debug += debugString(val[0]);
        }
        for(let i = 1; i < length; i++) {
            debug += ', ' + debugString(val[i]);
        }
        debug += ']';
        return debug;
    }
    // Test for built-in
    const builtInMatches = /\[object ([^\]]+)\]/.exec(toString.call(val));
    let className;
    if (builtInMatches && builtInMatches.length > 1) {
        className = builtInMatches[1];
    } else {
        // Failed to match the standard '[object ClassName]'
        return toString.call(val);
    }
    if (className == 'Object') {
        // we're a user defined class or Object
        // JSON.stringify avoids problems with cycles, and is generally much
        // easier than looping through ownProperties of `val`.
        try {
            return 'Object(' + JSON.stringify(val) + ')';
        } catch (_) {
            return 'Object';
        }
    }
    // errors
    if (val instanceof Error) {
        return `${val.name}: ${val.message}\n${val.stack}`;
    }
    // TODO we could test for more things here, like `Set`s and `Map`s.
    return className;
}

let WASM_VECTOR_LEN = 0;

const lTextEncoder = typeof TextEncoder === 'undefined' ? (0, module.require)('util').TextEncoder : TextEncoder;

let cachedTextEncoder = new lTextEncoder('utf-8');

const encodeString = (typeof cachedTextEncoder.encodeInto === 'function'
    ? function (arg, view) {
    return cachedTextEncoder.encodeInto(arg, view);
}
    : function (arg, view) {
    const buf = cachedTextEncoder.encode(arg);
    view.set(buf);
    return {
        read: arg.length,
        written: buf.length
    };
});

function passStringToWasm0(arg, malloc, realloc) {

    if (realloc === undefined) {
        const buf = cachedTextEncoder.encode(arg);
        const ptr = malloc(buf.length, 1) >>> 0;
        getUint8ArrayMemory0().subarray(ptr, ptr + buf.length).set(buf);
        WASM_VECTOR_LEN = buf.length;
        return ptr;
    }

    let len = arg.length;
    let ptr = malloc(len, 1) >>> 0;

    const mem = getUint8ArrayMemory0();

    let offset = 0;

    for (; offset < len; offset++) {
        const code = arg.charCodeAt(offset);
        if (code > 0x7F) break;
        mem[ptr + offset] = code;
    }

    if (offset !== len) {
        if (offset !== 0) {
            arg = arg.slice(offset);
        }
        ptr = realloc(ptr, len, len = offset + arg.length * 3, 1) >>> 0;
        const view = getUint8ArrayMemory0().subarray(ptr + offset, ptr + len);
        const ret = encodeString(arg, view);

        offset += ret.written;
        ptr = realloc(ptr, len, offset, 1) >>> 0;
    }

    WASM_VECTOR_LEN = offset;
    return ptr;
}

let cachedDataViewMemory0 = null;

function getDataViewMemory0() {
    if (cachedDataViewMemory0 === null || cachedDataViewMemory0.buffer.detached === true || (cachedDataViewMemory0.buffer.detached === undefined && cachedDataViewMemory0.buffer !== wasm.memory.buffer)) {
        cachedDataViewMemory0 = new DataView(wasm.memory.buffer);
    }
    return cachedDataViewMemory0;
}

function dropObject(idx) {
    if (idx < 132) return;
    heap[idx] = heap_next;
    heap_next = idx;
}

function takeObject(idx) {
    const ret = getObject(idx);
    dropObject(idx);
    return ret;
}
/**
 * @returns {URL}
 */
export function get_url() {
    const ret = wasm.get_url();
    return takeObject(ret);
}

/**
 * @returns {MediaSourceEnum}
 */
export function get_media_source() {
    const ret = wasm.get_media_source();
    return __wbindgen_enum_MediaSourceEnum[ret];
}

<<<<<<< HEAD
function addHeapObject(obj) {
    if (heap_next === heap.length) heap.push(heap.length + 1);
    const idx = heap_next;
    heap_next = heap[idx];

    heap[idx] = obj;
    return idx;
}

function handleError(f, args) {
    try {
        return f.apply(this, args);
    } catch (e) {
        wasm.__wbindgen_exn_store(addHeapObject(e));
    }
}

/**
 *The `MediaSourceEnum` enum.
 *
 **This API requires the following crate features to be activated: `MediaSourceEnum`*
 * @typedef {"camera" | "screen" | "application" | "window" | "browser" | "microphone" | "audioCapture" | "other"} MediaSourceEnum
 * @type {MediaSourceEnum[]}
 */
=======
>>>>>>> edf30811
const __wbindgen_enum_MediaSourceEnum = ["camera", "screen", "application", "window", "browser", "microphone", "audioCapture", "other"];

export function __wbg_new_1cabf49927794f50() { return handleError(function (arg0, arg1) {
    const ret = new URL(getStringFromWasm0(arg0, arg1));
    return addHeapObject(ret);
}, arguments) };

export function __wbindgen_debug_string(arg0, arg1) {
    const ret = debugString(getObject(arg1));
    const ptr1 = passStringToWasm0(ret, wasm.__wbindgen_malloc, wasm.__wbindgen_realloc);
    const len1 = WASM_VECTOR_LEN;
    getDataViewMemory0().setInt32(arg0 + 4 * 1, len1, true);
    getDataViewMemory0().setInt32(arg0 + 4 * 0, ptr1, true);
};

export function __wbindgen_object_drop_ref(arg0) {
    takeObject(arg0);
};

export function __wbindgen_throw(arg0, arg1) {
    throw new Error(getStringFromWasm0(arg0, arg1));
};
<|MERGE_RESOLUTION|>--- conflicted
+++ resolved
@@ -208,7 +208,6 @@
     return __wbindgen_enum_MediaSourceEnum[ret];
 }
 
-<<<<<<< HEAD
 function addHeapObject(obj) {
     if (heap_next === heap.length) heap.push(heap.length + 1);
     const idx = heap_next;
@@ -233,8 +232,6 @@
  * @typedef {"camera" | "screen" | "application" | "window" | "browser" | "microphone" | "audioCapture" | "other"} MediaSourceEnum
  * @type {MediaSourceEnum[]}
  */
-=======
->>>>>>> edf30811
 const __wbindgen_enum_MediaSourceEnum = ["camera", "screen", "application", "window", "browser", "microphone", "audioCapture", "other"];
 
 export function __wbg_new_1cabf49927794f50() { return handleError(function (arg0, arg1) {
