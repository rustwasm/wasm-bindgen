--- conflicted
+++ resolved
@@ -97,10 +97,7 @@
     B: 1, "1": "B",
     C: 42, "42": "C",
     D: 43, "43": "D",
-<<<<<<< HEAD
 };
-=======
-});
 /**
  * A C-style enum with negative discriminants.
  * @enum {-1 | 0 | 1}
@@ -110,7 +107,6 @@
     Equal: 0, "0": "Equal",
     Greater: 1, "1": "Greater",
 });
->>>>>>> 03207b3b
 
 const __wbindgen_enum_ColorName = ["green", "yellow", "red"];
 
