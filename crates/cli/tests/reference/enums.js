let wasm;
export function __wbg_set_wasm(val) {
    wasm = val;
}


const lTextDecoder = typeof TextDecoder === 'undefined' ? (0, module.require)('util').TextDecoder : TextDecoder;

let cachedTextDecoder = new lTextDecoder('utf-8', { ignoreBOM: true, fatal: true });

cachedTextDecoder.decode();

let cachedUint8ArrayMemory0 = null;

function getUint8ArrayMemory0() {
    if (cachedUint8ArrayMemory0 === null || cachedUint8ArrayMemory0.byteLength === 0) {
        cachedUint8ArrayMemory0 = new Uint8Array(wasm.memory.buffer);
    }
    return cachedUint8ArrayMemory0;
}

function getStringFromWasm0(ptr, len) {
    ptr = ptr >>> 0;
    return cachedTextDecoder.decode(getUint8ArrayMemory0().subarray(ptr, ptr + len));
}
/**
 * @param {Color} color
 * @returns {Color}
 */
export function enum_echo(color) {
    const ret = wasm.enum_echo(color);
    return ret;
}

function isLikeNone(x) {
    return x === undefined || x === null;
}
/**
 * @param {Color | undefined | null} [color]
 * @returns {Color | undefined}
 */
export function option_enum_echo(color) {
    const ret = wasm.option_enum_echo(isLikeNone(color) ? 3 : color);
    return ret === 3 ? undefined : ret;
}

/**
 * @param {Color} color
 * @returns {ColorName}
 */
export function get_name(color) {
    const ret = wasm.get_name(color);
    return __wbindgen_enum_ColorName[ret];
}

/**
<<<<<<< HEAD
 * @param {any | undefined | null} [color]
 * @returns {any | undefined}
=======
 * @param {ColorName | undefined} [color]
 * @returns {ColorName | undefined}
>>>>>>> 4c2e9238
 */
export function option_string_enum_echo(color) {
    const ret = wasm.option_string_enum_echo(isLikeNone(color) ? 4 : ((__wbindgen_enum_ColorName.indexOf(color) + 1 || 4) - 1));
    return __wbindgen_enum_ColorName[ret];
}

/**
 * A color.
 */
export const Color = Object.freeze({
/**
 * Green as a leaf.
 */
Green:0,"0":"Green",
/**
 * Yellow as the sun.
 */
Yellow:1,"1":"Yellow",
/**
 * Red as a rose.
 */
Red:2,"2":"Red", });

export const ImplicitDiscriminant = Object.freeze({ A:0,"0":"A",B:1,"1":"B",C:42,"42":"C",D:43,"43":"D", });

const __wbindgen_enum_ColorName = ["green", "yellow", "red"];

const __wbindgen_enum_FooBar = ["foo", "bar"];

const __wbindgen_enum_PrivateStringEnum = ["foo", "bar"];

export function __wbindgen_throw(arg0, arg1) {
    throw new Error(getStringFromWasm0(arg0, arg1));
};
<|MERGE_RESOLUTION|>--- conflicted
+++ resolved
@@ -54,13 +54,8 @@
 }
 
 /**
-<<<<<<< HEAD
  * @param {any | undefined | null} [color]
  * @returns {any | undefined}
-=======
- * @param {ColorName | undefined} [color]
- * @returns {ColorName | undefined}
->>>>>>> 4c2e9238
  */
 export function option_string_enum_echo(color) {
     const ret = wasm.option_string_enum_echo(isLikeNone(color) ? 4 : ((__wbindgen_enum_ColorName.indexOf(color) + 1 || 4) - 1));
