--- conflicted
+++ resolved
@@ -85,8 +85,6 @@
     (formatted, stderr)
 }
 
-<<<<<<< HEAD
-=======
 fn strip_wasm_bindgen_generated(source: &str) -> String {
     let lines: Vec<_> = source
         .lines()
@@ -95,7 +93,6 @@
     lines.join("\n")
 }
 
->>>>>>> 791e69a5
 pub fn assert_compile(webidl: &str, expected: &str, expected_file: &str) {
     static INIT_ENV_LOGGER: Once = ONCE_INIT;
     INIT_ENV_LOGGER.call_once(|| {
@@ -107,12 +104,9 @@
     let (actual_orig, actual_stderr) = rustfmt(actual);
     let (expected, expected_stderr) = rustfmt(expected);
 
-<<<<<<< HEAD
-=======
     let actual = strip_wasm_bindgen_generated(&actual_orig);
     let expected = strip_wasm_bindgen_generated(&expected);
 
->>>>>>> 791e69a5
     if expected == actual {
         return;
     }
@@ -120,11 +114,7 @@
     if env::var("UPDATE_EXPECTED").is_ok() {
         File::create(expected_file)
             .unwrap()
-<<<<<<< HEAD
-            .write_all(actual.as_bytes())
-=======
             .write_all(actual_orig.as_bytes())
->>>>>>> 791e69a5
             .unwrap();
         return
     }
