--- conflicted
+++ resolved
@@ -557,11 +557,8 @@
         };
         let doc_comment = Some(format!("The `{}` getter\n\n{}", name, mdn_doc(self_name, Some(name))));
 
-<<<<<<< HEAD
-        self.create_function(name, false, iter::empty(), ret, kind, is_structural, catch)
-=======
-        self.create_function(name, iter::empty(), ret, kind, is_structural, catch, doc_comment)
->>>>>>> b7af4e31
+
+        self.create_function(name, false, iter::empty(), ret, kind, is_structural, catch, doc_comment)
     }
 
     /// Create a wasm-bindgen setter method, if possible.
