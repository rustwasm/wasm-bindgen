use std::cell::{Cell, RefCell};
use std::char;
use std::collections::HashMap;
use std::str::Chars;

use ast::OperationKind;
use backend::ast;
use backend::util::{ident_ty, ShortHash};
use backend::Diagnostic;
use proc_macro2::{Ident, Span, TokenStream, TokenTree};
use quote::ToTokens;
use syn::ext::IdentExt;
use syn::parse::{Parse, ParseStream, Result as SynResult};
use syn::spanned::Spanned;
<<<<<<< HEAD
use syn::{ItemFn, Lit, MacroDelimiter, ReturnType, Type};
=======
use syn::visit_mut::VisitMut;
use syn::{ItemFn, Lit, MacroDelimiter, ReturnType};
>>>>>>> 3a8da7cb

use crate::ClassMarker;

thread_local!(static ATTRS: AttributeParseState = Default::default());

/// Javascript keywords which are not keywords in Rust.
const JS_KEYWORDS: [&str; 20] = [
    "class",
    "case",
    "catch",
    "debugger",
    "default",
    "delete",
    "export",
    "extends",
    "finally",
    "function",
    "import",
    "instanceof",
    "new",
    "null",
    "switch",
    "this",
    "throw",
    "var",
    "void",
    "with",
];
#[derive(Default)]
struct AttributeParseState {
    parsed: Cell<usize>,
    checks: Cell<usize>,
    unused_attrs: RefCell<Vec<Ident>>,
}

/// Parsed attributes from a `#[wasm_bindgen(..)]`.
#[cfg_attr(feature = "extra-traits", derive(Debug))]
pub struct BindgenAttrs {
    /// List of parsed attributes
    pub attrs: Vec<(Cell<bool>, BindgenAttr)>,
}

macro_rules! attrgen {
    ($mac:ident) => {
        $mac! {
            (catch, Catch(Span)),
            (constructor, Constructor(Span)),
            (method, Method(Span)),
            (static_method_of, StaticMethodOf(Span, Ident)),
            (js_namespace, JsNamespace(Span, Vec<String>, Vec<Span>)),
            (module, Module(Span, String, Span)),
            (raw_module, RawModule(Span, String, Span)),
            (inline_js, InlineJs(Span, String, Span)),
            (getter, Getter(Span, Option<String>)),
            (setter, Setter(Span, Option<String>)),
            (indexing_getter, IndexingGetter(Span)),
            (indexing_setter, IndexingSetter(Span)),
            (indexing_deleter, IndexingDeleter(Span)),
            (structural, Structural(Span)),
            (r#final, Final(Span)),
            (readonly, Readonly(Span)),
            (js_name, JsName(Span, String, Span)),
            (js_class, JsClass(Span, String, Span)),
            (inspectable, Inspectable(Span)),
            (is_type_of, IsTypeOf(Span, syn::Expr)),
            (extends, Extends(Span, syn::Path)),
            (no_deref, NoDeref(Span)),
            (vendor_prefix, VendorPrefix(Span, Ident)),
            (variadic, Variadic(Span)),
            (typescript_custom_section, TypescriptCustomSection(Span)),
            (skip_typescript, SkipTypescript(Span)),
            (skip_jsdoc, SkipJsDoc(Span)),
            (main, Main(Span)),
            (start, Start(Span)),
            (wasm_bindgen, WasmBindgen(Span, syn::Path)),
            (js_sys, JsSys(Span, syn::Path)),
            (wasm_bindgen_futures, WasmBindgenFutures(Span, syn::Path)),
            (skip, Skip(Span)),
            (typescript_type, TypeScriptType(Span, String, Span)),
            (getter_with_clone, GetterWithClone(Span)),
            (static_string, StaticString(Span)),
            (thread_local, ThreadLocal(Span)),

            // For testing purposes only.
            (assert_no_shim, AssertNoShim(Span)),
        }
    };
}

macro_rules! methods {
    ($(($name:ident, $variant:ident($($contents:tt)*)),)*) => {
        $(methods!(@method $name, $variant($($contents)*));)*

        fn enforce_used(self) -> Result<(), Diagnostic> {
            // Account for the fact this method was called
            ATTRS.with(|state| state.checks.set(state.checks.get() + 1));

            let mut errors = Vec::new();
            for (used, attr) in self.attrs.iter() {
                if used.get() {
                    continue
                }
                let span = match attr {
                    $(BindgenAttr::$variant(span, ..) => span,)*
                };
                errors.push(Diagnostic::span_error(*span, "unused wasm_bindgen attribute"));
            }
            Diagnostic::from_vec(errors)
        }

        fn check_used(self) {
            // Account for the fact this method was called
            ATTRS.with(|state| {
                state.checks.set(state.checks.get() + 1);

                state.unused_attrs.borrow_mut().extend(
                    self.attrs
                    .iter()
                    .filter_map(|(used, attr)| if used.get() { None } else { Some(attr) })
                    .map(|attr| {
                        match attr {
                            $(BindgenAttr::$variant(span, ..) => {
                                syn::parse_quote_spanned!(*span => $name)
                            })*
                        }
                    })
                );
            });
        }
    };

    (@method $name:ident, $variant:ident(Span, String, Span)) => {
        fn $name(&self) -> Option<(&str, Span)> {
            self.attrs
                .iter()
                .find_map(|a| match &a.1 {
                    BindgenAttr::$variant(_, s, span) => {
                        a.0.set(true);
                        Some((&s[..], *span))
                    }
                    _ => None,
                })
        }
    };

    (@method $name:ident, $variant:ident(Span, Vec<String>, Vec<Span>)) => {
        fn $name(&self) -> Option<(&[String], &[Span])> {
            self.attrs
                .iter()
                .find_map(|a| match &a.1 {
                    BindgenAttr::$variant(_, ss, spans) => {
                        a.0.set(true);
                        Some((&ss[..], &spans[..]))
                    }
                    _ => None,
                })
        }
    };

    (@method $name:ident, $variant:ident(Span, $($other:tt)*)) => {
        #[allow(unused)]
        fn $name(&self) -> Option<&$($other)*> {
            self.attrs
                .iter()
                .find_map(|a| match &a.1 {
                    BindgenAttr::$variant(_, s) => {
                        a.0.set(true);
                        Some(s)
                    }
                    _ => None,
                })
        }
    };

    (@method $name:ident, $variant:ident($($other:tt)*)) => {
        #[allow(unused)]
        fn $name(&self) -> Option<&$($other)*> {
            self.attrs
                .iter()
                .find_map(|a| match &a.1 {
                    BindgenAttr::$variant(s) => {
                        a.0.set(true);
                        Some(s)
                    }
                    _ => None,
                })
        }
    };
}

impl BindgenAttrs {
    /// Find and parse the wasm_bindgen attributes.
    fn find(attrs: &mut Vec<syn::Attribute>) -> Result<BindgenAttrs, Diagnostic> {
        let mut ret = BindgenAttrs::default();
        loop {
            let pos = attrs
                .iter()
                .enumerate()
                .find(|&(_, m)| m.path().segments[0].ident == "wasm_bindgen")
                .map(|a| a.0);
            let pos = match pos {
                Some(i) => i,
                None => return Ok(ret),
            };
            let attr = attrs.remove(pos);
            let tokens = match attr.meta {
                syn::Meta::Path(_) => continue,
                syn::Meta::List(syn::MetaList {
                    delimiter: MacroDelimiter::Paren(_),
                    tokens,
                    ..
                }) => tokens,
                syn::Meta::List(_) | syn::Meta::NameValue(_) => {
                    bail_span!(attr, "malformed #[wasm_bindgen] attribute")
                }
            };
            let mut attrs: BindgenAttrs = syn::parse2(tokens)?;
            ret.attrs.append(&mut attrs.attrs);
            attrs.check_used();
        }
    }

    attrgen!(methods);
}

impl Default for BindgenAttrs {
    fn default() -> BindgenAttrs {
        // Add 1 to the list of parsed attribute sets. We'll use this counter to
        // sanity check that we call `check_used` an appropriate number of
        // times.
        ATTRS.with(|state| state.parsed.set(state.parsed.get() + 1));
        BindgenAttrs { attrs: Vec::new() }
    }
}

impl Parse for BindgenAttrs {
    fn parse(input: ParseStream) -> SynResult<Self> {
        let mut attrs = BindgenAttrs::default();
        if input.is_empty() {
            return Ok(attrs);
        }

        let opts = syn::punctuated::Punctuated::<_, syn::token::Comma>::parse_terminated(input)?;
        attrs.attrs = opts.into_iter().map(|c| (Cell::new(false), c)).collect();
        Ok(attrs)
    }
}

macro_rules! gen_bindgen_attr {
    ($(($method:ident, $($variants:tt)*),)*) => {
        /// The possible attributes in the `#[wasm_bindgen]`.
        #[cfg_attr(feature = "extra-traits", derive(Debug))]
        pub enum BindgenAttr {
            $($($variants)*,)*
        }
    }
}
attrgen!(gen_bindgen_attr);

impl Parse for BindgenAttr {
    fn parse(input: ParseStream) -> SynResult<Self> {
        let original = input.fork();
        let attr: AnyIdent = input.parse()?;
        let attr = attr.0;
        let attr_span = attr.span();
        let attr_string = attr.to_string();
        let raw_attr_string = format!("r#{}", attr_string);

        macro_rules! parsers {
            ($(($name:ident, $($contents:tt)*),)*) => {
                $(
                    if attr_string == stringify!($name) || raw_attr_string == stringify!($name) {
                        parsers!(
                            @parser
                            $($contents)*
                        );
                    }
                )*
            };

            (@parser $variant:ident(Span)) => ({
                return Ok(BindgenAttr::$variant(attr_span));
            });

            (@parser $variant:ident(Span, Ident)) => ({
                input.parse::<Token![=]>()?;
                let ident = input.parse::<AnyIdent>()?.0;
                return Ok(BindgenAttr::$variant(attr_span, ident))
            });

            (@parser $variant:ident(Span, Option<String>)) => ({
                if input.parse::<Token![=]>().is_ok() {
                    if input.peek(syn::LitStr) {
                        let litstr = input.parse::<syn::LitStr>()?;
                        return Ok(BindgenAttr::$variant(attr_span, Some(litstr.value())))
                    }

                    let ident = input.parse::<AnyIdent>()?.0;
                    return Ok(BindgenAttr::$variant(attr_span, Some(ident.to_string())))
                } else {
                    return Ok(BindgenAttr::$variant(attr_span, None));
                }
            });

            (@parser $variant:ident(Span, syn::Path)) => ({
                input.parse::<Token![=]>()?;
                return Ok(BindgenAttr::$variant(attr_span, input.parse()?));
            });

            (@parser $variant:ident(Span, syn::Expr)) => ({
                input.parse::<Token![=]>()?;
                return Ok(BindgenAttr::$variant(attr_span, input.parse()?));
            });

            (@parser $variant:ident(Span, String, Span)) => ({
                input.parse::<Token![=]>()?;
                let (val, span) = match input.parse::<syn::LitStr>() {
                    Ok(str) => (str.value(), str.span()),
                    Err(_) => {
                        let ident = input.parse::<AnyIdent>()?.0;
                        (ident.to_string(), ident.span())
                    }
                };
                return Ok(BindgenAttr::$variant(attr_span, val, span))
            });

            (@parser $variant:ident(Span, Vec<String>, Vec<Span>)) => ({
                input.parse::<Token![=]>()?;
                let (vals, spans) = match input.parse::<syn::ExprArray>() {
                    Ok(exprs) => {
                        let mut vals = vec![];
                        let mut spans = vec![];

                        for expr in exprs.elems.iter() {
                            if let syn::Expr::Lit(syn::ExprLit {
                                lit: syn::Lit::Str(ref str),
                                ..
                            }) = expr {
                                vals.push(str.value());
                                spans.push(str.span());
                            } else {
                                return Err(syn::Error::new(expr.span(), "expected string literals"));
                            }
                        }

                        (vals, spans)
                    },
                    Err(_) => {
                        let ident = input.parse::<AnyIdent>()?.0;
                        (vec![ident.to_string()], vec![ident.span()])
                    }
                };
                return Ok(BindgenAttr::$variant(attr_span, vals, spans))
            });
        }

        attrgen!(parsers);

        Err(original.error(if attr_string.starts_with('_') {
            "unknown attribute: it's safe to remove unused attributes entirely."
        } else {
            "unknown attribute"
        }))
    }
}

struct AnyIdent(Ident);

impl Parse for AnyIdent {
    fn parse(input: ParseStream) -> SynResult<Self> {
        input.step(|cursor| match cursor.ident() {
            Some((ident, remaining)) => Ok((AnyIdent(ident), remaining)),
            None => Err(cursor.error("expected an identifier")),
        })
    }
}

/// Conversion trait with context.
///
/// Used to convert syn tokens into an AST, that we can then use to generate glue code. The context
/// (`Ctx`) is used to pass in the attributes from the `#[wasm_bindgen]`, if needed.
trait ConvertToAst<Ctx> {
    /// What we are converting to.
    type Target;
    /// Convert into our target.
    ///
    /// Since this is used in a procedural macro, use panic to fail.
    fn convert(self, context: Ctx) -> Result<Self::Target, Diagnostic>;
}

impl<'a> ConvertToAst<(&ast::Program, BindgenAttrs)> for &'a mut syn::ItemStruct {
    type Target = ast::Struct;

    fn convert(
        self,
        (program, attrs): (&ast::Program, BindgenAttrs),
    ) -> Result<Self::Target, Diagnostic> {
        if !self.generics.params.is_empty() {
            bail_span!(
                self.generics,
                "structs with #[wasm_bindgen] cannot have lifetime or \
                 type parameters currently"
            );
        }
        let mut fields = Vec::new();
        let js_name = attrs
            .js_name()
            .map(|s| s.0.to_string())
            .unwrap_or(self.ident.unraw().to_string());
        let is_inspectable = attrs.inspectable().is_some();
        let getter_with_clone = attrs.getter_with_clone();
        for (i, field) in self.fields.iter_mut().enumerate() {
            match field.vis {
                syn::Visibility::Public(..) => {}
                _ => continue,
            }
            let (js_field_name, member) = match &field.ident {
                Some(ident) => (ident.unraw().to_string(), syn::Member::Named(ident.clone())),
                None => (i.to_string(), syn::Member::Unnamed(i.into())),
            };

            let attrs = BindgenAttrs::find(&mut field.attrs)?;
            if attrs.skip().is_some() {
                attrs.check_used();
                continue;
            }

            let js_field_name = match attrs.js_name() {
                Some((name, _)) => name.to_string(),
                None => js_field_name,
            };

            let comments = extract_doc_comments(&field.attrs);
            let getter = shared::struct_field_get(&js_name, &js_field_name);
            let setter = shared::struct_field_set(&js_name, &js_field_name);

            fields.push(ast::StructField {
                rust_name: member,
                js_name: js_field_name,
                struct_name: self.ident.clone(),
                readonly: attrs.readonly().is_some(),
                ty: field.ty.clone(),
                getter: Ident::new(&getter, Span::call_site()),
                setter: Ident::new(&setter, Span::call_site()),
                comments,
                generate_typescript: attrs.skip_typescript().is_none(),
                generate_jsdoc: attrs.skip_jsdoc().is_none(),
                getter_with_clone: attrs.getter_with_clone().or(getter_with_clone).copied(),
                wasm_bindgen: program.wasm_bindgen.clone(),
            });
            attrs.check_used();
        }
        let generate_typescript = attrs.skip_typescript().is_none();
        let comments: Vec<String> = extract_doc_comments(&self.attrs);
        attrs.check_used();
        Ok(ast::Struct {
            rust_name: self.ident.clone(),
            js_name,
            fields,
            comments,
            is_inspectable,
            generate_typescript,
            wasm_bindgen: program.wasm_bindgen.clone(),
        })
    }
}

fn get_ty(mut ty: &syn::Type) -> &syn::Type {
    while let syn::Type::Group(g) = ty {
        ty = &g.elem;
    }

    ty
}

fn get_expr(mut expr: &syn::Expr) -> &syn::Expr {
    while let syn::Expr::Group(g) = expr {
        expr = &g.expr;
    }

    expr
}

impl<'a> ConvertToAst<(&ast::Program, BindgenAttrs, &'a Option<ast::ImportModule>)>
    for syn::ForeignItemFn
{
    type Target = ast::ImportKind;

    fn convert(
        self,
        (program, opts, module): (&ast::Program, BindgenAttrs, &'a Option<ast::ImportModule>),
    ) -> Result<Self::Target, Diagnostic> {
        let mut wasm = function_from_decl(
            &self.sig.ident,
            &opts,
            self.sig.clone(),
            self.attrs.clone(),
            self.vis.clone(),
            false,
            None,
            false,
            Some(&["default"]),
        )?
        .0;
        let catch = opts.catch().is_some();
        let variadic = opts.variadic().is_some();
        let js_ret = if catch {
            // TODO: this assumes a whole bunch:
            //
            // * The outer type is actually a `Result`
            // * The error type is a `JsValue`
            // * The actual type is the first type parameter
            //
            // should probably fix this one day...
            extract_first_ty_param(wasm.ret.as_ref())?
        } else {
            wasm.ret.clone()
        };

        let operation_kind = operation_kind(&opts);

        let kind = if opts.method().is_some() {
            let class = wasm.arguments.first().ok_or_else(|| {
                err_span!(self, "imported methods must have at least one argument")
            })?;
            let class = match get_ty(&class.ty) {
                syn::Type::Reference(syn::TypeReference {
                    mutability: None,
                    elem,
                    ..
                }) => &**elem,
                _ => bail_span!(
                    class.ty,
                    "first argument of method must be a shared reference"
                ),
            };
            let class_name = match get_ty(class) {
                syn::Type::Path(syn::TypePath {
                    qself: None,
                    ref path,
                }) => path,
                _ => bail_span!(class, "first argument of method must be a path"),
            };
            let class_name = extract_path_ident(class_name)?;
            let class_name = opts
                .js_class()
                .map(|p| p.0.into())
                .unwrap_or_else(|| class_name.to_string());

            let kind = ast::MethodKind::Operation(ast::Operation {
                is_static: false,
                kind: operation_kind,
            });

            ast::ImportFunctionKind::Method {
                class: class_name,
                ty: class.clone(),
                kind,
            }
        } else if let Some(cls) = opts.static_method_of() {
            let class = opts
                .js_class()
                .map(|p| p.0.into())
                .unwrap_or_else(|| cls.to_string());
            let ty = ident_ty(cls.clone());

            let kind = ast::MethodKind::Operation(ast::Operation {
                is_static: true,
                kind: operation_kind,
            });

            ast::ImportFunctionKind::Method { class, ty, kind }
        } else if opts.constructor().is_some() {
            let class = match js_ret {
                Some(ref ty) => ty,
                _ => bail_span!(self, "constructor returns must be bare types"),
            };
            let class_name = match get_ty(class) {
                syn::Type::Path(syn::TypePath {
                    qself: None,
                    ref path,
                }) => path,
                _ => bail_span!(self, "return value of constructor must be a bare path"),
            };
            let class_name = extract_path_ident(class_name)?;
            let class_name = opts
                .js_class()
                .map(|p| p.0.into())
                .unwrap_or_else(|| class_name.to_string());

            ast::ImportFunctionKind::Method {
                class: class_name,
                ty: class.clone(),
                kind: ast::MethodKind::Constructor,
            }
        } else {
            ast::ImportFunctionKind::Normal
        };

        let shim = {
            let ns = match kind {
                ast::ImportFunctionKind::Normal => (0, "n"),
                ast::ImportFunctionKind::Method { ref class, .. } => (1, &class[..]),
            };
            let data = (ns, &self.sig.ident, module);
            format!(
                "__wbg_{}_{}",
                wasm.name
                    .chars()
                    .filter(|c| c.is_ascii_alphanumeric())
                    .collect::<String>(),
                ShortHash(data)
            )
        };
        if let Some(span) = opts.r#final() {
            if opts.structural().is_some() {
                let msg = "cannot specify both `structural` and `final`";
                return Err(Diagnostic::span_error(*span, msg));
            }
        }
        let assert_no_shim = opts.assert_no_shim().is_some();

        let mut doc_comment = String::new();
        // Extract the doc comments from our list of attributes.
        wasm.rust_attrs.retain(|attr| {
            /// Returns the contents of the passed `#[doc = "..."]` attribute,
            /// or `None` if it isn't one.
            fn get_docs(attr: &syn::Attribute) -> Option<String> {
                if attr.path().is_ident("doc") {
                    if let syn::Meta::NameValue(syn::MetaNameValue {
                        value:
                            syn::Expr::Lit(syn::ExprLit {
                                lit: Lit::Str(str), ..
                            }),
                        ..
                    }) = &attr.meta
                    {
                        Some(str.value())
                    } else {
                        None
                    }
                } else {
                    None
                }
            }

            if let Some(docs) = get_docs(attr) {
                if !doc_comment.is_empty() {
                    // Add newlines between the doc comments
                    doc_comment.push('\n');
                }
                // Add this doc comment to the complete docs
                doc_comment.push_str(&docs);

                // Remove it from the list of regular attributes
                false
            } else {
                true
            }
        });

        let ret = ast::ImportKind::Function(ast::ImportFunction {
            function: wasm,
            assert_no_shim,
            kind,
            js_ret,
            catch,
            variadic,
            structural: opts.structural().is_some() || opts.r#final().is_none(),
            rust_name: self.sig.ident,
            shim: Ident::new(&shim, Span::call_site()),
            doc_comment,
            wasm_bindgen: program.wasm_bindgen.clone(),
            wasm_bindgen_futures: program.wasm_bindgen_futures.clone(),
        });
        opts.check_used();

        Ok(ret)
    }
}

impl ConvertToAst<(&ast::Program, BindgenAttrs)> for syn::ForeignItemType {
    type Target = ast::ImportKind;

    fn convert(
        self,
        (program, attrs): (&ast::Program, BindgenAttrs),
    ) -> Result<Self::Target, Diagnostic> {
        let js_name = attrs
            .js_name()
            .map(|s| s.0)
            .map_or_else(|| self.ident.to_string(), |s| s.to_string());
        let typescript_type = attrs.typescript_type().map(|s| s.0.to_string());
        let is_type_of = attrs.is_type_of().cloned();
        let shim = format!("__wbg_instanceof_{}_{}", self.ident, ShortHash(&self.ident));
        let mut extends = Vec::new();
        let mut vendor_prefixes = Vec::new();
        let no_deref = attrs.no_deref().is_some();
        for (used, attr) in attrs.attrs.iter() {
            match attr {
                BindgenAttr::Extends(_, e) => {
                    extends.push(e.clone());
                    used.set(true);
                }
                BindgenAttr::VendorPrefix(_, e) => {
                    vendor_prefixes.push(e.clone());
                    used.set(true);
                }
                _ => {}
            }
        }
        attrs.check_used();
        Ok(ast::ImportKind::Type(ast::ImportType {
            vis: self.vis,
            attrs: self.attrs,
            doc_comment: None,
            instanceof_shim: shim,
            is_type_of,
            rust_name: self.ident,
            typescript_type,
            js_name,
            extends,
            vendor_prefixes,
            no_deref,
            wasm_bindgen: program.wasm_bindgen.clone(),
        }))
    }
}

impl<'a> ConvertToAst<(&ast::Program, BindgenAttrs, &'a Option<ast::ImportModule>)>
    for syn::ForeignItemStatic
{
    type Target = ast::ImportKind;

    fn convert(
        self,
        (program, opts, module): (&ast::Program, BindgenAttrs, &'a Option<ast::ImportModule>),
    ) -> Result<Self::Target, Diagnostic> {
        if let syn::StaticMutability::Mut(_) = self.mutability {
            bail_span!(self.mutability, "cannot import mutable globals yet")
        }

        if let Some(span) = opts.static_string() {
            return Err(Diagnostic::span_error(
                *span,
                "static strings require a string literal",
            ));
        }

        let default_name = self.ident.to_string();
        let js_name = opts
            .js_name()
            .map(|p| p.0)
            .unwrap_or(&default_name)
            .to_string();
        let shim = format!(
            "__wbg_static_accessor_{}_{}",
            self.ident,
            ShortHash((&js_name, module, &self.ident)),
        );
        let thread_local = opts.thread_local().is_some();

        opts.check_used();
        Ok(ast::ImportKind::Static(ast::ImportStatic {
            ty: *self.ty,
            vis: self.vis,
            rust_name: self.ident.clone(),
            js_name,
            shim: Ident::new(&shim, Span::call_site()),
            wasm_bindgen: program.wasm_bindgen.clone(),
            thread_local,
        }))
    }
}

impl<'a> ConvertToAst<(&ast::Program, BindgenAttrs, &'a Option<ast::ImportModule>)>
    for syn::ItemStatic
{
    type Target = ast::ImportKind;

    fn convert(
        self,
        (program, opts, module): (&ast::Program, BindgenAttrs, &'a Option<ast::ImportModule>),
    ) -> Result<Self::Target, Diagnostic> {
        if let syn::StaticMutability::Mut(_) = self.mutability {
            bail_span!(self.mutability, "cannot import mutable globals yet")
        }

        let string = if let syn::Expr::Lit(syn::ExprLit {
            lit: syn::Lit::Str(string),
            ..
        }) = *self.expr.clone()
        {
            string.value()
        } else {
            bail_span!(
                self.expr,
                "statics with a value can only be string literals"
            )
        };

        if opts.static_string().is_none() {
            bail_span!(
                self,
                "static strings require `#[wasm_bindgen(static_string)]`"
            )
        }

        if opts.thread_local().is_none() {
            bail_span!(
                self,
                "static strings require `#[wasm_bindgen(thread_local)]`"
            )
        }

        let shim = format!(
            "__wbg_string_{}_{}",
            self.ident,
            ShortHash((&module, &self.ident)),
        );
        opts.check_used();
        Ok(ast::ImportKind::String(ast::ImportString {
            ty: *self.ty,
            vis: self.vis,
            rust_name: self.ident.clone(),
            shim: Ident::new(&shim, Span::call_site()),
            wasm_bindgen: program.wasm_bindgen.clone(),
            js_sys: program.js_sys.clone(),
            string,
        }))
    }
}

impl ConvertToAst<BindgenAttrs> for syn::ItemFn {
    type Target = ast::Function;

    fn convert(self, attrs: BindgenAttrs) -> Result<Self::Target, Diagnostic> {
        match self.vis {
            syn::Visibility::Public(_) => {}
            _ if attrs.start().is_some() => {}
            _ => bail_span!(self, "can only #[wasm_bindgen] public functions"),
        }
        if self.sig.constness.is_some() {
            bail_span!(
                self.sig.constness,
                "can only #[wasm_bindgen] non-const functions"
            );
        }

        let ret = function_from_decl(
            &self.sig.ident,
            &attrs,
            self.sig.clone(),
            self.attrs,
            self.vis,
            false,
            None,
            false,
            Some(&["default"]),
        )?;
        attrs.check_used();
        Ok(ret.0)
    }
}

pub(crate) fn is_js_keyword(keyword: &str, skip: Option<&[&str]>) -> bool {
    JS_KEYWORDS
        .iter()
        .filter(|keyword| skip.filter(|skip| skip.contains(keyword)).is_none())
        .any(|this| *this == keyword)
}

/// Construct a function (and gets the self type if appropriate) for our AST from a syn function.
#[allow(clippy::too_many_arguments)]
fn function_from_decl(
    decl_name: &syn::Ident,
    opts: &BindgenAttrs,
    sig: syn::Signature,
    attrs: Vec<syn::Attribute>,
    vis: syn::Visibility,
    allow_self: bool,
    self_ty: Option<&Ident>,
    is_from_impl: bool,
    skip_keywords: Option<&[&str]>,
) -> Result<(ast::Function, Option<ast::MethodSelf>), Diagnostic> {
    if sig.variadic.is_some() {
        bail_span!(sig.variadic, "can't #[wasm_bindgen] variadic functions");
    }
    if !sig.generics.params.is_empty() {
        bail_span!(
            sig.generics,
            "can't #[wasm_bindgen] functions with lifetime or type parameters",
        );
    }

    assert_no_lifetimes(&sig)?;

    let syn::Signature { inputs, output, .. } = sig;

    // A helper function to replace `Self` in the function signature of methods.
    // E.g. `fn get(&self) -> Option<Self>` to `fn get(&self) -> Option<MyType>`
    // The following comment explains why this is necessary:
    // https://github.com/rustwasm/wasm-bindgen/issues/3105#issuecomment-1275160744
    let replace_self = |mut t: syn::Type| {
        if let Some(self_ty) = self_ty {
            // This uses a visitor to replace all occurrences of `Self` with
            // the actual type identifier. The visitor guarantees that we find
            // all occurrences of `Self`, even if deeply nested and even if
            // future Rust versions add more places where `Self` can appear.
            struct SelfReplace(Ident);
            impl VisitMut for SelfReplace {
                fn visit_ident_mut(&mut self, i: &mut proc_macro2::Ident) {
                    if i == "Self" {
                        *i = self.0.clone();
                    }
                }
            }

            let mut replace = SelfReplace(self_ty.clone());
            replace.visit_type_mut(&mut t);
        }
        t
    };

    // A helper function to replace argument names that are JS keywords.
    // E.g. this will replace `fn foo(class: u32)` to `fn foo(_class: u32)`
    let replace_colliding_arg = |i: &mut syn::PatType| {
        if let syn::Pat::Ident(ref mut i) = *i.pat {
            let ident = i.ident.to_string();
            if is_js_keyword(ident.as_str(), skip_keywords) {
                i.ident = Ident::new(format!("_{}", ident).as_str(), i.ident.span());
            }
        }
    };

    let mut method_self = None;
    let arguments = inputs
        .into_iter()
        .filter_map(|arg| match arg {
            syn::FnArg::Typed(mut c) => {
                // typical arguments like foo: u32
                replace_colliding_arg(&mut c);
                c.ty = Box::new(replace_self(*c.ty));
                Some(c)
            }
            syn::FnArg::Receiver(r) => {
                // the self argument, so self, &self, &mut self, self: Box<Self>, etc.
                if !allow_self {
                    panic!("arguments cannot be `self`")
                }

                // write down the way in which `self` is passed for later
                assert!(method_self.is_none());
<<<<<<< HEAD
                // r could be `&self`, `&mut self`, `self`, `self: Self`,
                // `self: &Self`, `self: &mut Self`, `self: Box<Self>`, or
                // something else
                method_self = Some(match &*r.ty {
                    Type::Reference(ty) => {
                        if ty.mutability.is_some() {
                            ast::MethodSelf::RefMutable
                        } else {
                            ast::MethodSelf::RefShared
                        }
                    }
                    _ => ast::MethodSelf::ByValue,
                });
=======
                if r.reference.is_none() {
                    method_self = Some(ast::MethodSelf::ByValue);
                } else if r.mutability.is_some() {
                    method_self = Some(ast::MethodSelf::RefMutable);
                } else {
                    method_self = Some(ast::MethodSelf::RefShared);
                }

>>>>>>> 3a8da7cb
                None
            }
        })
        .collect::<Vec<_>>();

    let ret = match output {
        syn::ReturnType::Default => None,
        syn::ReturnType::Type(_, ty) => Some(replace_self(*ty)),
    };

    let (name, name_span, renamed_via_js_name) =
        if let Some((js_name, js_name_span)) = opts.js_name() {
            let kind = operation_kind(opts);
            let prefix = match kind {
                OperationKind::Setter(_) => "set_",
                _ => "",
            };
            let name = if prefix.is_empty()
                && opts.method().is_none()
                && is_js_keyword(js_name, skip_keywords)
            {
                format!("_{}", js_name)
            } else {
                format!("{}{}", prefix, js_name)
            };
            (name, js_name_span, true)
        } else {
            let name = if !is_from_impl
                && opts.method().is_none()
                && is_js_keyword(&decl_name.to_string(), skip_keywords)
            {
                format!("_{}", decl_name.unraw())
            } else {
                decl_name.unraw().to_string()
            };
            (name, decl_name.span(), false)
        };
    Ok((
        ast::Function {
            arguments,
            name_span,
            name,
            renamed_via_js_name,
            ret,
            rust_attrs: attrs,
            rust_vis: vis,
            r#unsafe: sig.unsafety.is_some(),
            r#async: sig.asyncness.is_some(),
            generate_typescript: opts.skip_typescript().is_none(),
            generate_jsdoc: opts.skip_jsdoc().is_none(),
            variadic: opts.variadic().is_some(),
        },
        method_self,
    ))
}

pub(crate) trait MacroParse<Ctx> {
    /// Parse the contents of an object into our AST, with a context if necessary.
    ///
    /// The context is used to have access to the attributes on `#[wasm_bindgen]`, and to allow
    /// writing to the output `TokenStream`.
    fn macro_parse(self, program: &mut ast::Program, context: Ctx) -> Result<(), Diagnostic>;
}

impl<'a> MacroParse<(Option<BindgenAttrs>, &'a mut TokenStream)> for syn::Item {
    fn macro_parse(
        self,
        program: &mut ast::Program,
        (opts, tokens): (Option<BindgenAttrs>, &'a mut TokenStream),
    ) -> Result<(), Diagnostic> {
        match self {
            syn::Item::Fn(mut f) => {
                let opts = opts.unwrap_or_default();
                if let Some(path) = opts.wasm_bindgen() {
                    program.wasm_bindgen = path.clone();
                }
                if let Some(path) = opts.js_sys() {
                    program.js_sys = path.clone();
                }
                if let Some(path) = opts.wasm_bindgen_futures() {
                    program.wasm_bindgen_futures = path.clone();
                }

                if opts.main().is_some() {
                    opts.check_used();
                    return main(program, f, tokens);
                }

                let no_mangle = f
                    .attrs
                    .iter()
                    .enumerate()
                    .find(|(_, m)| m.path().is_ident("no_mangle"));
                if let Some((i, _)) = no_mangle {
                    f.attrs.remove(i);
                }
                let comments = extract_doc_comments(&f.attrs);
                // If the function isn't used for anything other than being exported to JS,
                // it'll be unused when not building for the Wasm target and produce a
                // `dead_code` warning. So, add `#[allow(dead_code)]` before it to avoid that.
                tokens.extend(quote::quote! { #[allow(dead_code)] });
                f.to_tokens(tokens);
                if opts.start().is_some() {
                    if !f.sig.generics.params.is_empty() {
                        bail_span!(&f.sig.generics, "the start function cannot have generics",);
                    }
                    if !f.sig.inputs.is_empty() {
                        bail_span!(&f.sig.inputs, "the start function cannot have arguments",);
                    }
                }
                let method_kind = ast::MethodKind::Operation(ast::Operation {
                    is_static: true,
                    kind: operation_kind(&opts),
                });
                let rust_name = f.sig.ident.clone();
                let start = opts.start().is_some();
                program.exports.push(ast::Export {
                    comments,
                    function: f.convert(opts)?,
                    js_class: None,
                    method_kind,
                    method_self: None,
                    rust_class: None,
                    rust_name,
                    start,
                    wasm_bindgen: program.wasm_bindgen.clone(),
                    wasm_bindgen_futures: program.wasm_bindgen_futures.clone(),
                });
            }
            syn::Item::Struct(mut s) => {
                let opts = opts.unwrap_or_default();
                program.structs.push((&mut s).convert((program, opts))?);
                s.to_tokens(tokens);
            }
            syn::Item::Impl(mut i) => {
                let opts = opts.unwrap_or_default();
                (&mut i).macro_parse(program, opts)?;
                i.to_tokens(tokens);
            }
            syn::Item::ForeignMod(mut f) => {
                let opts = match opts {
                    Some(opts) => opts,
                    None => BindgenAttrs::find(&mut f.attrs)?,
                };
                f.macro_parse(program, opts)?;
            }
            syn::Item::Enum(mut e) => {
                let opts = match opts {
                    Some(opts) => opts,
                    None => BindgenAttrs::find(&mut e.attrs)?,
                };
                e.macro_parse(program, (tokens, opts))?;
            }
            syn::Item::Const(mut c) => {
                let opts = match opts {
                    Some(opts) => opts,
                    None => BindgenAttrs::find(&mut c.attrs)?,
                };
                c.macro_parse(program, opts)?;
            }
            _ => {
                bail_span!(
                    self,
                    "#[wasm_bindgen] can only be applied to a function, \
                     struct, enum, impl, or extern block",
                );
            }
        }

        Ok(())
    }
}

impl<'a> MacroParse<BindgenAttrs> for &'a mut syn::ItemImpl {
    fn macro_parse(self, program: &mut ast::Program, opts: BindgenAttrs) -> Result<(), Diagnostic> {
        if self.defaultness.is_some() {
            bail_span!(
                self.defaultness,
                "#[wasm_bindgen] default impls are not supported"
            );
        }
        if self.unsafety.is_some() {
            bail_span!(
                self.unsafety,
                "#[wasm_bindgen] unsafe impls are not supported"
            );
        }
        if let Some((_, path, _)) = &self.trait_ {
            bail_span!(path, "#[wasm_bindgen] trait impls are not supported");
        }
        if !self.generics.params.is_empty() {
            bail_span!(
                self.generics,
                "#[wasm_bindgen] generic impls aren't supported"
            );
        }
        let name = match get_ty(&self.self_ty) {
            syn::Type::Path(syn::TypePath {
                qself: None,
                ref path,
            }) => path,
            _ => bail_span!(
                self.self_ty,
                "unsupported self type in #[wasm_bindgen] impl"
            ),
        };
        let mut errors = Vec::new();
        for item in self.items.iter_mut() {
            if let Err(e) = prepare_for_impl_recursion(item, name, program, &opts) {
                errors.push(e);
            }
        }
        Diagnostic::from_vec(errors)?;
        opts.check_used();
        Ok(())
    }
}

// Prepare for recursion into an `impl` block. Here we want to attach an
// internal attribute, `__wasm_bindgen_class_marker`, with any metadata we need
// to pass from the impl to the impl item. Recursive macro expansion will then
// expand the `__wasm_bindgen_class_marker` attribute.
//
// Note that we currently do this because inner items may have things like cfgs
// on them, so we want to expand the impl first, let the insides get cfg'd, and
// then go for the rest.
fn prepare_for_impl_recursion(
    item: &mut syn::ImplItem,
    class: &syn::Path,
    program: &ast::Program,
    impl_opts: &BindgenAttrs,
) -> Result<(), Diagnostic> {
    let method = match item {
        syn::ImplItem::Fn(m) => m,
        syn::ImplItem::Const(_) => {
            bail_span!(
                &*item,
                "const definitions aren't supported with #[wasm_bindgen]"
            );
        }
        syn::ImplItem::Type(_) => bail_span!(
            &*item,
            "type definitions in impls aren't supported with #[wasm_bindgen]"
        ),
        syn::ImplItem::Macro(_) => {
            // In theory we want to allow this, but we have no way of expanding
            // the macro and then placing our magical attributes on the expanded
            // functions. As a result, just disallow it for now to hopefully
            // ward off buggy results from this macro.
            bail_span!(&*item, "macros in impls aren't supported");
        }
        syn::ImplItem::Verbatim(_) => panic!("unparsed impl item?"),
        other => bail_span!(other, "failed to parse this item as a known item"),
    };

    let ident = extract_path_ident(class)?;

    let js_class = impl_opts
        .js_class()
        .map(|s| s.0.to_string())
        .unwrap_or(ident.to_string());

    let wasm_bindgen = &program.wasm_bindgen;
    let wasm_bindgen_futures = &program.wasm_bindgen_futures;
    method.attrs.insert(
        0,
        syn::Attribute {
            pound_token: Default::default(),
            style: syn::AttrStyle::Outer,
            bracket_token: Default::default(),
            meta: syn::parse_quote! { #wasm_bindgen::prelude::__wasm_bindgen_class_marker(#class = #js_class, wasm_bindgen = #wasm_bindgen, wasm_bindgen_futures = #wasm_bindgen_futures) },
        },
    );

    Ok(())
}

impl<'a> MacroParse<&ClassMarker> for &'a mut syn::ImplItemFn {
    fn macro_parse(
        self,
        program: &mut ast::Program,
        ClassMarker {
            class,
            js_class,
            wasm_bindgen,
            wasm_bindgen_futures,
        }: &ClassMarker,
    ) -> Result<(), Diagnostic> {
        program.wasm_bindgen = wasm_bindgen.clone();
        program.wasm_bindgen_futures = wasm_bindgen_futures.clone();

        match self.vis {
            syn::Visibility::Public(_) => {}
            _ => return Ok(()),
        }
        if self.defaultness.is_some() {
            panic!("default methods are not supported");
        }
        if self.sig.constness.is_some() {
            bail_span!(
                self.sig.constness,
                "can only #[wasm_bindgen] non-const functions",
            );
        }

        let opts = BindgenAttrs::find(&mut self.attrs)?;
        let comments = extract_doc_comments(&self.attrs);
        let (function, method_self) = function_from_decl(
            &self.sig.ident,
            &opts,
            self.sig.clone(),
            self.attrs.clone(),
            self.vis.clone(),
            true,
            Some(class),
            true,
            None,
        )?;
        let method_kind = if opts.constructor().is_some() {
            ast::MethodKind::Constructor
        } else {
            let is_static = method_self.is_none();
            let kind = operation_kind(&opts);
            ast::MethodKind::Operation(ast::Operation { is_static, kind })
        };
        program.exports.push(ast::Export {
            comments,
            function,
            js_class: Some(js_class.to_string()),
            method_kind,
            method_self,
            rust_class: Some(class.clone()),
            rust_name: self.sig.ident.clone(),
            start: false,
            wasm_bindgen: program.wasm_bindgen.clone(),
            wasm_bindgen_futures: program.wasm_bindgen_futures.clone(),
        });
        opts.check_used();
        Ok(())
    }
}

fn string_enum(
    enum_: syn::ItemEnum,
    program: &mut ast::Program,
    js_name: String,
) -> Result<(), Diagnostic> {
    let mut variants = vec![];
    let mut variant_values = vec![];

    for v in enum_.variants.iter() {
        let (_, expr) = match &v.discriminant {
            Some(pair) => pair,
            None => {
                bail_span!(v, "all variants of a string enum must have a string value");
            }
        };
        match get_expr(expr) {
            syn::Expr::Lit(syn::ExprLit {
                attrs: _,
                lit: syn::Lit::Str(str_lit),
            }) => {
                variants.push(v.ident.clone());
                variant_values.push(str_lit.value());
            }
            expr => bail_span!(
                expr,
                "enums with #[wasm_bindgen] cannot mix string and non-string values",
            ),
        }
    }

    program.imports.push(ast::Import {
        module: None,
        js_namespace: None,
        kind: ast::ImportKind::Enum(ast::StringEnum {
            vis: enum_.vis,
            name: enum_.ident,
            js_name,
            variants,
            variant_values,
            rust_attrs: enum_.attrs,
            wasm_bindgen: program.wasm_bindgen.clone(),
        }),
    });

    Ok(())
}

impl<'a> MacroParse<(&'a mut TokenStream, BindgenAttrs)> for syn::ItemEnum {
    fn macro_parse(
        self,
        program: &mut ast::Program,
        (tokens, opts): (&'a mut TokenStream, BindgenAttrs),
    ) -> Result<(), Diagnostic> {
        if self.variants.is_empty() {
            bail_span!(self, "cannot export empty enums to JS");
        }
        for variant in self.variants.iter() {
            match variant.fields {
                syn::Fields::Unit => (),
                _ => bail_span!(
                    variant.fields,
                    "enum variants with associated data are not supported with #[wasm_bindgen]"
                ),
            }
        }

        let generate_typescript = opts.skip_typescript().is_none();
        let js_name = opts
            .js_name()
            .map(|s| s.0)
            .map_or_else(|| self.ident.to_string(), |s| s.to_string());
        let comments = extract_doc_comments(&self.attrs);

        opts.check_used();

        // Check if the enum is a string enum, by checking whether any variant has a string discriminant.
        let is_string_enum = self.variants.iter().any(|v| {
            if let Some((_, expr)) = &v.discriminant {
                if let syn::Expr::Lit(syn::ExprLit {
                    lit: syn::Lit::Str(_),
                    ..
                }) = get_expr(expr)
                {
                    return true;
                }
            }
            false
        });
        if is_string_enum {
            return string_enum(self, program, js_name);
        }

        match self.vis {
            syn::Visibility::Public(_) => {}
            _ => bail_span!(self, "only public enums are allowed with #[wasm_bindgen]"),
        }

        let mut last_discriminant: Option<u32> = None;
        let mut discriminate_map: HashMap<u32, &syn::Variant> = HashMap::new();

        let variants = self
            .variants
            .iter()
            .map(|v| {
                let value = match &v.discriminant {
                    Some((_, expr)) => match get_expr(expr) {
                        syn::Expr::Lit(syn::ExprLit {
                            attrs: _,
                            lit: syn::Lit::Int(int_lit),
                        }) => match int_lit.base10_digits().parse::<u32>() {
                            Ok(v) => v,
                            Err(_) => {
                                bail_span!(
                                    int_lit,
                                    "C-style enums with #[wasm_bindgen] can only support \
                                 numbers that can be represented as u32"
                                );
                            }
                        },
                        expr => bail_span!(
                            expr,
                            "C-style enums with #[wasm_bindgen] may only have \
                             number literal values",
                        ),
                    },
                    None => {
                        // Use the same algorithm as rustc to determine the next discriminant
                        // https://doc.rust-lang.org/reference/items/enumerations.html#implicit-discriminants
                        if let Some(last) = last_discriminant {
                            if let Some(value) = last.checked_add(1) {
                                value
                            } else {
                                bail_span!(
                                    v,
                                    "the discriminants of C-style enums with #[wasm_bindgen] must be representable as u32"
                                );
                            }
                        } else {
                            0
                        }
                    }
                };
                last_discriminant = Some(value);

                if let Some(old) = discriminate_map.insert(value, v) {
                    bail_span!(
                        v,
                        "discriminant value `{}` is already used by {} in this enum",
                        value,
                        old.ident
                    );
                }

                let comments = extract_doc_comments(&v.attrs);
                Ok(ast::Variant {
                    name: v.ident.clone(),
                    value,
                    comments,
                })
            })
            .collect::<Result<Vec<_>, Diagnostic>>()?;

        let hole = (0..=u32::MAX)
            .find(|v| !discriminate_map.contains_key(v))
            .unwrap();

        self.to_tokens(tokens);

        program.enums.push(ast::Enum {
            rust_name: self.ident,
            js_name,
            variants,
            comments,
            hole,
            generate_typescript,
            wasm_bindgen: program.wasm_bindgen.clone(),
        });
        Ok(())
    }
}

impl MacroParse<BindgenAttrs> for syn::ItemConst {
    fn macro_parse(self, program: &mut ast::Program, opts: BindgenAttrs) -> Result<(), Diagnostic> {
        // Shortcut
        if opts.typescript_custom_section().is_none() {
            bail_span!(self, "#[wasm_bindgen] will not work on constants unless you are defining a #[wasm_bindgen(typescript_custom_section)].");
        }

        let typescript_custom_section = match get_expr(&self.expr) {
            syn::Expr::Lit(syn::ExprLit {
                lit: syn::Lit::Str(litstr),
                ..
            }) => ast::LitOrExpr::Lit(litstr.value()),
            expr => ast::LitOrExpr::Expr(expr.clone()),
        };

        program
            .typescript_custom_sections
            .push(typescript_custom_section);

        opts.check_used();

        Ok(())
    }
}

impl MacroParse<BindgenAttrs> for syn::ItemForeignMod {
    fn macro_parse(self, program: &mut ast::Program, opts: BindgenAttrs) -> Result<(), Diagnostic> {
        let mut errors = Vec::new();
        if let Some(other) = self.abi.name.filter(|l| l.value() != "C") {
            errors.push(err_span!(
                other,
                "only foreign mods with the `C` ABI are allowed"
            ));
        }
        let js_namespace = opts.js_namespace().map(|(s, _)| s.to_owned());
        let module = module_from_opts(program, &opts)
            .map_err(|e| errors.push(e))
            .unwrap_or_default();
        for item in self.items.into_iter() {
            let ctx = ForeignItemCtx {
                module: module.clone(),
                js_namespace: js_namespace.clone(),
            };
            if let Err(e) = item.macro_parse(program, ctx) {
                errors.push(e);
            }
        }
        Diagnostic::from_vec(errors)?;
        opts.check_used();
        Ok(())
    }
}

struct ForeignItemCtx {
    module: Option<ast::ImportModule>,
    js_namespace: Option<Vec<String>>,
}

impl MacroParse<ForeignItemCtx> for syn::ForeignItem {
    fn macro_parse(
        mut self,
        program: &mut ast::Program,
        ctx: ForeignItemCtx,
    ) -> Result<(), Diagnostic> {
        let item_opts = {
            let attrs = match self {
                syn::ForeignItem::Fn(ref mut f) => &mut f.attrs,
                syn::ForeignItem::Type(ref mut t) => &mut t.attrs,
                syn::ForeignItem::Static(ref mut s) => &mut s.attrs,
                syn::ForeignItem::Verbatim(v) => {
                    let mut item: syn::ItemStatic =
                        syn::parse(v.into()).expect("only foreign functions/types allowed for now");
                    let item_opts = BindgenAttrs::find(&mut item.attrs)?;
                    let kind = item.convert((program, item_opts, &ctx.module))?;

                    program.imports.push(ast::Import {
                        module: None,
                        js_namespace: None,
                        kind,
                    });

                    return Ok(());
                }
                _ => panic!("only foreign functions/types allowed for now"),
            };
            BindgenAttrs::find(attrs)?
        };

        let js_namespace = item_opts
            .js_namespace()
            .map(|(s, _)| s.to_owned())
            .or(ctx.js_namespace);
        let module = ctx.module;

        let kind = match self {
            syn::ForeignItem::Fn(f) => f.convert((program, item_opts, &module))?,
            syn::ForeignItem::Type(t) => t.convert((program, item_opts))?,
            syn::ForeignItem::Static(s) => s.convert((program, item_opts, &module))?,
            _ => panic!("only foreign functions/types allowed for now"),
        };

        program.imports.push(ast::Import {
            module,
            js_namespace,
            kind,
        });

        Ok(())
    }
}

pub fn module_from_opts(
    program: &mut ast::Program,
    opts: &BindgenAttrs,
) -> Result<Option<ast::ImportModule>, Diagnostic> {
    if let Some(path) = opts.wasm_bindgen() {
        program.wasm_bindgen = path.clone();
    }

    if let Some(path) = opts.js_sys() {
        program.js_sys = path.clone();
    }

    if let Some(path) = opts.wasm_bindgen_futures() {
        program.wasm_bindgen_futures = path.clone();
    }

    let mut errors = Vec::new();
    let module = if let Some((name, span)) = opts.module() {
        if opts.inline_js().is_some() {
            let msg = "cannot specify both `module` and `inline_js`";
            errors.push(Diagnostic::span_error(span, msg));
        }
        if opts.raw_module().is_some() {
            let msg = "cannot specify both `module` and `raw_module`";
            errors.push(Diagnostic::span_error(span, msg));
        }
        Some(ast::ImportModule::Named(name.to_string(), span))
    } else if let Some((name, span)) = opts.raw_module() {
        if opts.inline_js().is_some() {
            let msg = "cannot specify both `raw_module` and `inline_js`";
            errors.push(Diagnostic::span_error(span, msg));
        }
        Some(ast::ImportModule::RawNamed(name.to_string(), span))
    } else if let Some((js, span)) = opts.inline_js() {
        let i = program.inline_js.len();
        program.inline_js.push(js.to_string());
        Some(ast::ImportModule::Inline(i, span))
    } else {
        None
    };
    Diagnostic::from_vec(errors)?;
    Ok(module)
}

/// Get the first type parameter of a generic type, errors on incorrect input.
fn extract_first_ty_param(ty: Option<&syn::Type>) -> Result<Option<syn::Type>, Diagnostic> {
    let t = match ty {
        Some(t) => t,
        None => return Ok(None),
    };
    let path = match *get_ty(t) {
        syn::Type::Path(syn::TypePath {
            qself: None,
            ref path,
        }) => path,
        _ => bail_span!(t, "must be Result<...>"),
    };
    let seg = path
        .segments
        .last()
        .ok_or_else(|| err_span!(t, "must have at least one segment"))?;
    let generics = match seg.arguments {
        syn::PathArguments::AngleBracketed(ref t) => t,
        _ => bail_span!(t, "must be Result<...>"),
    };
    let generic = generics
        .args
        .first()
        .ok_or_else(|| err_span!(t, "must have at least one generic parameter"))?;
    let ty = match generic {
        syn::GenericArgument::Type(t) => t,
        other => bail_span!(other, "must be a type parameter"),
    };
    match get_ty(ty) {
        syn::Type::Tuple(t) if t.elems.is_empty() => return Ok(None),
        _ => {}
    }
    Ok(Some(ty.clone()))
}

/// Extract the documentation comments from a Vec of attributes
fn extract_doc_comments(attrs: &[syn::Attribute]) -> Vec<String> {
    attrs
        .iter()
        .filter_map(|a| {
            // if the path segments include an ident of "doc" we know this
            // this is a doc comment
            if a.path().segments.iter().any(|s| s.ident == "doc") {
                let tokens = match &a.meta {
                    syn::Meta::Path(_) => None,
                    syn::Meta::List(list) => Some(list.tokens.clone()),
                    syn::Meta::NameValue(name_value) => Some(name_value.value.to_token_stream()),
                };

                Some(
                    // We want to filter out any Puncts so just grab the Literals
                    tokens.into_iter().flatten().filter_map(|t| match t {
                        TokenTree::Literal(lit) => {
                            let quoted = lit.to_string();
                            Some(try_unescape(&quoted).unwrap_or(quoted))
                        }
                        _ => None,
                    }),
                )
            } else {
                None
            }
        })
        //Fold up the [[String]] iter we created into Vec<String>
        .fold(vec![], |mut acc, a| {
            acc.extend(a);
            acc
        })
}

// Unescapes a quoted string. char::escape_debug() was used to escape the text.
fn try_unescape(mut s: &str) -> Option<String> {
    s = s.strip_prefix('"').unwrap_or(s);
    s = s.strip_suffix('"').unwrap_or(s);
    let mut result = String::with_capacity(s.len());
    let mut chars = s.chars();
    while let Some(c) = chars.next() {
        if c == '\\' {
            let c = chars.next()?;
            match c {
                't' => result.push('\t'),
                'r' => result.push('\r'),
                'n' => result.push('\n'),
                '\\' | '\'' | '"' => result.push(c),
                'u' => {
                    if chars.next() != Some('{') {
                        return None;
                    }
                    let (c, next) = unescape_unicode(&mut chars)?;
                    result.push(c);
                    if next != '}' {
                        return None;
                    }
                }
                _ => return None,
            }
        } else {
            result.push(c);
        }
    }
    Some(result)
}

fn unescape_unicode(chars: &mut Chars) -> Option<(char, char)> {
    let mut value = 0;
    for (i, c) in chars.enumerate() {
        match (i, c.to_digit(16)) {
            (0..=5, Some(num)) => value = (value << 4) | num,
            (1.., None) => return Some((char::from_u32(value)?, c)),
            _ => break,
        }
    }
    None
}

/// Check there are no lifetimes on the function.
fn assert_no_lifetimes(sig: &syn::Signature) -> Result<(), Diagnostic> {
    struct Walk {
        diagnostics: Vec<Diagnostic>,
    }

    impl<'ast> syn::visit::Visit<'ast> for Walk {
        fn visit_lifetime(&mut self, i: &'ast syn::Lifetime) {
            self.diagnostics.push(err_span!(
                i,
                "it is currently not sound to use lifetimes in function \
                 signatures"
            ));
        }
    }
    let mut walk = Walk {
        diagnostics: Vec::new(),
    };
    syn::visit::Visit::visit_signature(&mut walk, sig);
    Diagnostic::from_vec(walk.diagnostics)
}

/// Extracts the last ident from the path
fn extract_path_ident(path: &syn::Path) -> Result<Ident, Diagnostic> {
    for segment in path.segments.iter() {
        match segment.arguments {
            syn::PathArguments::None => {}
            _ => bail_span!(path, "paths with type parameters are not supported yet"),
        }
    }

    match path.segments.last() {
        Some(value) => Ok(value.ident.clone()),
        None => {
            bail_span!(path, "empty idents are not supported");
        }
    }
}

pub fn reset_attrs_used() {
    ATTRS.with(|state| {
        state.parsed.set(0);
        state.checks.set(0);
        state.unused_attrs.borrow_mut().clear();
    })
}

pub fn check_unused_attrs(tokens: &mut TokenStream) {
    ATTRS.with(|state| {
        assert_eq!(state.parsed.get(), state.checks.get());
        let unused_attrs = &*state.unused_attrs.borrow();
        if !unused_attrs.is_empty() {
            tokens.extend(quote::quote! {
                // Anonymous scope to prevent name clashes.
                const _: () = {
                    #(let #unused_attrs: ();)*
                };
            });
        }
    })
}

fn operation_kind(opts: &BindgenAttrs) -> ast::OperationKind {
    let mut operation_kind = ast::OperationKind::Regular;
    if let Some(g) = opts.getter() {
        operation_kind = ast::OperationKind::Getter(g.clone());
    }
    if let Some(s) = opts.setter() {
        operation_kind = ast::OperationKind::Setter(s.clone());
    }
    if opts.indexing_getter().is_some() {
        operation_kind = ast::OperationKind::IndexingGetter;
    }
    if opts.indexing_setter().is_some() {
        operation_kind = ast::OperationKind::IndexingSetter;
    }
    if opts.indexing_deleter().is_some() {
        operation_kind = ast::OperationKind::IndexingDeleter;
    }
    operation_kind
}

pub fn link_to(opts: BindgenAttrs) -> Result<ast::LinkToModule, Diagnostic> {
    let mut program = ast::Program::default();
    let module = module_from_opts(&mut program, &opts)?.ok_or_else(|| {
        Diagnostic::span_error(Span::call_site(), "`link_to!` requires a module.")
    })?;
    if let ast::ImportModule::Named(p, s) | ast::ImportModule::RawNamed(p, s) = &module {
        if !p.starts_with("./") && !p.starts_with("../") && !p.starts_with('/') {
            return Err(Diagnostic::span_error(
                *s,
                "`link_to!` does not support module paths.",
            ));
        }
    }
    opts.enforce_used()?;
    program.linked_modules.push(module);
    Ok(ast::LinkToModule(program))
}

fn main(program: &ast::Program, mut f: ItemFn, tokens: &mut TokenStream) -> Result<(), Diagnostic> {
    if f.sig.ident != "main" {
        bail_span!(&f.sig.ident, "the main function has to be called main");
    }
    if let Some(constness) = f.sig.constness {
        bail_span!(&constness, "the main function cannot be const");
    }
    if !f.sig.generics.params.is_empty() {
        bail_span!(&f.sig.generics, "the main function cannot have generics");
    }
    if !f.sig.inputs.is_empty() {
        bail_span!(&f.sig.inputs, "the main function cannot have arguments");
    }

    let r#return = f.sig.output;
    f.sig.output = ReturnType::Default;
    let body = f.block;

    let wasm_bindgen = &program.wasm_bindgen;
    let wasm_bindgen_futures = &program.wasm_bindgen_futures;

    if f.sig.asyncness.take().is_some() {
        f.block = Box::new(
            syn::parse2(quote::quote! {
                {
                    async fn __wasm_bindgen_generated_main() #r#return #body
                    #wasm_bindgen_futures::spawn_local(
                        async move {
                            use #wasm_bindgen::__rt::Main;
                            let __ret = __wasm_bindgen_generated_main();
                            (&mut &mut &mut #wasm_bindgen::__rt::MainWrapper(Some(__ret.await))).__wasm_bindgen_main()
                        },
                    )
                }
            })
            .unwrap(),
        );
    } else {
        f.block = Box::new(
            syn::parse2(quote::quote! {
                {
                    fn __wasm_bindgen_generated_main() #r#return #body
                    use #wasm_bindgen::__rt::Main;
                    let __ret = __wasm_bindgen_generated_main();
                    (&mut &mut &mut #wasm_bindgen::__rt::MainWrapper(Some(__ret))).__wasm_bindgen_main()
                }
            })
            .unwrap(),
        );
    }

    f.to_tokens(tokens);

    Ok(())
}

#[cfg(test)]
mod tests {
    #[test]
    fn test_try_unescape() {
        use super::try_unescape;
        assert_eq!(try_unescape("hello").unwrap(), "hello");
        assert_eq!(try_unescape("\"hello").unwrap(), "hello");
        assert_eq!(try_unescape("hello\"").unwrap(), "hello");
        assert_eq!(try_unescape("\"hello\"").unwrap(), "hello");
        assert_eq!(try_unescape("hello\\\\").unwrap(), "hello\\");
        assert_eq!(try_unescape("hello\\n").unwrap(), "hello\n");
        assert_eq!(try_unescape("hello\\u"), None);
        assert_eq!(try_unescape("hello\\u{"), None);
        assert_eq!(try_unescape("hello\\u{}"), None);
        assert_eq!(try_unescape("hello\\u{0}").unwrap(), "hello\0");
        assert_eq!(try_unescape("hello\\u{000000}").unwrap(), "hello\0");
        assert_eq!(try_unescape("hello\\u{0000000}"), None);
    }
}<|MERGE_RESOLUTION|>--- conflicted
+++ resolved
@@ -12,12 +12,8 @@
 use syn::ext::IdentExt;
 use syn::parse::{Parse, ParseStream, Result as SynResult};
 use syn::spanned::Spanned;
-<<<<<<< HEAD
+use syn::visit_mut::VisitMut;
 use syn::{ItemFn, Lit, MacroDelimiter, ReturnType, Type};
-=======
-use syn::visit_mut::VisitMut;
-use syn::{ItemFn, Lit, MacroDelimiter, ReturnType};
->>>>>>> 3a8da7cb
 
 use crate::ClassMarker;
 
@@ -971,7 +967,6 @@
 
                 // write down the way in which `self` is passed for later
                 assert!(method_self.is_none());
-<<<<<<< HEAD
                 // r could be `&self`, `&mut self`, `self`, `self: Self`,
                 // `self: &Self`, `self: &mut Self`, `self: Box<Self>`, or
                 // something else
@@ -985,16 +980,7 @@
                     }
                     _ => ast::MethodSelf::ByValue,
                 });
-=======
-                if r.reference.is_none() {
-                    method_self = Some(ast::MethodSelf::ByValue);
-                } else if r.mutability.is_some() {
-                    method_self = Some(ast::MethodSelf::RefMutable);
-                } else {
-                    method_self = Some(ast::MethodSelf::RefShared);
-                }
-
->>>>>>> 3a8da7cb
+
                 None
             }
         })
