[package]
authors = ["The wasm-bindgen Developers"]
description = """
The part of the implementation of the `#[wasm_bindgen]` attribute that is not in the shared backend crate
"""
documentation = "https://docs.rs/wasm-bindgen"
edition = "2021"
homepage = "https://rustwasm.github.io/wasm-bindgen/"
include = ["/LICENSE-*", "/src"]
license = "MIT OR Apache-2.0"
name = "wasm-bindgen-macro-support"
repository = "https://github.com/rustwasm/wasm-bindgen/tree/master/crates/macro-support"
rust-version = "1.57"
version = "0.2.94"

[features]
extra-traits = ["syn/extra-traits"]
spans = ["wasm-bindgen-backend/spans"]
strict-macro = []

[dependencies]
proc-macro2 = "1.0"
quote = '1.0'
<<<<<<< HEAD
syn = { version = '2.0', features = ['visit', 'visit-mut', 'full'] }
wasm-bindgen-backend = { path = "../backend", version = "=0.2.93" }
wasm-bindgen-shared = { path = "../shared", version = "=0.2.93" }
=======
syn = { version = '2.0', features = ['visit', 'full'] }
wasm-bindgen-backend = { path = "../backend", version = "=0.2.94" }
wasm-bindgen-shared = { path = "../shared", version = "=0.2.94" }
>>>>>>> e6c82f5f
<|MERGE_RESOLUTION|>--- conflicted
+++ resolved
@@ -21,12 +21,6 @@
 [dependencies]
 proc-macro2 = "1.0"
 quote = '1.0'
-<<<<<<< HEAD
 syn = { version = '2.0', features = ['visit', 'visit-mut', 'full'] }
-wasm-bindgen-backend = { path = "../backend", version = "=0.2.93" }
-wasm-bindgen-shared = { path = "../shared", version = "=0.2.93" }
-=======
-syn = { version = '2.0', features = ['visit', 'full'] }
 wasm-bindgen-backend = { path = "../backend", version = "=0.2.94" }
-wasm-bindgen-shared = { path = "../shared", version = "=0.2.94" }
->>>>>>> e6c82f5f
+wasm-bindgen-shared = { path = "../shared", version = "=0.2.94" }