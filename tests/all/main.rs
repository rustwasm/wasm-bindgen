--- conflicted
+++ resolved
@@ -1,741 +1,9 @@
-<<<<<<< HEAD
 #[macro_use]
 extern crate lazy_static;
-extern crate wasm_bindgen_cli_support as cli;
-
-use std::env;
-use std::fs::{self, File};
-use std::io::{self, Read, Write};
-use std::net::TcpStream;
-use std::path::{Path, PathBuf};
-use std::process::{Child, ChildStdin, Command, Stdio};
-use std::sync::atomic::*;
-use std::sync::{Mutex, Once, ONCE_INIT};
-use std::thread;
-use std::time::{Duration, Instant};
-
-static CNT: AtomicUsize = ATOMIC_USIZE_INIT;
-thread_local!(static IDX: usize = CNT.fetch_add(1, Ordering::SeqCst));
-
-struct Project {
-    files: Vec<(String, String)>,
-    debug: bool,
-    node: bool,
-    headless: bool,
-    no_std: bool,
-    serde: bool,
-    rlib: bool,
-    node_args: Vec<String>,
-    deps: Vec<String>,
-}
-
-fn project() -> Project {
-    let dir = Path::new(env!("CARGO_MANIFEST_DIR"));
-    let mut lockfile = String::new();
-    fs::File::open(&dir.join("Cargo.lock"))
-        .unwrap()
-        .read_to_string(&mut lockfile)
-        .unwrap();
-    Project {
-        debug: true,
-        node: false,
-        headless: false,
-        no_std: false,
-        serde: false,
-        rlib: false,
-        deps: Vec::new(),
-        node_args: Vec::new(),
-        files: vec![
-            ("Cargo.lock".to_string(), lockfile),
-            (
-                "run-node.js".to_string(),
-                r#"require("./test").test();"#.to_string(),
-            ),
-            (
-                "webpack.config.js".to_string(),
-                r#"
-                const path = require('path');
-
-                module.exports = {
-                  entry: './run.js',
-                  mode: "development",
-                  devtool: "source-map",
-                  module: {
-                    rules: [
-                      {
-                        test: /\.ts$/,
-                        use: 'ts-loader',
-                        exclude: /node_modules/
-                      }
-                    ]
-                  },
-                  resolve: {
-                    extensions: [ '.ts', '.js', '.wasm' ]
-                  },
-                  output: {
-                    filename: 'bundle.js',
-                    path: path.resolve(__dirname, '.')
-                  },
-                  target: 'node'
-                };
-            "#.to_string(),
-            ),
-            (
-                "tsconfig.json".to_string(),
-                r#"
-                {
-                  "compilerOptions": {
-                    "noEmitOnError": true,
-                    "noImplicitAny": true,
-                    "noImplicitThis": true,
-                    "noUnusedParameters": true,
-                    "noUnusedLocals": true,
-                    "noImplicitReturns": true,
-                    "strictFunctionTypes": true,
-                    "strictNullChecks": true,
-                    "alwaysStrict": true,
-                    "strict": true,
-                    "target": "es5",
-                    "lib": ["es2015"]
-                  }
-                }
-            "#.to_string(),
-            ),
-        ],
-    }
-}
-
-fn root() -> PathBuf {
-    let idx = IDX.with(|x| *x);
-
-    let mut me = env::current_exe().unwrap();
-    me.pop(); // chop off exe name
-    me.pop(); // chop off `deps`
-    me.pop(); // chop off `debug` / `release`
-    me.push("generated-tests");
-    me.push(&format!("test{}", idx));
-    return me;
-}
-
-fn assert_bigint_support() -> Option<&'static str> {
-    static BIGINT_SUPPORED: AtomicUsize = ATOMIC_USIZE_INIT;
-    static INIT: Once = ONCE_INIT;
-
-    INIT.call_once(|| {
-        let mut cmd = Command::new("node");
-        cmd.arg("-e").arg("BigInt");
-        cmd.stdin(Stdio::null())
-            .stdout(Stdio::piped())
-            .stderr(Stdio::piped());
-        if cmd.status().unwrap().success() {
-            BIGINT_SUPPORED.store(1, Ordering::SeqCst);
-            return;
-        }
-
-        cmd.arg("--harmony-bigint");
-        if cmd.status().unwrap().success() {
-            BIGINT_SUPPORED.store(2, Ordering::SeqCst);
-            return;
-        }
-    });
-
-    match BIGINT_SUPPORED.load(Ordering::SeqCst) {
-        1 => return None,
-        2 => return Some("--harmony-bigint"),
-        _ => panic!(
-            "the version of node.js that is installed for these tests \
-             does not support `BigInt`, you may wish to try installing \
-             node 10 to fix this"
-        ),
-    }
-}
-
-impl Project {
-    fn file(&mut self, name: &str, contents: &str) -> &mut Project {
-        self.files.push((name.to_string(), contents.to_string()));
-        self
-    }
-
-    fn has_file(&self, name: &str) -> bool {
-        self.files.iter().any(|&(ref f, _)| f == name)
-    }
-
-    fn debug(&mut self, debug: bool) -> &mut Project {
-        self.debug = debug;
-        self
-    }
-
-    fn node(&mut self, node: bool) -> &mut Project {
-        self.node = node;
-        self
-    }
-
-    fn headless(&mut self, headless: bool) -> &mut Project {
-        self.headless = headless;
-        self
-    }
-
-    fn no_std(&mut self, no_std: bool) -> &mut Project {
-        self.no_std = no_std;
-        self
-    }
-
-    fn serde(&mut self, serde: bool) -> &mut Project {
-        self.serde = serde;
-        self
-    }
-
-    fn rlib(&mut self, rlib: bool) -> &mut Project {
-        self.rlib = rlib;
-        self
-    }
-
-    fn depend(&mut self, dep: &str) -> &mut Project {
-        self.deps.push(dep.to_string());
-        self
-    }
-
-    fn add_local_dependency(&mut self, name: &str, path: &str) -> &mut Project {
-        self.deps
-            .push(format!("{} = {{ path = '{}' }}", name, path));
-        self
-    }
-
-    fn crate_name(&self) -> String {
-        format!("test{}", IDX.with(|x| *x))
-    }
-
-    fn requires_bigint(&mut self) -> &mut Project {
-        if let Some(arg) = assert_bigint_support() {
-            self.node_args.push(arg.to_string());
-        }
-        self
-    }
-
-    fn generate_webidl_bindings(&mut self) -> Vec<PathBuf> {
-        let mut res = Vec::new();
-        let mut origpaths = Vec::new();
-
-        for (path, _) in &self.files {
-            let path = Path::new(&path);
-            let extension = path.extension().map(|x| x.to_str().unwrap());
-
-            if extension != Some("webidl") {
-                continue;
-            }
-
-            res.push(path.with_extension("rs"));
-            origpaths.push(path.to_owned());
-        }
-
-        if res.is_empty() {
-            return res;
-        }
-
-        let mut buildrs = r#"
-            extern crate wasm_bindgen_webidl;
-
-            use wasm_bindgen_webidl::compile_file;
-            use std::env;
-            use std::fs::{self, File};
-            use std::io::Write;
-            use std::path::Path;
-
-            fn main() {
-                let dest = env::var("OUT_DIR").unwrap();
-        "#.to_string();
-
-        for (path, origpath) in res.iter().zip(origpaths.iter()) {
-            buildrs.push_str(&format!(
-                r#"
-                fs::create_dir_all("{}").unwrap();
-                File::create(&Path::new(&dest).join("{}"))
-                    .unwrap()
-                    .write_all(
-                        compile_file(Path::new("{}"))
-                            .unwrap()
-                            .as_bytes()
-                    )
-                    .unwrap();
-                "#,
-                path.parent().unwrap().to_str().unwrap(),
-                path.to_str().unwrap(),
-                origpath.to_str().unwrap(),
-            ));
-
-            self.files.push((
-                Path::new("src").join(path).to_str().unwrap().to_string(),
-                format!(
-                    r#"include!(concat!(env!("OUT_DIR"), "/{}"));"#,
-                    path.display()
-                ),
-            ));
-        }
-
-        buildrs.push('}');
-
-        self.files.push(("build.rs".to_string(), buildrs));
-
-        res
-    }
-
-    fn generate_js_entry(&mut self, modules: Vec<PathBuf>) {
-        let mut runjs = String::new();
-
-        if self.headless {
-            runjs.push_str(
-                r#"
-                window.document.body.innerHTML += "\nTEST_START\n";
-                console.log = function(...args) {
-                    const logs = document.getElementById('logs');
-                    for (let msg of args) {
-                        logs.innerHTML += `${msg}<br/>\n`;
-                    }
-                };
-            "#,
-            );
-        }
-
-        runjs.push_str(r#"
-            console.log("Importing modules...");
-        "#);
-
-        if !modules.is_empty() {
-            runjs.push_str(r#"Promise.all(["#);
-            for module in &modules {
-                runjs.push_str(&format!(
-                    "import('./{}'),",
-                    module.with_extension("").to_str().unwrap()
-                ));
-            }
-            runjs.push_str(
-                "]).then(results => { results.map(module => Object.assign(global, module));",
-            );
-        }
-
-        runjs.push_str(
-            "
-            let wasm = import('./out');
-            const test = import('./test');
-            ",
-        );
-
-        if !modules.is_empty() {
-            runjs.push_str("return ");
-        }
-
-        runjs.push_str(r#"Promise.all([test, wasm])"#);
-
-        if !modules.is_empty() {
-            runjs.push_str("})");
-        }
-
-        runjs.push_str(
-            r#"
-                .then(results => {
-                    console.log("Modules imported, running test...");
-
-                    let [test, wasm] = results;
-                    test.test();
-
-                    console.log("Test finished, asserting stack and slab are empty...");
-
-                    if (wasm.assertStackEmpty)
-                        wasm.assertStackEmpty();
-                    if (wasm.assertSlabEmpty)
-                        wasm.assertSlabEmpty();
-
-                    console.log("OK, all done!");
-                })
-            "#,
-        );
-
-        if self.headless {
-            runjs.push_str(
-                r#"
-                    .then(() => document.getElementById('status').innerHTML = 'good')
-                    .catch(e => {
-                        const errors = document.getElementById('error');
-                        let content = `exception: ${e.message}\nstack: ${e.stack}`;
-                        errors.innerHTML = `<pre>${content}</pre>`;
-                    })
-                    .finally(() => {
-                        window.document.body.innerHTML += "\nTEST_DONE";
-                    });
-                "#,
-            );
-        } else {
-            runjs.push_str(
-                r#"
-                    .catch(e => {
-                        console.error(e);
-                        require('process').exit(1);
-                    });
-                "#,
-            );
-        }
-
-        self.files.push(("run.js".to_string(), runjs));
-    }
-
-    fn ensure_test_entry(&mut self) {
-        if !self
-            .files
-            .iter()
-            .any(|(path, _)| path == "test.ts" || path == "test.js")
-        {
-            self.files.push((
-                "test.ts".to_string(),
-                r#"export {test} from './out';"#.to_string(),
-            ));
-        }
-    }
-
-    /// build + cargo cmd execution
-    fn cargo_build(&mut self) -> (PathBuf, PathBuf) {
-        let (root, target_dir) = self.build();
-        let mut cmd = Command::new("cargo");
-        cmd.arg("build")
-            .arg("--target")
-            .arg("wasm32-unknown-unknown")
-            .current_dir(&root)
-            .env("CARGO_TARGET_DIR", &target_dir)
-            // Catch any warnings in generated code because we don't want any
-            .env("RUSTFLAGS", "-Dwarnings");
-        run(&mut cmd, "cargo");
-        (root, target_dir)
-    }
-
-    fn build(&mut self) -> (PathBuf, PathBuf) {
-        self.ensure_test_entry();
-
-        let webidl_modules = self.generate_webidl_bindings();
-        self.generate_js_entry(webidl_modules);
-
-        let mut manifest = format!(
-            r#"
-            [package]
-            name = "test{}"
-            version = "0.0.1"
-            authors = []
-
-            [workspace]
-
-            [lib]
-        "#,
-            IDX.with(|x| *x)
-        );
-
-        if !self.rlib {
-            manifest.push_str("crate-type = [\"cdylib\"]\n");
-        }
-
-        manifest.push_str("[build-dependencies]\n");
-        manifest.push_str("wasm-bindgen-webidl = { path = '");
-        manifest.push_str(env!("CARGO_MANIFEST_DIR"));
-        manifest.push_str("/crates/webidl' }\n");
-
-        manifest.push_str("[dependencies]\n");
-        for dep in self.deps.iter() {
-            manifest.push_str(dep);
-            manifest.push_str("\n");
-        }
-        manifest.push_str("wasm-bindgen = { path = '");
-        manifest.push_str(env!("CARGO_MANIFEST_DIR"));
-        manifest.push_str("'");
-        if self.no_std {
-            manifest.push_str(", default-features = false");
-        }
-        if self.serde {
-            manifest.push_str(", features = ['serde-serialize']");
-        }
-        manifest.push_str(" }\n");
-        self.files.push(("Cargo.toml".to_string(), manifest));
-
-        let root = root();
-        drop(fs::remove_dir_all(&root));
-        for &(ref file, ref contents) in self.files.iter() {
-            let dst = root.join(file);
-            fs::create_dir_all(dst.parent().unwrap()).unwrap();
-            fs::File::create(&dst)
-                .unwrap()
-                .write_all(contents.as_ref())
-                .unwrap();
-        }
-        let target_dir = root.parent().unwrap() // chop off test name
-            .parent().unwrap(); // chop off `generated-tests`
-        (root.clone(), target_dir.to_path_buf())
-    }
-
-    fn test(&mut self) {
-        if self.headless {
-            for f in self.files.iter_mut().filter(|f| f.0 == "webpack.config.js") {
-                f.1 = f.1.replace("target: 'node'", "target: 'web'");
-            }
-
-            self.ensure_index_html();
-            self.ensure_run_headless_js();
-        }
-
-        let (root, target_dir) = self.cargo_build();
-        self.gen_bindings(&root, &target_dir);
-
-        let mut wasm = Vec::new();
-        File::open(root.join("out_bg.wasm"))
-            .unwrap()
-            .read_to_end(&mut wasm)
-            .unwrap();
-        let obj = cli::wasm2es6js::Config::new()
-            .base64(true)
-            .generate(&wasm)
-            .expect("failed to convert wasm to js");
-
-        File::create(root.join("out_bg.d.ts"))
-            .unwrap()
-            .write_all(obj.typescript().as_bytes())
-            .unwrap();
-
-        // move files from the root into each test, it looks like this may be
-        // needed for webpack to work well when invoked concurrently.
-        fs::hard_link("package.json", root.join("package.json")).unwrap();
-        if !Path::new("node_modules").exists() {
-            panic!("\n\nfailed to find `node_modules`, have you run `npm install` yet?\n\n");
-        }
-        let cwd = env::current_dir().unwrap();
-        symlink_dir(&cwd.join("node_modules"), &root.join("node_modules")).unwrap();
-
-        if self.node {
-            let mut cmd = Command::new("node");
-            cmd.args(&self.node_args);
-            cmd.arg(root.join("run-node.js")).current_dir(&root);
-            run(&mut cmd, "node");
-        } else if self.headless {
-            self.test_headless(&root);
-        } else {
-            let mut cmd = self.npm();
-            cmd.arg("run").arg("run-webpack").current_dir(&root);
-            run(&mut cmd, "npm");
-
-            let mut cmd = Command::new("node");
-            cmd.args(&self.node_args);
-            cmd.arg(root.join("bundle.js")).current_dir(&root);
-            run(&mut cmd, "node");
-        }
-    }
-
-    fn test_headless(&mut self, root: &Path) {
-        // Serialize all headless tests since they require starting
-        // webpack-dev-server on the same port.
-        lazy_static! {
-            static ref MUTEX: Mutex<()> = Mutex::new(());
-        }
-        let _lock = MUTEX.lock().unwrap();
-
-        let mut cmd = self.npm();
-        cmd.arg("run")
-            .arg("run-webpack-dev-server")
-            .arg("--")
-            .arg("--quiet")
-            .arg("--watch-stdin")
-            .current_dir(&root);
-        let _server = run_in_background(&mut cmd, "webpack-dev-server".into());
-
-        // wait for webpack-dev-server to come online and bind its port
-        loop {
-            if TcpStream::connect("127.0.0.1:8080").is_ok() {
-                break;
-            }
-            thread::sleep(Duration::from_millis(100));
-        }
-
-        let path = env::var_os("PATH").unwrap_or_default();
-        let mut path = env::split_paths(&path).collect::<Vec<_>>();
-        path.push(root.join("node_modules/geckodriver"));
-
-        let mut cmd = Command::new("node");
-        cmd.args(&self.node_args)
-            .arg(root.join("run-headless.js"))
-            .current_dir(&root)
-            .env("PATH", env::join_paths(&path).unwrap());
-        run(&mut cmd, "node");
-    }
-
-    fn npm(&self) -> Command {
-        if cfg!(windows) {
-            let mut c = Command::new("cmd");
-            c.arg("/c");
-            c.arg("npm");
-            c
-        } else {
-            Command::new("npm")
-        }
-    }
-
-    fn ensure_index_html(&mut self) {
-        if !self.has_file("index.html") {
-            self.generate_index_html();
-        }
-    }
-
-    fn generate_index_html(&mut self) {
-        self.file(
-            "index.html",
-            r#"
-            <!DOCTYPE html>
-            <html>
-                <body>
-                    <div id="error"></div>
-                    <div id="logs"></div>
-                    <div id="status"></div>
-                    <script src="bundle.js"></script>
-                </body>
-            </html>
-        "#,
-        );
-    }
-
-    fn ensure_run_headless_js(&mut self) {
-        if !self.has_file("run-headless.js") {
-            self.generate_run_headless_js();
-        }
-    }
-
-    fn generate_run_headless_js(&mut self) {
-        self.file("run-headless.js", include_str!("run-headless.js"));
-    }
-
-    /// execute the cli against the current test .wasm
-    fn gen_bindings(&self, root: &PathBuf, target_dir: &PathBuf) {
-        let idx = IDX.with(|x| *x);
-        let out = target_dir.join(&format!("wasm32-unknown-unknown/debug/test{}.wasm", idx));
-
-        let as_a_module = root.join("out.wasm");
-        fs::copy(&out, &as_a_module).unwrap();
-
-        let res = cli::Bindgen::new()
-            .input_path(&as_a_module)
-            .typescript(true)
-            .nodejs(self.node)
-            .debug(self.debug)
-            .generate(&root);
-        if let Err(e) = res {
-            for e in e.causes() {
-                println!("- {}", e);
-            }
-            panic!("failed");
-        }
-    }
-
-    fn read_js(&self) -> String {
-        let path = root().join("out.js");
-        println!("js, {:?}", &path);
-        fs::read_to_string(path).expect("Unable to read js")
-    }
-}
-
-struct BackgroundChild {
-    name: String,
-    child: Child,
-    stdin: Option<ChildStdin>,
-    stdout: Option<thread::JoinHandle<io::Result<String>>>,
-    stderr: Option<thread::JoinHandle<io::Result<String>>>,
-}
-
-impl Drop for BackgroundChild {
-    fn drop(&mut self) {
-        drop(self.stdin.take());
-        let status = self.child.wait().expect("failed to wait on child");
-        let stdout = self
-            .stdout
-            .take()
-            .unwrap()
-            .join()
-            .unwrap()
-            .expect("failed to read stdout");
-        let stderr = self
-            .stderr
-            .take()
-            .unwrap()
-            .join()
-            .unwrap()
-            .expect("failed to read stderr");
-
-        println!("···················································");
-        println!("background {}", self.name);
-        println!("status: {}", status);
-        println!("stdout ---\n{}", stdout);
-        println!("stderr ---\n{}", stderr);
-    }
-}
-
-#[cfg(unix)]
-fn symlink_dir(a: &Path, b: &Path) -> io::Result<()> {
-    use std::os::unix::fs::symlink;
-    symlink(a, b)
-}
-
-#[cfg(windows)]
-fn symlink_dir(a: &Path, b: &Path) -> io::Result<()> {
-    use std::os::windows::fs::symlink_dir;
-    symlink_dir(a, b)
-}
-
-fn run(cmd: &mut Command, program: &str) {
-    println!("···················································");
-    println!("running {:?}", cmd);
-    let start = Instant::now();
-    let output = match cmd.output() {
-        Ok(output) => output,
-        Err(err) => panic!("failed to spawn `{}`: {}", program, err),
-    };
-    println!("exit: {}", output.status);
-    let dur = start.elapsed();
-    println!(
-        "dur: {}.{:03}ms",
-        dur.as_secs(),
-        dur.subsec_nanos() / 1_000_000
-    );
-    if output.stdout.len() > 0 {
-        println!("stdout ---\n{}", String::from_utf8_lossy(&output.stdout));
-    }
-    if output.stderr.len() > 0 {
-        println!("stderr ---\n{}", String::from_utf8_lossy(&output.stderr));
-    }
-    assert!(output.status.success());
-}
-=======
 extern crate wasm_bindgen_cli_support;
 
 mod project_builder;
 use project_builder::{project, run};
->>>>>>> efa4a2b8
-
-fn run_in_background(cmd: &mut Command, name: String) -> BackgroundChild {
-    cmd.stdout(Stdio::piped());
-    cmd.stderr(Stdio::piped());
-    cmd.stdin(Stdio::piped());
-    let mut child = cmd.spawn().expect(&format!("should spawn {} OK", name));
-    let mut stdout = child.stdout.take().unwrap();
-    let mut stderr = child.stderr.take().unwrap();
-    let stdin = child.stdin.take().unwrap();
-    let stdout = thread::spawn(move || {
-        let mut t = String::new();
-        stdout.read_to_string(&mut t)?;
-        Ok(t)
-    });
-    let stderr = thread::spawn(move || {
-        let mut t = String::new();
-        stderr.read_to_string(&mut t)?;
-        Ok(t)
-    });
-    BackgroundChild {
-        name,
-        child,
-        stdout: Some(stdout),
-        stderr: Some(stderr),
-        stdin: Some(stdin),
-    }
-}
 
 mod api;
 mod char;
