--- conflicted
+++ resolved
@@ -7,11 +7,7 @@
 mod Boolean;
 mod Date;
 mod Function;
-<<<<<<< HEAD
-mod JSON;
-=======
 mod Error;
->>>>>>> cf08aee3
 mod JsString;
 mod Map;
 mod MapIterator;
