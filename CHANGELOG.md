--- conflicted
+++ resolved
@@ -3,17 +3,15 @@
 
 ## Unreleased
 
-<<<<<<< HEAD
-### Fixed
-
-- Fixed JS keyword-like identifiers not being handled correctly for imports and exports.
-  [#4329](https://github.com/rustwasm/wasm-bindgen/pull/4329)
-=======
 ### Changed
 
 * Optional parameters are now typed as `T | undefined | null` to reflect the actual JS behavior.
   [#4188](https://github.com/rustwasm/wasm-bindgen/pull/4188)
->>>>>>> 54f97c96
+
+### Fixed
+
+- Fixed JS keyword-like identifiers not being handled correctly. Keywords on imports will no longer be escaped. Using keyword identifiers in places that caused invalid JS code gen will now error at compile time.
+  [#4329](https://github.com/rustwasm/wasm-bindgen/pull/4329)
 
 --------------------------------------------------------------------------------
 
