# `wasm-bindgen` Change Log
--------------------------------------------------------------------------------

## Unreleased

### Added

* Added support for the [`HTMLOrSVGElement`](https://html.spec.whatwg.org/#htmlorsvgelement) `mixin`, which is used for all interfaces deriving from `Element`.
  [#4143](https://github.com/rustwasm/wasm-bindgen/pull/4143)

* Added bindings for [MathMLElement](https://www.w3.org/TR/MathML3).
  [#4143](https://github.com/rustwasm/wasm-bindgen/pull/4143)

* Added JSDoc type annotations to C-style enums.
  [#4192](https://github.com/rustwasm/wasm-bindgen/pull/4192)

### Changed

* String enums now generate private TypeScript types but only if used.
  [#4174](https://github.com/rustwasm/wasm-bindgen/pull/4174)

* Remove unnecessary JSDoc type annotations from generated `.d.ts` files
  [#4187](https://github.com/rustwasm/wasm-bindgen/pull/4187)

* Deprecate `autofocus`, `tabIndex`, `focus()` and `blur()` bindings in favor of bindings on the inherited `Element` class.
  [#4143](https://github.com/rustwasm/wasm-bindgen/pull/4143)

* Optimized ABI performance for `Option<{i32,u32,isize,usize,f32,*const T,*mut T}>`.
  [#4183](https://github.com/rustwasm/wasm-bindgen/pull/4183)

<<<<<<< HEAD
* Optional parameters are now typed as `T | undefined | null` to reflect the actual JS behavior.
  [#4188](https://github.com/rustwasm/wasm-bindgen/pull/4188)
=======
* Reference type proposal transformations are not applied by default when detecting it in the Wasm module for the bundler target because currently `webpack` doesn't support it.
  [#4235](https://github.com/rustwasm/wasm-bindgen/pull/4235)

* Deprecate `--reference-types` in favor of automatic target feature detection.
  [#4237](https://github.com/rustwasm/wasm-bindgen/pull/4237)
>>>>>>> ff8b6838

### Fixed

* Fixed methods with `self: &Self` consuming the object.
  [#4178](https://github.com/rustwasm/wasm-bindgen/pull/4178)

* Fixed unused string enums generating JS values.
  [#4193](https://github.com/rustwasm/wasm-bindgen/pull/4193)

* Fixed triggering lints in testing facilities.
  [#4195](https://github.com/rustwasm/wasm-bindgen/pull/4195)

* Fixed `#[should_panic]` not working with `#[wasm_bindgen_test(unsupported = ...)]`.
  [#4196](https://github.com/rustwasm/wasm-bindgen/pull/4196)

* Fixed potential `null` error when using `JsValue::as_debug_string()`.
  [#4192](https://github.com/rustwasm/wasm-bindgen/pull/4192)

* Fixed generated types when the getter and setter of a property have different types.
  [#4202](https://github.com/rustwasm/wasm-bindgen/pull/4202)

* Fixed generated types when a static getter/setter has the same name as an instance getter/setter.
  [#4202](https://github.com/rustwasm/wasm-bindgen/pull/4202)

* Fixed invalid TypeScript return types for multivalue signatures.
  [#4210](https://github.com/rustwasm/wasm-bindgen/pull/4210)

* Only emit `table.fill` instructions if the bulk-memory proposal is enabled.
  [#4237](https://github.com/rustwasm/wasm-bindgen/pull/4237)

--------------------------------------------------------------------------------

## [0.2.95](https://github.com/rustwasm/wasm-bindgen/compare/0.2.94...0.2.95)

Released 2024-10-10

### Added

* Added support for implicit discriminants in enums.
  [#4152](https://github.com/rustwasm/wasm-bindgen/pull/4152)

* Added support for `Self` in complex type expressions in methods.
  [#4155](https://github.com/rustwasm/wasm-bindgen/pull/4155)

### Changed

* String enums are no longer generate TypeScript types.
  [#4174](https://github.com/rustwasm/wasm-bindgen/pull/4174)

### Fixed

* Fixed generated setters from WebIDL interface attributes binding to wrong JS method names.
  [#4170](https://github.com/rustwasm/wasm-bindgen/pull/4170)

* Fix string enums showing up in JS documentation and TypeScript bindings without corresponding types.
  [#4175](https://github.com/rustwasm/wasm-bindgen/pull/4175)

--------------------------------------------------------------------------------

## [0.2.94](https://github.com/rustwasm/wasm-bindgen/compare/0.2.93...0.2.94) (YANKED)

Released 2024-10-09

### Added

* Added support for the WebAssembly `Tail Call` proposal.
  [#4111](https://github.com/rustwasm/wasm-bindgen/pull/4111)

* Add bindings for `RTCPeerConnection.setConfiguration(RTCConfiguration)` method.
  [#4105](https://github.com/rustwasm/wasm-bindgen/pull/4105)

* Add bindings to `RTCRtpTransceiverDirection.stopped`.
  [#4102](https://github.com/rustwasm/wasm-bindgen/pull/4102)

* Added experimental support for `Symbol.dispose` via `WASM_BINDGEN_EXPERIMENTAL_SYMBOL_DISPOSE`.
  [#4118](https://github.com/rustwasm/wasm-bindgen/pull/4118)

* Added bindings for the draft [WebRTC Encoded Transform](https://www.w3.org/TR/webrtc-encoded-transform) spec.
  [#4125](https://github.com/rustwasm/wasm-bindgen/pull/4125)

* Added `Debug` implementation to `JsError`.
  [#4136](https://github.com/rustwasm/wasm-bindgen/pull/4136)

* Added support for `js_name` and `skip_typescript` attributes for string enums.
  [#4147](https://github.com/rustwasm/wasm-bindgen/pull/4147)

* Added `unsupported` crate to `wasm_bindgen_test(unsupported = test)` as a way of running tests on non-Wasm targets as well.
  [#4150](https://github.com/rustwasm/wasm-bindgen/pull/4150)

* Added additional bindings for methods taking buffer view types (e.g. `&[u8]`) with corresponding JS types (e.g. `Uint8Array`).
  [#4156](https://github.com/rustwasm/wasm-bindgen/pull/4156)

* Added additional bindings for setters from WebIDL interface attributes with applicaple parameter types of just `JsValue`.
  [#4156](https://github.com/rustwasm/wasm-bindgen/pull/4156)

### Changed

* Implicitly enable reference type and multivalue transformations if the module already makes use of the corresponding target features.
  [#4133](https://github.com/rustwasm/wasm-bindgen/pull/4133)

* Updated Gamepad API.
  [#4134](https://github.com/rustwasm/wasm-bindgen/pull/4134)

* Deprecated `Gamepad::display_id` and `GamepadHapticActuator::type_`.
  [#4134](https://github.com/rustwasm/wasm-bindgen/pull/4134)

* Removed `GamepadAxisMoveEvent`, `GamepadAxisMoveEventInit`, `GamepadButtonEvent`, `GamepadButtonEventInit` and `GamepadServiceTest`, which were seemingly never implemented by any JS environment.
  [#4134](https://github.com/rustwasm/wasm-bindgen/pull/4134)

* Changed `TextDecoder.decode()` `input` parameter type from `&mut [u8]` to `&[u8]`.
  [#4141](https://github.com/rustwasm/wasm-bindgen/pull/4141)

* Updated the WebGPU API to the current draft as of 2024-10-07.
  [#4145](https://github.com/rustwasm/wasm-bindgen/pull/4145)

* Deprecated generated setters from WebIDL interface attribute taking `JsValue` in favor of newer bindings with specific parameter types.
  [#4156](https://github.com/rustwasm/wasm-bindgen/pull/4156)

### Fixed

* Fixed linked modules emitting snippet files when not using `--split-linked-modules`.
  [#4066](https://github.com/rustwasm/wasm-bindgen/pull/4066)

* Fixed incorrect deprecation warning when passing no parameter into `default()` (`init()`) or `initSync()`.
  [#4074](https://github.com/rustwasm/wasm-bindgen/pull/4074)

* Fixed many proc-macro generated `impl` blocks missing `#[automatically_derived]`, affecting test coverage.
  [#4078](https://github.com/rustwasm/wasm-bindgen/pull/4078)

* Fixed negative `BigInt` values being incorrectly formatted with two minus signs.
  [#4082](https://github.com/rustwasm/wasm-bindgen/pull/4082)
  [#4088](https://github.com/rustwasm/wasm-bindgen/pull/4088)

* Fixed emitted `package.json` structure to correctly specify its dependencies
  [#4091](https://github.com/rustwasm/wasm-bindgen/pull/4091)

* Fixed returning `Option<Enum>` now correctly has the `| undefined` type in TS bindings.
  [#4137](https://github.com/rustwasm/wasm-bindgen/pull/4137)

* Fixed enum variant name collisions with object prototype fields.
  [#4137](https://github.com/rustwasm/wasm-bindgen/pull/4137)

* Fixed multiline doc comment alignment and remove empty ones entirely.
  [#4135](https://github.com/rustwasm/wasm-bindgen/pull/4135)

* Fixed `experimental-nodejs-module` target when used with `#[wasm_bindgen(start)]`.
  [#4093](https://github.com/rustwasm/wasm-bindgen/pull/4093)

* Fixed error when importing very large JS files.
  [#4146](https://github.com/rustwasm/wasm-bindgen/pull/4146)

* Specify `"type": "module"` when deploying to nodejs-module
  [#4092](https://github.com/rustwasm/wasm-bindgen/pull/4092)

* Fixed string enums not generating TypeScript types.
  [#4147](https://github.com/rustwasm/wasm-bindgen/pull/4147)

* Bindings that take buffer view types (e.g. `&[u8]`) as parameters will now correctly return a `Result` when they might not support a backing `SharedArrayBuffer`. This only applies to new and unstable APIs, which won't cause a breaking in the API.
  [#4156](https://github.com/rustwasm/wasm-bindgen/pull/4156)

--------------------------------------------------------------------------------

## [0.2.93](https://github.com/rustwasm/wasm-bindgen/compare/0.2.92...0.2.93)

Released 2024-08-13

### Added

* Allow exporting functions named `default`. Throw error in wasm-bindgen-cli if --target web and
  an exported symbol is named `default`.
  [#3930](https://github.com/rustwasm/wasm-bindgen/pull/3930)

* Added support for arbitrary expressions when using `#[wasm_bindgen(typescript_custom_section)]`.
  [#3901](https://github.com/rustwasm/wasm-bindgen/pull/3901)

* Implement `From<NonNull<T>>` for `JsValue`.
  [#3877](https://github.com/rustwasm/wasm-bindgen/pull/3877)

* Add method `copy_within` for TypedArray, add methods `find_last`,`find_last_index` for Array.
  [#3888](https://github.com/rustwasm/wasm-bindgen/pull/3888)

* Added support for returning `Vec`s from async functions.
  [#3630](https://github.com/rustwasm/wasm-bindgen/pull/3630)

* Added bindings for `InputDeviceInfo` and `MediaTrackCapabilities`.
  [#3935](https://github.com/rustwasm/wasm-bindgen/pull/3935)

* Add bindings for `RTCRtpReceiver.getCapabilities(DOMString)` method.
  [#3941](https://github.com/rustwasm/wasm-bindgen/pull/3941)

* Add bindings for `VisualViewport`.
  [#3931](https://github.com/rustwasm/wasm-bindgen/pull/3931)

* Add bindings for `queueMicrotask`.
  [#3981](https://github.com/rustwasm/wasm-bindgen/pull/3981)

* Add experimental bindings for User Agent Client Hints API
  [#3989](https://github.com/rustwasm/wasm-bindgen/pull/3989)

* Add bindings for `FocusOptions`.
  [#3996](https://github.com/rustwasm/wasm-bindgen/pull/3996)

* Add bindings for `RTCRtpReceiver.jitterBufferTarget`.
  [#3968](https://github.com/rustwasm/wasm-bindgen/pull/3968)

* Generate getters for all WebIDL dictionary types.
  [#3993](https://github.com/rustwasm/wasm-bindgen/pull/3993)

* Support for iterable in WebIDL. Gives `entries`, `keys`, `values` methods for regular and asynchronous, as well as `for_each` for regular, iterables.
  [#3962](https://github.com/rustwasm/wasm-bindgen/pull/3962)

* Add bindings for `HTMLTableCellElement.abbr` and `scope` properties.
  [#3972](https://github.com/rustwasm/wasm-bindgen/pull/3972)

* Add WebIDL definitions relating to `Popover API`.
  [#3977](https://github.com/rustwasm/wasm-bindgen/pull/3977)

* Added the `thread_stack_size` property to the object parameter of `default()` (`init()`) and `initSync()`, making it possible to set the stack size of spawned threads. `__wbindgen_thread_destroy()` now has a third optional parameter for the stack size, the default stack size is assumed when not passing it. When calling from the thread to be destroyed, by passing no parameters, the correct stack size is determined internally.
  [#3995](https://github.com/rustwasm/wasm-bindgen/pull/3995)

* Added bindings to the Device Memory API.
  [#4011](https://github.com/rustwasm/wasm-bindgen/pull/4011)

* Added support for WebIDL records. This added new methods to various APIs, notably `ClipboardItem()`, `GPUDeviceDescriptor.requiredLimits` and `Header()`.
  [#4030](https://github.com/rustwasm/wasm-bindgen/pull/4030)

* Added an official MSRV policy. Library MSRV changes will be accompanied by a minor version bump. CLI tool MSRV can change with any version bump.
  [#4038](https://github.com/rustwasm/wasm-bindgen/pull/4038)

* Added bindings to `NavigatorOptions.vibrate`.
  [#4041](https://github.com/rustwasm/wasm-bindgen/pull/4041)

* Added an experimental Node.JS ES module target, in comparison the current `node` target uses CommonJS, with `--target experimental-nodejs-module` or when testing with `wasm_bindgen_test_configure!(run_in_node_experimental)`.
  [#4027](https://github.com/rustwasm/wasm-bindgen/pull/4027)

* Added importing strings as `JsString` through `#[wasm_bindgen(thread_local, static_string)] static STRING: JsString = "a string literal";`.
  [#4055](https://github.com/rustwasm/wasm-bindgen/pull/4055)

* Added experimental test coverage support for `wasm-bindgen-test-runner`, see the guide for more information.
  [#4060](https://github.com/rustwasm/wasm-bindgen/pull/4060)

### Changed

* Stabilize Web Share API.
  [#3882](https://github.com/rustwasm/wasm-bindgen/pull/3882)

* Generate JS bindings for WebIDL dictionary setters instead of using `Reflect`. This increases the size of the Web API bindings but should be more performant. Also, importing getters/setters from JS now supports specifying the JS attribute name as a string, e.g. `#[wasm_bindgen(method, setter = "x-cdm-codecs")]`.
  [#3898](https://github.com/rustwasm/wasm-bindgen/pull/3898)

* Greatly improve the performance of sending WebIDL 'string enums' across the JavaScript boundary by converting the enum variant string to/from an int.
  [#3915](https://github.com/rustwasm/wasm-bindgen/pull/3915)

* Use `table.fill` when appropriate.
  [#3446](https://github.com/rustwasm/wasm-bindgen/pull/3446)

* Annotated methods in WebCodecs that throw.
  [#3970](https://github.com/rustwasm/wasm-bindgen/pull/3970)

* Update and stabilize the Clipboard API.
  [#3992](https://github.com/rustwasm/wasm-bindgen/pull/3992)

* Deprecate builder-pattern type setters for WebIDL dictionary types and introduce non-mutable setters instead.
  [#3993](https://github.com/rustwasm/wasm-bindgen/pull/3993)

* Allow imported async functions to return any type that can be converted from a `JsValue`.
  [#3919](https://github.com/rustwasm/wasm-bindgen/pull/3919)

* Update Web Authentication API to level 3.
  [#4000](https://github.com/rustwasm/wasm-bindgen/pull/4000)

* Deprecate `AudioBufferSourceNode.onended` and `AudioBufferSourceNode.stop()`.
  [#4020](https://github.com/rustwasm/wasm-bindgen/pull/4020)

* Increase default stack size for spawned threads from 1 to 2 MB.
  [#3995](https://github.com/rustwasm/wasm-bindgen/pull/3995)

* Deprecated parameters to `default` (`init`) and `initSync` in favor of an object.
  [#3995](https://github.com/rustwasm/wasm-bindgen/pull/3995)

* Update `AbortSignal` and `AbortController` according to the WHATWG specification.
  [#4026](https://github.com/rustwasm/wasm-bindgen/pull/4026)

* Update the Indexed DB API.
  [#4027](https://github.com/rustwasm/wasm-bindgen/pull/4027)

* `UnwrapThrowExt for Result` now makes use of the required `Debug` bound to display the error as well.
  [#4035](https://github.com/rustwasm/wasm-bindgen/pull/4035)
  [#4049](https://github.com/rustwasm/wasm-bindgen/pull/4049)

* MSRV of CLI tools bumped to v1.76. This does not affect libraries like `wasm-bindgen`, `js-sys` and `web-sys`!
  [#4037](https://github.com/rustwasm/wasm-bindgen/pull/4037)

* Filtered files in published crates, significantly reducing the package size and notably excluding any bash files.
  [#4046](https://github.com/rustwasm/wasm-bindgen/pull/4046)

* Deprecated `JsStatic` in favor of `#[wasm_bindgen(thread_local)]`, which creates a `std::thread::LocalKey`. The syntax is otherwise the same.
  [#4057](https://github.com/rustwasm/wasm-bindgen/pull/4057)

* Removed `impl Deref for JsStatic` when compiling with `cfg(target_feature = "atomics")`, which was unsound.
  [#4057](https://github.com/rustwasm/wasm-bindgen/pull/4057)

* Updated the WebGPU WebIDL to the current draft as of 2024-08-05.
  [#4062](https://github.com/rustwasm/wasm-bindgen/pull/4062)

* Use object URLs for linked modules without `--split-linked-modules`.
  [#4067](https://github.com/rustwasm/wasm-bindgen/pull/4067)

### Fixed

* Copy port from headless test server when using `WASM_BINDGEN_TEST_ADDRESS`.
  [#3873](https://github.com/rustwasm/wasm-bindgen/pull/3873)

* Fix `catch` not being thread-safe.
  [#3879](https://github.com/rustwasm/wasm-bindgen/pull/3879)

* Fix MSRV compilation.
  [#3927](https://github.com/rustwasm/wasm-bindgen/pull/3927)

* Fix `clippy::empty_docs` lint.
  [#3946](https://github.com/rustwasm/wasm-bindgen/pull/3946)

* Fix missing target features in module when enabling reference types or multi-value transformation.
  [#3967](https://github.com/rustwasm/wasm-bindgen/pull/3967)

* Fixed Rust values getting GC'd while still borrowed.
  [#3940](https://github.com/rustwasm/wasm-bindgen/pull/3940)

* Fixed Rust values not getting GC'd if they were created via. a constructor.
  [#3940](https://github.com/rustwasm/wasm-bindgen/pull/3940)

* Fix triggering `clippy::mem_forget` lint in exported structs.
  [#3985](https://github.com/rustwasm/wasm-bindgen/pull/3985)

* Fix MDN links to static interface methods.
  [#4010](https://github.com/rustwasm/wasm-bindgen/pull/4010)

* Fixed Deno support.
  [#3990](https://github.com/rustwasm/wasm-bindgen/pull/3990)

* Fix `__wbindgen_thread_destroy()` ignoring parameters.
  [#3995](https://github.com/rustwasm/wasm-bindgen/pull/3995)

* Fix `no_std` support and therefor compiling with `default-features = false`.
  [#4005](https://github.com/rustwasm/wasm-bindgen/pull/4005)

* Fix byte order for big-endian platforms.
  [#4015](https://github.com/rustwasm/wasm-bindgen/pull/4015)

* Allow ex/importing structs, functions and parameters named with raw identifiers.
  [#4025](https://github.com/rustwasm/wasm-bindgen/pull/4025)

* Implement a more reliable way to detect the stack pointer.
  [#4036](https://github.com/rustwasm/wasm-bindgen/pull/4036)

* `#[track_caller]` is now always applied on `UnwrapThrowExt` methods when not targeting `wasm32-unknown-unknown`.
  [#4042](https://github.com/rustwasm/wasm-bindgen/pull/4042)

* Fixed linked modules emitting snippet files when not using `--split-linked-modules`.
  [#4066](https://github.com/rustwasm/wasm-bindgen/pull/4066)

--------------------------------------------------------------------------------

## [0.2.92](https://github.com/rustwasm/wasm-bindgen/compare/0.2.91...0.2.92)

Released 2024-03-04

### Added

* Add bindings for `RTCPeerConnectionIceErrorEvent`.
  [#3835](https://github.com/rustwasm/wasm-bindgen/pull/3835)

* Add bindings for `CanvasState.reset()`, affecting `CanvasRenderingContext2D` and `OffscreenCanvasRenderingContext2D`.
  [#3844](https://github.com/rustwasm/wasm-bindgen/pull/3844)

* Add `TryFrom` implementations for `Number`, that allow losslessly converting from 64- and 128-bits numbers.
  [#3847](https://github.com/rustwasm/wasm-bindgen/pull/3847)

* Add support for `Option<*const T>`, `Option<*mut T>` and `NonNull<T>`.
  [#3852](https://github.com/rustwasm/wasm-bindgen/pull/3852)
  [#3857](https://github.com/rustwasm/wasm-bindgen/pull/3857)

* Allow overriding the URL used for headless tests by setting `WASM_BINDGEN_TEST_ADDRESS`.
  [#3861](https://github.com/rustwasm/wasm-bindgen/pull/3861)

### Fixed

* Make .wasm output deterministic when using `--reference-types`.
  [#3851](https://github.com/rustwasm/wasm-bindgen/pull/3851)

* Don't allow invalid Unicode scalar values in `char`.
  [#3866](https://github.com/rustwasm/wasm-bindgen/pull/3866)

--------------------------------------------------------------------------------

## [0.2.91](https://github.com/rustwasm/wasm-bindgen/compare/0.2.90...0.2.91)

Released 2024-02-06

### Added

* Added bindings for the `RTCRtpTransceiver.setCodecPreferences()` and unstable bindings for the `RTCRtpEncodingParameters.scalabilityMode`.
  [#3828](https://github.com/rustwasm/wasm-bindgen/pull/3828)

* Add unstable bindings for the FileSystemAccess API
  [#3810](https://github.com/rustwasm/wasm-bindgen/pull/3810)

* Added support for running tests in shared and service workers with `wasm_bindgen_test_configure!` `run_in_shared_worker` and `run_in_service_worker`.
  [#3804](https://github.com/rustwasm/wasm-bindgen/pull/3804)

* Accept the `--skip` flag with `wasm-bindgen-test-runner`.
  [#3803](https://github.com/rustwasm/wasm-bindgen/pull/3803)

* Introduce environment variable `WASM_BINDGEN_TEST_NO_ORIGIN_ISOLATION` to disable origin isolation for `wasm-bindgen-test-runner`.
  [#3807](https://github.com/rustwasm/wasm-bindgen/pull/3807)

* Add bindings for `USBDevice.forget()`.
  [#3821](https://github.com/rustwasm/wasm-bindgen/pull/3821)

### Changed

* Stabilize `ClipboardEvent`.
  [#3791](https://github.com/rustwasm/wasm-bindgen/pull/3791)

* Use immutable buffers in `SubtleCrypto` methods.
  [#3797](https://github.com/rustwasm/wasm-bindgen/pull/3797)

* Deprecate `wasm_bindgen_test_configure!`s `run_in_worker` in favor of `run_in_dedicated_worker`.
  [#3804](https://github.com/rustwasm/wasm-bindgen/pull/3804)

* Updated the WebGPU WebIDL to the current draft as of 2024-01-30. Note that this retains the previous update's workaround for `GPUPipelineError`, and holds back an update to the `buffer` argument of the `GPUQueue.{writeBuffer,writeTexture}` methods.
  [#3816](https://github.com/rustwasm/wasm-bindgen/pull/3816)

* Deprecate `--weak-refs` and `WASM_BINDGEN_WEAKREF` in favor of automatic run-time detection.
  [#3822](https://github.com/rustwasm/wasm-bindgen/pull/3822)

### Fixed

* Fixed UB when freeing strings received from JS if not using the default allocator.
  [#3808](https://github.com/rustwasm/wasm-bindgen/pull/3808)

* Fixed temporary folder detection by `wasm-bindgen-test-runner` on MacOS.
  [#3817](https://github.com/rustwasm/wasm-bindgen/pull/3817)

* Fixed using `#[wasm_bindgen(js_name = default)]` with `#[wasm_bindgen(module = ...)]`.
  [#3823](https://github.com/rustwasm/wasm-bindgen/pull/3823)

* Fixed nightly build of `wasm-bindgen-futures`.
  [#3827](https://github.com/rustwasm/wasm-bindgen/pull/3827)

--------------------------------------------------------------------------------

## [0.2.90](https://github.com/rustwasm/wasm-bindgen/compare/0.2.89...0.2.90)

Released 2024-01-06

### Fixed

* Fix JS shim default path detection for the no-modules target.
  [#3748](https://github.com/rustwasm/wasm-bindgen/pull/3748)

### Added

* Add bindings for `HTMLFormElement.requestSubmit()`.
  [#3747](https://github.com/rustwasm/wasm-bindgen/pull/3747)

* Add bindings for `RTCRtpSender.getCapabilities(DOMString)` method, `RTCRtpCapabilities`, `RTCRtpCodecCapability` and `RTCRtpHeaderExtensionCapability`.
  [#3737](https://github.com/rustwasm/wasm-bindgen/pull/3737)

* Add bindings for `UserActivation`.
  [#3719](https://github.com/rustwasm/wasm-bindgen/pull/3719)

* Add unstable bindings for the Compression Streams API.
  [#3752](https://github.com/rustwasm/wasm-bindgen/pull/3752)

### Changed

* Stabilize File System API.
  [#3745](https://github.com/rustwasm/wasm-bindgen/pull/3745)

* Stabilize `QueuingStrategy`.
  [#3753](https://github.com/rustwasm/wasm-bindgen/pull/3753)

### Fixed

* Fixed a compiler error when using `#[wasm_bindgen]` inside `macro_rules!`.
  [#3725](https://github.com/rustwasm/wasm-bindgen/pull/3725)

### Removed

* Removed Gecko-only `InstallTriggerData` and Gecko-internal `FlexLineGrowthState`, `GridDeclaration`, `GridTrackState`,
  `RtcLifecycleEvent` and `WebrtcGlobalStatisticsReport` features.
  [#3723](https://github.com/rustwasm/wasm-bindgen/pull/3723)

--------------------------------------------------------------------------------

## [0.2.89](https://github.com/rustwasm/wasm-bindgen/compare/0.2.88...0.2.89)

Released 2023-11-27.

### Added

* Add additional constructor to `DataView` for `SharedArrayBuffer`.
  [#3695](https://github.com/rustwasm/wasm-bindgen/pull/3695)

* Stabilize `wasm_bindgen::module()`.
  [#3690](https://github.com/rustwasm/wasm-bindgen/pull/3690)

### Fixed

* The DWARF section is now correctly modified instead of leaving it in a broken state.
  [#3483](https://github.com/rustwasm/wasm-bindgen/pull/3483)

* Fixed an issue where `#[wasm_bindgen]` automatically derived the `TryFrom` trait for any struct, preventing custom `TryFrom<JsValue>` implementations. It has been updated to utilize a new `TryFromJsValue` trait instead.
  [#3709](https://github.com/rustwasm/wasm-bindgen/pull/3709)

* Update the TypeScript signature of `__wbindgen_thread_destroy` to indicate that it's parameters are optional.
  [#3703](https://github.com/rustwasm/wasm-bindgen/pull/3703)

### Removed

* Removed Gecko-internal dictionary bindings `Csp`, `CspPolicies`, `CspReport` and `CspReportProperties`.
  [#3721](https://github.com/rustwasm/wasm-bindgen/pull/3721)

--------------------------------------------------------------------------------

## [0.2.88](https://github.com/rustwasm/wasm-bindgen/compare/0.2.87...0.2.88) (YANKED)

Released 2023-11-01

### Added

* Add bindings for `RTCRtpTransceiverInit.sendEncodings`.
  [#3642](https://github.com/rustwasm/wasm-bindgen/pull/3642)

* Add bindings for the Web Locks API to `web-sys`.
  [#3604](https://github.com/rustwasm/wasm-bindgen/pull/3604)

* Add bindings for `ViewTransition` to `web-sys`.
  [#3598](https://github.com/rustwasm/wasm-bindgen/pull/3598)

* Extend `AudioContext` with unstable features supporting audio sink configuration.
  [#3433](https://github.com/rustwasm/wasm-bindgen/pull/3433)

* Add bindings for `WebAssembly.Tag` and `WebAssembly.Exception`.
  [#3484](https://github.com/rustwasm/wasm-bindgen/pull/3484)

* Re-export `wasm-bindgen` from `js-sys`, `web-sys` and `wasm-bindgen-futures`.
  [#3466](https://github.com/rustwasm/wasm-bindgen/pull/3466)
  [#3601](https://github.com/rustwasm/wasm-bindgen/pull/3601)

* Re-export `js-sys` from `web-sys` and `wasm-bindgen-futures`.
  [#3466](https://github.com/rustwasm/wasm-bindgen/pull/3466)
  [#3601](https://github.com/rustwasm/wasm-bindgen/pull/3601)

* Add bindings for async variants of `Atomics.wait`.
  [#3504](https://github.com/rustwasm/wasm-bindgen/pull/3504)

* Add bindings for `WorkerGlobalScope.performance`.
  [#3506](https://github.com/rustwasm/wasm-bindgen/pull/3506)

* Add support for installing pre-built artifacts of `wasm-bindgen-cli`
  via `cargo binstall wasm-bindgen-cli`.
  [#3544](https://github.com/rustwasm/wasm-bindgen/pull/3544)

* Add bindings for `RTCDataChannel.id`.
  [#3547](https://github.com/rustwasm/wasm-bindgen/pull/3547)

* Add bindings for `HTMLElement.inert`.
  [#3557](https://github.com/rustwasm/wasm-bindgen/pull/3557)

* Add unstable bindings for the Prioritized Task Scheduling API.
  [#3566](https://github.com/rustwasm/wasm-bindgen/pull/3566)

* Add bindings for `CssStyleSheet` constructor and `replace(_sync)` methods.
  [#3573](https://github.com/rustwasm/wasm-bindgen/pull/3573)

* Add bindings for `CanvasTransform.setTransform(DOMMatrix2DInit)`.
  [#3580](https://github.com/rustwasm/wasm-bindgen/pull/3580)

* Add a `crate` attribute to the `wasm_bindgen_test` proc-macro to specify a
  non-default path to the `wasm-bindgen-test` crate.
  [#3593](https://github.com/rustwasm/wasm-bindgen/pull/3593)

* Add support for passing `Vec`s of exported Rust types and strings to/from JS.
  [#3554](https://github.com/rustwasm/wasm-bindgen/pull/3554)

* Implement `TryFrom<JsValue>` for exported Rust types and strings.
  [#3554](https://github.com/rustwasm/wasm-bindgen/pull/3554)

* Handle the `#[ignore = "reason"]` attribute with the `wasm_bindgen_test`
  proc-macro and accept the `--include-ignored` flag with `wasm-bindgen-test-runner`.
  [#3644](https://github.com/rustwasm/wasm-bindgen/pull/3644)

* Added missing additions to the Notification API.
  [#3667](https://github.com/rustwasm/wasm-bindgen/pull/3667)

### Changed

* Updated the WebGPU WebIDL.
  The optional `message` argument of [`GPUPipelineError`](https://www.w3.org/TR/webgpu/#gpupipelineerror)'s constructor has been manually specified as a required argument,
  because required arguments occurring after optional arguments are currently not supported by the generator.
  [#3480](https://github.com/rustwasm/wasm-bindgen/pull/3480)

* Replaced `curl` with `ureq`. By default we now use Rustls instead of OpenSSL.
  [#3511](https://github.com/rustwasm/wasm-bindgen/pull/3511)

* Changed mutability of the argument `buffer` in `write` functions to immutable for `FileSystemSyncAccessHandle` and `FileSystemWritableFileStream`.
  It was also automatically changed for `IdbFileHandle`, which is deprecated.
  [#3537](https://github.com/rustwasm/wasm-bindgen/pull/3537)

* Changed behavior when compiling to `wasm32-wasi` to match `wasm32-emscripten` and
  non-Wasm targets, generating a stub that panics when called rather than a wasm-
  bindgen placeholder.
  [#3233](https://github.com/rustwasm/wasm-bindgen/pull/3233)

* Changed constructor implementation in generated JS bindings, it is now
  possible to override methods from generated JS classes using inheritance.
  When exported constructors return `Self`.
  [#3562](https://github.com/rustwasm/wasm-bindgen/pull/3562)

* Made `wasm-bindgen` forwards-compatible with the standard C ABI.
  [#3595](https://github.com/rustwasm/wasm-bindgen/pull/3595)

* Changed the design of the internal `WasmAbi` trait. Rather than marking a type
  which can be passed directly as a parameter/result to/from JS, it now lets
  types specify how they can be split into / recreated from multiple primitive
  types which are then passed to/from JS.
  `WasmPrimitive` now serves the old function of `WasmAbi`, minus allowing
  `#[repr(C)]` types.
  [#3595](https://github.com/rustwasm/wasm-bindgen/pull/3595)

* Use `queueMicrotask` in `wasm-bindgen-futures` for scheduling tasks on the next tick.
  If that is not available, use the previous `Promise.then` mechanism as a fallback.
  This should avoid quirks, like exceptions thrown get now properly reported
  as normal exceptions rather than as rejected promises.
  [#3611](https://github.com/rustwasm/wasm-bindgen/pull/3611)

* Improved TypeScript bindings to accurately reference Rust enum types in function signatures,
  enhancing type safety and compatibility.
  [#3647](https://github.com/rustwasm/wasm-bindgen/pull/3647)

* Throw an error on enum name collisions, previously only one enum would be emitted.
  [#3669](https://github.com/rustwasm/wasm-bindgen/pull/3669)

### Fixed

* Fixed `wasm_bindgen` macro to handle raw identifiers in field names.
  [#3621](https://github.com/rustwasm/wasm-bindgen/pull/3621)

* Fixed bindings and comments for `Atomics.wait`.
  [#3509](https://github.com/rustwasm/wasm-bindgen/pull/3509)

* Fixed `wasm_bindgen_test` macro to handle raw identifiers in test names.
  [#3541](https://github.com/rustwasm/wasm-bindgen/pull/3541)

* Fixed Cargo license field to follow the SPDX 2.1 license expression standard.
  [#3529](https://github.com/rustwasm/wasm-bindgen/pull/3529)

* Use fully qualified paths in the `wasm_bindgen_test` macro.
  [#3549](https://github.com/rustwasm/wasm-bindgen/pull/3549)

* Fixed bug allowing JS primitives to be returned from exported constructors.
  [#3562](https://github.com/rustwasm/wasm-bindgen/pull/3562)

* Fixed optional parameters in JSDoc.
  [#3577](https://github.com/rustwasm/wasm-bindgen/pull/3577)

* Use re-exported `js-sys` from `wasm-bindgen-futures` to account for
  non-default path specified by the `crate` attribute in `wasm_bindgen_futures`
  proc-macro.
  [#3601](https://github.com/rustwasm/wasm-bindgen/pull/3601)

* Fix bug with function arguments coming from `macro_rules!`.
  [#3625](https://github.com/rustwasm/wasm-bindgen/pull/3625)

* Fix some calls to `free()` missing alignment.
  [#3639](https://github.com/rustwasm/wasm-bindgen/pull/3639)

* Fix wrong ABI for raw pointers.
  [#3655](https://github.com/rustwasm/wasm-bindgen/pull/3655)

### Removed

* Removed `ReadableStreamByobReader::read_with_u8_array()` because it doesn't work with Wasm.
  [#3582](https://github.com/rustwasm/wasm-bindgen/pull/3582)

* Removed `GetNotificationOptions`, `NotificationBehavior` and `Notification.get()` because
  they don't exist anymore.

--------------------------------------------------------------------------------

## [0.2.87](https://github.com/rustwasm/wasm-bindgen/compare/0.2.86...0.2.87)

Released 2023-06-12.

### Added

* Implemented `IntoIterator` for `Array`.
  [#3477](https://github.com/rustwasm/wasm-bindgen/pull/3477)

### Changed

* Deprecate `HtmlMenuItemElement` and parts of `HtmlMenuElement`.
  [#3448](https://github.com/rustwasm/wasm-bindgen/pull/3448)

* Stabilize `ResizeObserver`.
  [#3459](https://github.com/rustwasm/wasm-bindgen/pull/3459)

### Fixed

* Take alignment into consideration during (de/re)allocation.
  [#3463](https://github.com/rustwasm/wasm-bindgen/pull/3463)

--------------------------------------------------------------------------------

## 0.2.86

Released 2023-05-16.

[changes](https://github.com/rustwasm/wasm-bindgen/compare/0.2.85...0.2.86)

--------------------------------------------------------------------------------

## 0.2.85

Released 2023-05-09.

[changes](https://github.com/rustwasm/wasm-bindgen/compare/0.2.84...0.2.85)

--------------------------------------------------------------------------------

## 0.2.84

Released 2023-02-01.

[changes](https://github.com/rustwasm/wasm-bindgen/compare/0.2.83...0.2.84)

--------------------------------------------------------------------------------

## 0.2.83

Released 2022-09-12.

[changes](https://github.com/rustwasm/wasm-bindgen/compare/0.2.82...0.2.83)

--------------------------------------------------------------------------------

## 0.2.82

Released 2022-07-25.

[changes](https://github.com/rustwasm/wasm-bindgen/compare/0.2.81...0.2.82)

--------------------------------------------------------------------------------

## 0.2.81

Released 2022-06-14.

[changes](https://github.com/rustwasm/wasm-bindgen/compare/0.2.80...0.2.81)

--------------------------------------------------------------------------------

## 0.2.80

Released 2022-04-04.

[changes](https://github.com/rustwasm/wasm-bindgen/compare/0.2.79...0.2.80)

--------------------------------------------------------------------------------

## 0.2.79

Released 2022-01-19.

[changes](https://github.com/rustwasm/wasm-bindgen/compare/0.2.78...0.2.79)

--------------------------------------------------------------------------------

## 0.2.78

Released 2021-09-15.

[changes](https://github.com/rustwasm/wasm-bindgen/compare/0.2.77...0.2.78)

--------------------------------------------------------------------------------

## 0.2.77

Released 2021-09-08.

[changes](https://github.com/rustwasm/wasm-bindgen/compare/0.2.76...0.2.77)

--------------------------------------------------------------------------------

## 0.2.76

Released 2021-08-19.

[changes](https://github.com/rustwasm/wasm-bindgen/compare/0.2.75...0.2.76)

--------------------------------------------------------------------------------

## 0.2.75

Released 2021-08-02.

[changes](https://github.com/rustwasm/wasm-bindgen/compare/0.2.74...0.2.75)

--------------------------------------------------------------------------------

## 0.2.74

Released 2021-05-10.

[changes](https://github.com/rustwasm/wasm-bindgen/compare/0.2.73...0.2.74)

--------------------------------------------------------------------------------

## 0.2.73

Released 2021-03-29.

[changes](https://github.com/rustwasm/wasm-bindgen/compare/0.2.72...0.2.73)

--------------------------------------------------------------------------------

## 0.2.72

Released 2021-03-18.

[changes](https://github.com/rustwasm/wasm-bindgen/compare/0.2.71...0.2.72)

--------------------------------------------------------------------------------

## 0.2.71

Released 2021-02-26.

[changes](https://github.com/rustwasm/wasm-bindgen/compare/0.2.70...0.2.71)

--------------------------------------------------------------------------------

## 0.2.70

Released 2021-01-25.

[changes](https://github.com/rustwasm/wasm-bindgen/compare/0.2.69...0.2.70)

--------------------------------------------------------------------------------

## 0.2.69

Released 2020-11-30.

### Added

* Unstable bindings for WebBluetooth have been added.
  [#2311](https://github.com/rustwasm/wasm-bindgen/pull/2311)

* Unstable bindings for WebUSB have been added.
  [#2345](https://github.com/rustwasm/wasm-bindgen/pull/2345)

* Renaming a struct field with `js_name` is now supported.
  [#2360](https://github.com/rustwasm/wasm-bindgen/pull/2360)

* The WebGPU WebIDL has been updated.
  [#2353](https://github.com/rustwasm/wasm-bindgen/pull/2353)

### Fixed

* The ImageCapture APIs of web-sys have been moved to unstable and were fixed.
  [#2348](https://github.com/rustwasm/wasm-bindgen/pull/2348)

* Bindings for `waitAsync` have been updated.
  [#2362](https://github.com/rustwasm/wasm-bindgen/pull/2362)

--------------------------------------------------------------------------------

## 0.2.68

Released 2020-09-08.

### Added

* Add userVisibleOnly property to PushSubscriptionOptionsInit.
  [#2288](https://github.com/rustwasm/wasm-bindgen/pull/2288)

### Fixed

* TypeScript files now import `*.wasm` instead of bare files.
  [#2283](https://github.com/rustwasm/wasm-bindgen/pull/2283)

* Usage of `externref` now appropriately resizes the table by using 2x the
  previous capacity, fixing a performance issue with lots of externref objects.
  [#2294](https://github.com/rustwasm/wasm-bindgen/pull/2294)

* Compatibility with the latest Firefox WebDriver has been fixed.
  [#2301](https://github.com/rustwasm/wasm-bindgen/pull/2301)

* Non deterministic output with closures has been fixed.
  [#2304](https://github.com/rustwasm/wasm-bindgen/pull/2304)

### Updated

* The WebGPU WebIDL was updated.
  [#2267](https://github.com/rustwasm/wasm-bindgen/pull/2267)

--------------------------------------------------------------------------------

## 0.2.67

Released 2020-07-28.

### Added

* A `--reference-types` flag was added to the CLI.
  [#2257](https://github.com/rustwasm/wasm-bindgen/pull/2257)

### Fixed

* Breakage with `Closure::forget` in 0.2.66 was fixed.
  [#2258](https://github.com/rustwasm/wasm-bindgen/pull/2258)

--------------------------------------------------------------------------------

## 0.2.66

Released 2020-07-28.

### Added

* Reverse mappings from value to name are now available in JS bindings of enums.
  [#2240](https://github.com/rustwasm/wasm-bindgen/pull/2240)

### Fixed

* Functions using a return pointer in threaded programs now correctly load and
  store return values in a way that doesn't interfere with other threads.
  [#2249](https://github.com/rustwasm/wasm-bindgen/pull/2249)

* Support for weak references has been updated and a `--weak-refs` flag is now
  available in the CLI for enabling weak references.
  [#2248](https://github.com/rustwasm/wasm-bindgen/pull/2248)

--------------------------------------------------------------------------------

## 0.2.65

Released 2020-07-15.

### Added

* Functions from JS can now be natively imported as `async` and will use
  promises under the hood.
  [#2196](https://github.com/rustwasm/wasm-bindgen/pull/2196)

### Changed

* Encoding for the reference types proposal has been updated to the latest
  version of the spec.
  [#2234](https://github.com/rustwasm/wasm-bindgen/pull/2234)

--------------------------------------------------------------------------------

## 0.2.64

Released 2020-06-29.

### Added

* Nested namespaces for imports can now be specified.
  [#2105](https://github.com/rustwasm/wasm-bindgen/pull/2105)

* A `deno` target has been added.
  [#2176](https://github.com/rustwasm/wasm-bindgen/pull/2176)

### Fixed

* Getters/setters that consume the original object have been fixed to invalidate
  the object correctly.
  [#2172](https://github.com/rustwasm/wasm-bindgen/pull/2172)

* Compatibility with nightly threading in LLVM has been fixed.
  [#2183](https://github.com/rustwasm/wasm-bindgen/pull/2183)

* Trailing space in generated doc comments is now removed.
  [#2210](https://github.com/rustwasm/wasm-bindgen/pull/2210)

--------------------------------------------------------------------------------

## 0.2.63

Released 2020-05-27.

### Added

* A new example about using WebRTC has been added.
  [#2131](https://github.com/rustwasm/wasm-bindgen/pull/2131)

* The `Blob.stream()` method has been added.
  [#2140](https://github.com/rustwasm/wasm-bindgen/pull/2140)
  [#2142](https://github.com/rustwasm/wasm-bindgen/pull/2142)

### Changed

* The encoding and implementation of WebAssembly reference types has been sync'd
  with the latest upstream specification.
  [#2125](https://github.com/rustwasm/wasm-bindgen/pull/2125)

### Fixed

* Test functions names will no longer collide with test intrinsic names.
  [#2123](https://github.com/rustwasm/wasm-bindgen/pull/2123)

* Fixed warnings with `#[must_use]` types in generated code.
  [#2144](https://github.com/rustwasm/wasm-bindgen/pull/2144)

* Fixed compatibility with latest Rust nightlies.
  [#2159](https://github.com/rustwasm/wasm-bindgen/pull/2159)

--------------------------------------------------------------------------------

## 0.2.62

Released 2020-05-01.

### Fixed

* Usage of `require` has been fixed with Webpack 5.
  [#2115](https://github.com/rustwasm/wasm-bindgen/pull/2115)

--------------------------------------------------------------------------------

## 0.2.61

Released 2020-04-29.

### Added

* Exported Rust `enum` types can now be renamed with `js_name`.
  [#2071](https://github.com/rustwasm/wasm-bindgen/pull/2071)

* More comments are copied to JS/TS files, and comments should no longer
  accidentally have escape sequences in them.
  [#2070](https://github.com/rustwasm/wasm-bindgen/pull/2070)

* Experimental bindings for the Clipboard browser APIs have been added.
  [#2100](https://github.com/rustwasm/wasm-bindgen/pull/2100)

### Changed

* WebGPU bindings have been updated.
  [#2080](https://github.com/rustwasm/wasm-bindgen/pull/2080)

* `setBindGroup` methods for WebIDL now take immutable slices instead of mutable
  slices.
  [#2087](https://github.com/rustwasm/wasm-bindgen/pull/2087)

* JS code generation for `catch` functions has been improved.
  [#2098](https://github.com/rustwasm/wasm-bindgen/pull/2098)

* Usage of NPM dependencies with the `web` target is no longer an error.
  [#2103](https://github.com/rustwasm/wasm-bindgen/pull/2103)

### Fixed

* Combining `js_name` with `getter` and `setter` has now been fixed.
  [#2074](https://github.com/rustwasm/wasm-bindgen/pull/2074)

* Importing global names which conflict with other namespaces should now work
  correctly.
  [#2057](https://github.com/rustwasm/wasm-bindgen/pull/2057)

* Acquiring the global JS object has been fixed for Firefox extension content
  scripts.
  [#2099](https://github.com/rustwasm/wasm-bindgen/pull/2099)

* The output of `wasm-bindgen` is now compatible with Webpack 5 and the updated
  version of the Wasm ESM integration specification.
  [#2110](https://github.com/rustwasm/wasm-bindgen/pull/2099)

--------------------------------------------------------------------------------

## 0.2.60

Released 2020-03-25.

### Added

* The `js_sys` types are now more accurately reflected in TypeScript.
  [#2028](https://github.com/rustwasm/wasm-bindgen/pull/2028)

* The timeout in `wasm-bindgen-test-runner`'s timeout can now be configured via
  `WASM_BINDGEN_TEST_TIMEOUT`.
  [#2036](https://github.com/rustwasm/wasm-bindgen/pull/2036)

* WebIDL for WebXR has been added.
  [#2000](https://github.com/rustwasm/wasm-bindgen/pull/2000)

### Changed

* The WebIDL for WebGPU has been updated.
  [#2037](https://github.com/rustwasm/wasm-bindgen/pull/2037)

--------------------------------------------------------------------------------

## 0.2.59

Released 2020-03-03.

### Added

* The `js_sys::Number` type now has a number of JS-number associated constants
  on it now.
  [#1965](https://github.com/rustwasm/wasm-bindgen/pull/1965)

* The `getTransform` method on `CanvasRenderingContext2D` has been added.
  [#1966](https://github.com/rustwasm/wasm-bindgen/pull/1966)

* Initial experimental support was added for electron targets with a new
  `--omit-imports` flag.
  [#1958](https://github.com/rustwasm/wasm-bindgen/pull/1958)

* Optional struct fields are now reflected idiomatically in TypeScript.
  [#1990](https://github.com/rustwasm/wasm-bindgen/pull/1990)

* Typed arrays in `js_sys` now have `get_index` and `set_index` methods.
  [#2001](https://github.com/rustwasm/wasm-bindgen/pull/2001)

* The `web_sys::Blob` type has been updated with `arrayBuffer` and `text`
  methods.
  [#2008](https://github.com/rustwasm/wasm-bindgen/pull/2008)

* Support for unstable browser interfaces has now been added. By compiling
  `web_sys` with `--cfg web_sys_unstable_apis` (typically via `RUSTFLAGS`)
  you'll be able to access all bound WebIDL functions, even those like GPU
  support on the web, which has now also had its WebIDL updated.
  [#1997](https://github.com/rustwasm/wasm-bindgen/pull/1997)

* The compile time for `web_sys` has been massively reduced by pre-generating
  Rust code from WebIDL. It is also readable now since it generates
  `#[wasm_bindgen]` annotations instead of expanded code.
  [#2012](https://github.com/rustwasm/wasm-bindgen/pull/2012)

* A new `typescript_type` attribute can be used to specify the TypeScript type
  for an `extern` type. [#2012](https://github.com/rustwasm/wasm-bindgen/pull/2012)

* It is now possible to use string values with `#[wasm_bindgen]` `enum`s.
  [#2012](https://github.com/rustwasm/wasm-bindgen/pull/2012)

* A new `skip_tyepscript` attribute is recognized to skip generating TypeScript
  bindings for a function or type.
  [#2016](https://github.com/rustwasm/wasm-bindgen/pull/2016)

### Changed

* More `uniformMatrix*` bindings now are whitelisted take shared slice instead
  of a mutable slice.
  [#1957](https://github.com/rustwasm/wasm-bindgen/pull/1957)

* Non-`dependency` keys in `package.json` are now ignored instead of error'd
  about.
  [#1969](https://github.com/rustwasm/wasm-bindgen/pull/1969)

* WebGPU has been removed from `web_sys` since it was outdated and didn't work
  anywhere anyway.
  [#1972](https://github.com/rustwasm/wasm-bindgen/pull/1972)

* The JS heap of objects managed by wasm-bindgen has had its definition
  tightended up a bit.
  [#1987](https://github.com/rustwasm/wasm-bindgen/pull/1987)

* The `self` identifier is no longer used on the `no-modules` target, making it a
  bit more flexible in more environments.
  [#1995](https://github.com/rustwasm/wasm-bindgen/pull/1995)

* The wasm-loading logic is now more flexible and can take promises as well.
  [#1996](https://github.com/rustwasm/wasm-bindgen/pull/1996)

* JS glue for closures is now deduplicated.
  [#2002](https://github.com/rustwasm/wasm-bindgen/pull/2002)

* The `web_sys` crate now emits more accurate TypeScript definitions using named
  types instead of `any` everywhere.
  [#1998](https://github.com/rustwasm/wasm-bindgen/pull/1998)

* The `send_with_u8_array` methods in `web_sys` are whitelisted to take shared
  slices instead of mutable slices.
  [#2015](https://github.com/rustwasm/wasm-bindgen/pull/2015)

--------------------------------------------------------------------------------

## 0.2.58

Released 2020-01-07.

### Added

* When using the `no-modules` output type the initialization path for the wasm
  file is now optional if it can be inferred from the current JS script.
  [#1938](https://github.com/rustwasm/wasm-bindgen/pull/1938)

### Fixed

* TypeScript for struct methods that have floats has been fixed.
  [#1945](https://github.com/rustwasm/wasm-bindgen/pull/1945)

--------------------------------------------------------------------------------

## 0.2.57

Released 2020-01-06.

### Fixed

* The `js_sys::Promise` type is now marked as `#[must_use]`
  [#1927](https://github.com/rustwasm/wasm-bindgen/pull/1927)

* Duplicate imports of the same name are now handled correctly again.
  [#1942](https://github.com/rustwasm/wasm-bindgen/pull/1942)

--------------------------------------------------------------------------------

## 0.2.56

Released 2019-12-20.

### Added

* Added a `#[wasm_bindgen(inspectable)]` attribute for exported objects to
  generate `toJSON` and `toString` implementations.
  [#1876](https://github.com/rustwasm/wasm-bindgen/pull/1876)

* Support for the most recent interface types proposal has been implemented.
  [#1882](https://github.com/rustwasm/wasm-bindgen/pull/1882)

* Initial support for async iterators has been added.
  [#1895](https://github.com/rustwasm/wasm-bindgen/pull/1895)

* Support for an `async` start function was added.
  [#1905](https://github.com/rustwasm/wasm-bindgen/pull/1905)

* `Array::iter` and `Array::to_vec` methods were added to js-sys.
  [#1909](https://github.com/rustwasm/wasm-bindgen/pull/1909)

### Fixed

* Another webkit-specific WebIDL construct was fixed in web-sys.
  [#1865](https://github.com/rustwasm/wasm-bindgen/pull/1865)

--------------------------------------------------------------------------------

## 0.2.55

Released 2019-11-19.

### Fixed

* Running `wasm-bindgen` over empty anyref modules now works again.
  [#1861](https://github.com/rustwasm/wasm-bindgen/pull/1861)

* Support for multi-value JS engines has been fixed as a Wasm interface types
  polyfill.
  [#1863](https://github.com/rustwasm/wasm-bindgen/pull/1863)

--------------------------------------------------------------------------------

## 0.2.54

Released 2019-11-07.

### Added

* A safe `to_vec` method has been added for typed arrays.
  [#1844](https://github.com/rustwasm/wasm-bindgen/pull/1844)

* A unsafe method `view_mut_raw` has been added to typed arrays.
  [#1850](https://github.com/rustwasm/wasm-bindgen/pull/1850)

* The `HTMLImageElement` WebIDL has been updated with recent features.
  [#1842](https://github.com/rustwasm/wasm-bindgen/pull/1842)

* Binary crates are now supported and `fn main` will be automatically executed
  like the `start` function.
  [#1843](https://github.com/rustwasm/wasm-bindgen/pull/1843)

### Changed

* Some JS glue generation has been tweaked to avoid TypeScript warnings.
  [#1852](https://github.com/rustwasm/wasm-bindgen/pull/1852)

--------------------------------------------------------------------------------

## 0.2.53

Released 2019-10-29.

### Fixed

* A bug with the experimental support for multi-value interface types has been
  fixed.
  [#1839](https://github.com/rustwasm/wasm-bindgen/pull/1839)

--------------------------------------------------------------------------------

## 0.2.52

Released 2019-10-24.

### Added

* The support for wasm-interface-types now uses multi-value by default.
  [#1805](https://github.com/rustwasm/wasm-bindgen/pull/1805)

* The Worklet IDL has been updated.
  [#1817](https://github.com/rustwasm/wasm-bindgen/pull/1817)

* The HTMLInputElement type has selectionStart and selectionEnd properties now.
  [#1811](https://github.com/rustwasm/wasm-bindgen/pull/1811)

* An `unintern` function has been added to remove an interned string from the
  cache.
  [#1828](https://github.com/rustwasm/wasm-bindgen/pull/1828)

### Changed

* Some WebIDL indexing getters have been corrected to reflect that they can
  throw and/or return `undefined`
  [#1789](https://github.com/rustwasm/wasm-bindgen/pull/1789)

### Fixed

* A bug with `TextDecoder` and Safari has been fxied
  [#1789](https://github.com/rustwasm/wasm-bindgen/pull/1789)

--------------------------------------------------------------------------------

## 0.2.51

Released 2019-09-26.

### Added

* The `wasm-bindgen-futures` and `wasm-bindgen-test` crates now require Nightly
  Rust and have a new major version published as a result. These crates now
  support `async`/`await` by default, and they will be supported in the stable
  Rust 1.39.0 release. The previous versions of crates will continue to work on
  stable today.
  [#1741](https://github.com/rustwasm/wasm-bindgen/pull/1741)

* Using `#[wasm_bindgen]` on an `async` function will now work and return a
  `Promise` on the JS side of things.
  [#1754](https://github.com/rustwasm/wasm-bindgen/pull/1754)

* More helper methods for `js_sys::Array` have been added.
  [#1749](https://github.com/rustwasm/wasm-bindgen/pull/1749)

* Initial support for the WebAssembly multi-value proposal has been added.
  [#1764](https://github.com/rustwasm/wasm-bindgen/pull/1764)

* Constructors for `js_sys::Date` with optional parameters has been added.
  [#1759](https://github.com/rustwasm/wasm-bindgen/pull/1759)

* Headless tests can now be run against a remote webdriver client
  [#1744](https://github.com/rustwasm/wasm-bindgen/pull/1744)

### Changed

* The `passStringToWasm` function has been optimized for size.
  [#1736](https://github.com/rustwasm/wasm-bindgen/pull/1736)

### Fixed

* BOM markers will not be preserved when passing strings to/from wasm.
  [#1730](https://github.com/rustwasm/wasm-bindgen/pull/1730)

* Importing a `static` value which isn't a `JsValue` has been fixed.
  [#1784](https://github.com/rustwasm/wasm-bindgen/pull/1784)

* Converting `undefined` to a Rust value via `into_serde` has been fixed.
  [#1783](https://github.com/rustwasm/wasm-bindgen/pull/1783)

* Routine errors are no longer erroneously logged in debug mode.
  [#1788](https://github.com/rustwasm/wasm-bindgen/pull/1788)

--------------------------------------------------------------------------------

## 0.2.50

Released 2019-08-19.

### Added

* Experimental support with a `WASM_INTERFACE_TYPES=1` environment variable has
  been added to emit a Wasm Interface Types custom section, making the output of
  `wasm-bindgen` a single standalone WebAssembly file.
  [#1725](https://github.com/rustwasm/wasm-bindgen/pull/1725)

### Fixed

* Unrelated errors are now no longer accidentally swallowed by the
  `instantiateStreaming` fallback.
  [#1723](https://github.com/rustwasm/wasm-bindgen/pull/1723)

--------------------------------------------------------------------------------

## 0.2.49

Released 2019-08-14.

### Added

* Add binding for `Element.getElementsByClassName`.
  [#1665](https://github.com/rustwasm/wasm-bindgen/pull/1665)

* `PartialEq` and `Eq` are now implemented for all `web-sys` types.
  [#1673](https://github.com/rustwasm/wasm-bindgen/pull/1673)

* The `wasm-bindgen-futures` crate now has support for futures when the
  experimental WebAssembly threading feature is enabled.
  [#1514](https://github.com/rustwasm/wasm-bindgen/pull/1514)

* A new `enable-interning` feature is available to intern strings and reduce the
  cost of transferring strings across the JS/Rust boundary.
  [#1612](https://github.com/rustwasm/wasm-bindgen/pull/1612)

* The `wasm-bindgen` CLI has experimental support for reading native
  `webidl-bindings` custom sections and generating JS glue. This support is in
  addition to Rust's own custom sections and allows using `wasm-bindgen` with
  binaries produced by other than rustc possibly.
  [#1690](https://github.com/rustwasm/wasm-bindgen/pull/1690)

* New environment variables have been added to configure webdriver startup
  arguments.
  [#1703](https://github.com/rustwasm/wasm-bindgen/pull/1703)

* New `JsValue::{is_truthy,is_falsy}` methods are now available.
  [#1638](https://github.com/rustwasm/wasm-bindgen/pull/1638)

### Changed

* JS import shims are now skipped again when they are unnecessary.
  [#1654](https://github.com/rustwasm/wasm-bindgen/pull/1654)

* WebAssembly output files now directly embed the module/name for imports if
  supported for the target and the import, reducing JS shims even further.
  [#1689](https://github.com/rustwasm/wasm-bindgen/pull/1689)

### Fixed

* Support for threads have been updated for LLVM 9 and nightly Rust.
  [#1675](https://github.com/rustwasm/wasm-bindgen/pull/1675)
  [#1688](https://github.com/rustwasm/wasm-bindgen/pull/1688)

* The `anyref` passes in `wasm-bindgen` have seen a number of fixes to improve
  their correctness and get the full test suite running.
  [#1692](https://github.com/rustwasm/wasm-bindgen/pull/1692)
  [#1704](https://github.com/rustwasm/wasm-bindgen/pull/1704)

* Support for `futures-preview 0.3.0-alpha.18` has been added to
  `wasm-bindgen-futures`.
  [#1716](https://github.com/rustwasm/wasm-bindgen/pull/1716)

--------------------------------------------------------------------------------

## 0.2.48

Released 2019-07-11.

### Added

* All typed arrays now implement `From` for the corresponding Rust slice type,
  providing a safe way to create an instance which copies the data.
  [#1620](https://github.com/rustwasm/wasm-bindgen/pull/1620)

* `Function::bind{2,3,4}` are now available in `js-sys`.
  [#1633](https://github.com/rustwasm/wasm-bindgen/pull/1633)

### Changed

* More WebGL methods have been updated to use shared slices instead of mutable
  slices.
  [#1639](https://github.com/rustwasm/wasm-bindgen/pull/1639)

* When using the `bundler` target the import of the Wasm file now uses the
  `.wasm` extension to ensure a Wasm file is loaded.
  [#1646](https://github.com/rustwasm/wasm-bindgen/pull/1646)

* The old internal `Stack` trait has been removed since it is no longer used.
  [#1624](https://github.com/rustwasm/wasm-bindgen/pull/1624)

### Fixed

* The `js_sys::global()` accessor now attempts other strategies before falling
  back to a `Function` constructor which can violate some strict CSP settings.
  [#1650](https://github.com/rustwasm/wasm-bindgen/pull/1649)

* Dropping a `JsFuture` no longer logs a benign error to the console.
  [#1649](https://github.com/rustwasm/wasm-bindgen/pull/1649)

* Fixed an assertion which could happen in some modules when generating
  bindings.
  [#1617](https://github.com/rustwasm/wasm-bindgen/pull/1617)

--------------------------------------------------------------------------------

## 0.2.47

Released 2019-06-19.

### Changed

* The `HtmlHyperlinkElement` should now include more native methods after a
  small edit to the WebIDL.
  [#1604](https://github.com/rustwasm/wasm-bindgen/pull/1604)

* Duplicate names for getters/setters now have a first-class `wasm-bindgen`
  error.
  [#1605](https://github.com/rustwasm/wasm-bindgen/pull/1605)

### Fixed

* TypeScript definition of `init` with `--target web` now reflects that the
  first argument is optional.
  [#1599](https://github.com/rustwasm/wasm-bindgen/pull/1599)

* A panic with the futures 0.3 support has been fixed.
  [#1598](https://github.com/rustwasm/wasm-bindgen/pull/1598)

* More slice types are recognized as becoming immutable in some WebIDL methods.
  [#1602](https://github.com/rustwasm/wasm-bindgen/pull/1602)

* The function table is now no longer too aggressively removed.
  [#1606](https://github.com/rustwasm/wasm-bindgen/pull/1606)

--------------------------------------------------------------------------------

## 0.2.46

Released 2019-06-14.

### Added

* Bindings for `Array#flat` and `Array#flatMap` have been added.
  [#1573](https://github.com/rustwasm/wasm-bindgen/pull/1573)

* All `#[wasm_bindgen]` types now `AsRef` to themselves.
  [#1583](https://github.com/rustwasm/wasm-bindgen/pull/1583)

* When using `--target web` the path passed to `init` is no longer required.
  [#1579](https://github.com/rustwasm/wasm-bindgen/pull/1579)

### Fixed

* Some diagnostics related to compiler errors in `#[wasm_bindgen]` have been
  improved.
  [#1550](https://github.com/rustwasm/wasm-bindgen/pull/1550)

* The support for weak references has been updated to the current JS proposal.
  [#1557](https://github.com/rustwasm/wasm-bindgen/pull/1557)

* Documentation and feature gating for web-sys dictionaries has improved.
  [#1572](https://github.com/rustwasm/wasm-bindgen/pull/1572)

* Getter and setter TypeScript has been fixed.
  [#1577](https://github.com/rustwasm/wasm-bindgen/pull/1577)

* The `env_logger` crate and its tree of dependencies is no longer required to
  build `web-sys`.
  [#1586](https://github.com/rustwasm/wasm-bindgen/pull/1586)

--------------------------------------------------------------------------------

## 0.2.45

Released 2019-05-20.

### Fixed

* Using `__wbindgen_cb_forget` on `--target web` has been fixed.
  [#1544](https://github.com/rustwasm/wasm-bindgen/pull/1544)

### Changed

* More whitelists have been added for `web-sys` to use shared slices instead of
  mutable slices.
  [#1539](https://github.com/rustwasm/wasm-bindgen/pull/1539)

--------------------------------------------------------------------------------

## 0.2.44

Released 2019-05-16.

### Added

* Support for exporting "fields" on JS objects wrapping Rust structs which are
  hooked up to getters/setters has been added. This is in addition to `pub`
  struct fields and allows performing more complicated computations in
  getters/setters.
  [#1440](https://github.com/rustwasm/wasm-bindgen/pull/1440)

* Support for futures 0.3 (and `async` / `await` syntax) has been added to the
  `wasm-bindgen-futures` crate.
  [#1507](https://github.com/rustwasm/wasm-bindgen/pull/1507)

* Stacks of imported JS functions that throw and aren't marked `catch` are now
  logged in debug mode.
  [#1466](https://github.com/rustwasm/wasm-bindgen/pull/1466)

* A utility for counting the size of the `anyref` heap has been added.
  [#1521](https://github.com/rustwasm/wasm-bindgen/pull/1521)

* Passing ASCII-only strings to Wasm should now be significantly faster.
  [#1470](https://github.com/rustwasm/wasm-bindgen/pull/1470)

* The `selectionStart` and `selectionEnd` APIs of text areas have been enabled.
  [#1533](https://github.com/rustwasm/wasm-bindgen/pull/1533)

### Changed

* Some more methods in `web-sys` now take immutable slices instead of mutable
  ones.
  [#1508](https://github.com/rustwasm/wasm-bindgen/pull/1508)

* TypeScript bindings for `Option<T>` arguments now use `foo?` where possible.
  [#1483](https://github.com/rustwasm/wasm-bindgen/pull/1483)

### Fixed

* Unnecessary bindings to `__wbindgen_object_drop_ref` have been fixed.
  [#1504](https://github.com/rustwasm/wasm-bindgen/pull/1504)

* Some direct imports have been fixed for `--target web`.
  [#1503](https://github.com/rustwasm/wasm-bindgen/pull/1503)

* Both importing and exporting the same name has been fixed.
  [#1506](https://github.com/rustwasm/wasm-bindgen/pull/1506)

* TypeScript typings for `init` in `--target web` have been fixed.
  [#1520](https://github.com/rustwasm/wasm-bindgen/pull/1520)

* Calling a dropped `Closure` should no longer "segfault" but produce a clear
  error.
  [#1530](https://github.com/rustwasm/wasm-bindgen/pull/1530)

--------------------------------------------------------------------------------

## 0.2.43

Released 2019-04-29.

### Added

* Support for `isize` and `usize` arrays has been added.
  [#1448](https://github.com/rustwasm/wasm-bindgen/pull/1448)

* Support customizing `dyn_ref` and friends via a new `is_type_of` attribute and
  apply it to some `js_sys` bindings.
  [#1405](https://github.com/rustwasm/wasm-bindgen/pull/1405)
  [#1450](https://github.com/rustwasm/wasm-bindgen/pull/1450)
  [#1490](https://github.com/rustwasm/wasm-bindgen/pull/1490)

* A new `skip` attribute to `#[wasm_bindgen]` has been added to skip fields and
  methods when generating bindings.
  [#1410](https://github.com/rustwasm/wasm-bindgen/pull/1410)

* More bindings have been added to `web-sys` for interfaces tagged with
  `[NoInterfaceObject]` in WebIDL. These types always fail `dyn_ref` and friends
  and must be manually casted into.
  [#1449](https://github.com/rustwasm/wasm-bindgen/pull/1449)

* Added `Debug for JsFuture`.
  [#1477](https://github.com/rustwasm/wasm-bindgen/pull/1477)

* Initial bindings for `Atomics` and `SharedArrayBuffer` have been added to
  `js_sys`.
  [#1463](https://github.com/rustwasm/wasm-bindgen/pull/1463)

* Bindings for `Object.fromEntries` has been added to `js_sys`.
  [#1456](https://github.com/rustwasm/wasm-bindgen/pull/1456)

* Tuple structs exported to JS now have indexed struct properties.
  [#1467](https://github.com/rustwasm/wasm-bindgen/pull/1467)

* Binding for `new Function(args, body)` has been added to `js_sys`.
  [#1492](https://github.com/rustwasm/wasm-bindgen/pull/1492)

* Bindings for some variadic functions have been added to `js_sys`.
  [#1491](https://github.com/rustwasm/wasm-bindgen/pull/1491)

### Changed

* Many `js-sys` types have received various tweaks and improvements to ensure
  they're consistent and work similarly to native Rust types.
  [#1447](https://github.com/rustwasm/wasm-bindgen/pull/1447)
  [#1444](https://github.com/rustwasm/wasm-bindgen/pull/1444)
  [#1473](https://github.com/rustwasm/wasm-bindgen/pull/1473)

* Dummy types in `js-sys` only used to namespace methods were removed and now
  modules are used for namespacing instead.
  [#1451](https://github.com/rustwasm/wasm-bindgen/pull/1451)

* Bindings in `web-sys` are formatted by default for ease of usage in IDEs.
  [#1461](https://github.com/rustwasm/wasm-bindgen/pull/1461)

### Fixed

* Documentation for Rust methods now show up in TypeScript as well.
  [#1472](https://github.com/rustwasm/wasm-bindgen/pull/1472)

--------------------------------------------------------------------------------

## 0.2.42

Released 2019-04-11.

### Fixed

* Fixed an issue in Firefox where using `encodeInto` accidentally caused empty
  strings to keep getting passed to Rust.
  [#1434](https://github.com/rustwasm/wasm-bindgen/pull/1434)

--------------------------------------------------------------------------------

## 0.2.41

Released 2019-04-10.

### Added

* Initial support for transitive NPM dependencies has been added.
  [#1305](https://github.com/rustwasm/wasm-bindgen/pull/1305)

* The `constructor` property of `Object` is now bound in `js-sys`.
  [#1403](https://github.com/rustwasm/wasm-bindgen/pull/1403)

* The `Closure` type now always implements `Debug`.
  [#1408](https://github.com/rustwasm/wasm-bindgen/pull/1408)

* Closures which take one `&T` argument are now supported. More implementations
  may be added in the future, but for now it's just one argument closures.
  [#1417](https://github.com/rustwasm/wasm-bindgen/pull/1417)

* The TypeScript bindings for `--web` now expose the `init` function.
  [#1412](https://github.com/rustwasm/wasm-bindgen/pull/1412)

* A `js_sys::JsString::is_valid_utf16` method has been added to handle unpaired
  surrogates in JS strings. Surrounding documentation has also been updated to
  document this potential pitfall.
  [#1416](https://github.com/rustwasm/wasm-bindgen/pull/1416)

* A `wasm_bindgen::function_table()` function has been added to expose the
  `WebAssembly.Table` and get access to it in Wasm code.
  [#1431](https://github.com/rustwasm/wasm-bindgen/pull/1431)

### Fixed

* Reexporting the `wasm_bindgen` macro in crates has been fixed.
  [#1359](https://github.com/rustwasm/wasm-bindgen/pull/1359)

* Returning `u32` to JS has been fixed where large `u32` values would show up in
  JS as large negative numbers.
  [#1401](https://github.com/rustwasm/wasm-bindgen/pull/1401)

* Manual instantiation with `WebAssembly.Module` has been fixed.
  [#1419](https://github.com/rustwasm/wasm-bindgen/pull/1419)

* Error message for non-`Copy` public struct fields has been improved.
  [#1430](https://github.com/rustwasm/wasm-bindgen/pull/1430)

### Changed

* Performance of passing strings to Rust in Node.js has been improved.
  [#1391](https://github.com/rustwasm/wasm-bindgen/pull/1391)

* Performance of `js_sys::try_iter` has been improved.
  [#1393](https://github.com/rustwasm/wasm-bindgen/pull/1393)

* Performance of using `TextEncoder#encodeInto` has been improved.
  [#1414](https://github.com/rustwasm/wasm-bindgen/pull/1414)

--------------------------------------------------------------------------------

## 0.2.40

Released 2019-03-21.

### Added

* TypeScript and JS generation will now attempt to preserve argument names in
  the generated JS where possible.
  [#1344](https://github.com/rustwasm/wasm-bindgen/pull/1344)

* Enable `Option<T>` support for enums defined in WebIDL.
  [#1350](https://github.com/rustwasm/wasm-bindgen/pull/1350)

* Add a `raw_module` attribute to `#[wasm_bindgen]` which is the same as
  `module` except doesn't attempt to recognize `./`, `../`, `or `/` prefixed
  paths.
  [#1353](https://github.com/rustwasm/wasm-bindgen/pull/1353)

* The `wasm-bindgen` CLI flags have now all been renamed under a `--target`
  flag. Instead of `--web` you'll now pass `--target web`, for example. This
  increases consistency between the `wasm-bindgen` and `wasm-pack` CLI.
  [#1369](https://github.com/rustwasm/wasm-bindgen/pull/1369)

### Fixed

* Definitions for `TypedArray` imports of `js-sys` have been unified with a
  macro to improve consistency and fix future bugs.
  [#1371](https://github.com/rustwasm/wasm-bindgen/pull/1371)

* Usage of `--no-modules` in CloudFlare workers should now work by default.
  [#1384](https://github.com/rustwasm/wasm-bindgen/pull/1384)

* A use-after-free when a closure is reinvoked after being destroyed on the Rust
  die has been fixed.
  [#1385](https://github.com/rustwasm/wasm-bindgen/pull/1385)

* A bug causing nondeterministic generation of JS bindings has been fixed.
  [#1383](https://github.com/rustwasm/wasm-bindgen/pull/1383)

--------------------------------------------------------------------------------

## 0.2.39

Released 2018-03-13.

### Added

* Crates can now import locally written JS snippets to get bundled into the
  final output. See [RFC 6] for more details as well as the PR.
  [#1295](https://github.com/rustwasm/wasm-bindgen/pull/1295)

[RFC 6]: https://github.com/rustwasm/rfcs/pull/6

### Changed

* A typo in the return value of `slice` methods on typed arrays in `js-sys` was
  corrected.
  [#1321](https://github.com/rustwasm/wasm-bindgen/pull/1321)

* The directory specified by `--out-dir` is now created if it doesn't exist
  already.
  [#1330](https://github.com/rustwasm/wasm-bindgen/pull/1330)

### Fixed

* A bug where if `nom` was in a crate graph and was compiled with the
  `verbose-errors` feature has been fixed. Previously the `wasm-bindgen-webidl`
  crate wouldn't compile, and now it will.
  [#1338](https://github.com/rustwasm/wasm-bindgen/pull/1338)

--------------------------------------------------------------------------------

## 0.2.38

Released 2019-03-04.

### Added

* Support for `Option<RustStruct>` in `#[wasm_bindgen]` functions has now been
  added.
  [#1275](https://github.com/rustwasm/wasm-bindgen/pull/1275)

* Experimental support for the `anyref` type proposal in WebAssembly has now
  landed and is enabled with `WASM_BINDGEN_ANYREF=1`.
  [#1002](https://github.com/rustwasm/wasm-bindgen/pull/1002)

* Support for the new browser `TextEncode#encodeInto` API has been added.
  [#1279](https://github.com/rustwasm/wasm-bindgen/pull/1279)

* JS doc comments are now added to TypeScript bindings in addition to the JS
  bindings generated.
  [#1302](https://github.com/rustwasm/wasm-bindgen/pull/1302)

* Initial support for `FnOnce` closures has been added to the `Closure` type.
  [#1281](https://github.com/rustwasm/wasm-bindgen/pull/1281)

### Fixed

* Fixed an internal assert tripping when some modules were compiled with LTO.
  [#1274](https://github.com/rustwasm/wasm-bindgen/pull/1274)

* The `Context` type in the `wasm-bindgen-test` crate had its JS name changed to
  avoid conflicts with other crates that have a `Context` type being exported.
  [#1280](https://github.com/rustwasm/wasm-bindgen/pull/1280)

* The headless test runner for Safari on macOS High Sierra has been fixed.
  [#1298](https://github.com/rustwasm/wasm-bindgen/pull/1298)

### Changed

* The `wasm-bindgen` CLI tool now emits the `producers` section again with
  relevant bugs having been fixed in the meantime. The
  `--remove-producers-section` flag can continue to be used to omit emission of
  this section.
  [#1263](https://github.com/rustwasm/wasm-bindgen/pull/1263)

--------------------------------------------------------------------------------

## 0.2.37

Released 2019-02-15.

### Added

* The `HtmlMediaElement` type now exposes a `src_object` getter.
  [#1248](https://github.com/rustwasm/wasm-bindgen/pull/1248).

* The `js_sys::Reflect` type now has specializes getter/setters for `u32` and
  `f64` indices.
  [#1225](https://github.com/rustwasm/wasm-bindgen/pull/1225).

* A `--remove-producers-section` flag has been added to the CLI tool to, well,
  remove the `producers` section from the final Wasm file.
  [#1256](https://github.com/rustwasm/wasm-bindgen/pull/1256).

### Fixed

* The `wasm-bindgen` CLI tool will correctly strip DWARF debug information
  unless `--keep-debug` is passed.
  [#1255](https://github.com/rustwasm/wasm-bindgen/pull/1255).

### Changed

* The `wasm-bindgen` CLI tool no longer emits the `producers` custom section by
  default to work around a [webpack bug]. See
  [#1260](https://github.com/rustwasm/wasm-bindgen/pull/1260).

[webpack bug]: https://github.com/webpack/webpack/pull/8786

--------------------------------------------------------------------------------

## 0.2.36

Released 2019-02-12.

### Fixed

* Fixed a bug where using closures and LTO together caused a panic inside the
  `wasm-bindgen` CLI tool. See
  [#1244](https://github.com/rustwasm/wasm-bindgen/issues/1244).

--------------------------------------------------------------------------------

## 0.2.35

Released 2019-02-12.

### Changed

* `wasm-bindgen` now internally uses the `walrus` crate to perform its
  transformations of the Wasm that rustc/LLVM emits. See
  [#1237](https://github.com/rustwasm/wasm-bindgen/pull/1237).

### Fixed

* When `WebAssembly.instantiateStreaming` fails due to incorrect MIME type,
  *actually* properly recover. See
  [#1243](https://github.com/rustwasm/wasm-bindgen/pull/1243).

--------------------------------------------------------------------------------

## 0.2.34

Released 2019-02-11.

### Added

* Added support for optional `enum`s. See
  [#1214](https://github.com/rustwasm/wasm-bindgen/pull/1214).
* Added the `UnwrapThrowExt<T>` trait, which can enable smaller code sizes for
  panics. See [#1219](https://github.com/rustwasm/wasm-bindgen/pull/1219).

### Fixed

* Some `WebGlRenderingContext` methods are now whitelisted to use shared slices
  instead of exclusive slices. See
  [#1199](https://github.com/rustwasm/wasm-bindgen/pull/1199).
* Fixed TypeScript definitions for optional types. See
  [#1201](https://github.com/rustwasm/wasm-bindgen/pull/1201).
* Quiet clippy warnings inside generated code. See
  [1207](https://github.com/rustwasm/wasm-bindgen/pull/1207).
* Fixed using `cfg_attr` and `wasm_bindgen` together like `#[cfg_attr(...,
  wasm_bindgen)]`. See
  [1208](https://github.com/rustwasm/wasm-bindgen/pull/1208).
* The WebAudio example program was fixed. See
  [#1215](https://github.com/rustwasm/wasm-bindgen/pull/1215).
* Fixed logging HTML in `wasm-bindgen-test`. See
  [#1233](https://github.com/rustwasm/wasm-bindgen/pull/1233).
* When `WebAssembly.instantiateStreaming` fails due to incorrect MIME type,
  properly recover. See
  [#1235](https://github.com/rustwasm/wasm-bindgen/pull/1235).

--------------------------------------------------------------------------------

## 0.2.33

Released 2019-01-18.

### Added

* Improved the `Debug` output of `JsValue`
  [#1161](https://github.com/rustwasm/wasm-bindgen/pull/1161)

* Bindings for `JSON.stringify` and its optional arguments have been added
  [#1190](https://github.com/rustwasm/wasm-bindgen/pull/1190)

### Fixed

* A bug with windows binaries being released has ben resolved.

--------------------------------------------------------------------------------

## 0.2.32

Released 2019-01-16.

### Added

* Added support for Web IDL sequences. This enabled bindings generation for a
  couple more Web APIs. We generate functions for Web APIs that take sequences
  to accept any iterable, and for Web APIs that return sequences, a
  `js_sys::Array` is returned. See
  [#1152](https://github.com/rustwasm/wasm-bindgen/pull/1152) and
  [#1038](https://github.com/rustwasm/wasm-bindgen/issues/1038).
* The `wasm-bindgen-test` test runner will capture `console.debug`,
  `console.info`, and `console.warn` log messages and print them to `stdout`
  now. It already supported `console.log` and `console.error` and continues to
  support them. See
  [#1183](https://github.com/rustwasm/wasm-bindgen/issues/1183) and
  [#1184](https://github.com/rustwasm/wasm-bindgen/pull/1184).
* Added additional `--debug`-only assertions in the emitted JS glue for cases
  where an imported JS function that is not annotated with
  `#[wasm_bindgen(catch)]` throws an exception. This should help catch some bugs
  earlier! See [#1179](https://github.com/rustwasm/wasm-bindgen/pull/1179).

### Fixed

* Fixed a bug where `#[wasm_bindgen_test]` tests would fail in non-headless Web
  browsers if they used `console.log`. See
  [#1167](https://github.com/rustwasm/wasm-bindgen/pull/1167).
* Fixed a bug where returning closures from exported functions sometimes
  resulted in a faulty error. See
  [#1174](https://github.com/rustwasm/wasm-bindgen/issues/1174) and
  [#1175](https://github.com/rustwasm/wasm-bindgen/pull/1175).
* Sometimes our generated TypeScript interface files had syntax errors in them
  (missing semicolons). This has been fixed. See
  [#1181](https://github.com/rustwasm/wasm-bindgen/pull/1181).

--------------------------------------------------------------------------------

## 0.2.31

Released 2019-01-09.

### Added

* A new `spawn_local` function has been added to the `wasm-bindgen-futures`
  crate.
  [#1148](https://github.com/rustwasm/wasm-bindgen/pull/1148)

* Built-in conversions are now available from typed arrays and Rust arrays.
  [#1147](https://github.com/rustwasm/wasm-bindgen/pull/1147)

### Fixed

* Some casing of dictionary properties in WebIDL has been fixed.
  [#1155](https://github.com/rustwasm/wasm-bindgen/pull/1155)

--------------------------------------------------------------------------------

## 0.2.30

Released 2019-01-07.

### Added

* The `wasm-bindgen` CLI now has an `--out-name` argument to name the output
  module.
  [#1084](https://github.com/rustwasm/wasm-bindgen/pull/1084)

* Support for importing the `default` export has been added.
  [#1106](https://github.com/rustwasm/wasm-bindgen/pull/1106)

### Changed

* All `web-sys` methods are now flagged as `structural`, fixing a few bindings.
  [#1117](https://github.com/rustwasm/wasm-bindgen/pull/1117)

### Fixed

* A small bug with LTO and closures has been fixed.
  [#1145](https://github.com/rustwasm/wasm-bindgen/pull/1145)

--------------------------------------------------------------------------------

## 0.2.29

Released 2018-12-04.

### Added

* Add a `#[wasm_bindgen(start)]` attribute to customize the `start` section of
  the Wasm module.
  [#1057](https://github.com/rustwasm/wasm-bindgen/pull/1057)

* Add support for producing the new "producers" section of Wasm binaries
  [#1041](https://github.com/rustwasm/wasm-bindgen/pull/1041)

* Add support a `typescript_custom_section` attribute for producing custom
  typescript abstractions
  [#1048](https://github.com/rustwasm/wasm-bindgen/pull/1048)

* Generate `*.d.ts` files for Wasm files in addition to the JS bindings
  [#1053](https://github.com/rustwasm/wasm-bindgen/pull/1053)

* Add a feature to assert that all attributes in `#[wasm_bindgen]` are used to
  help catch typos and mistakes
  [#1055](https://github.com/rustwasm/wasm-bindgen/pull/1055)

### Changed

* JS glue generation has received a few small optimizations such as removing
  shims and removing object allocations
  [#1033](https://github.com/rustwasm/wasm-bindgen/pull/1033)
  [#1030](https://github.com/rustwasm/wasm-bindgen/pull/1030)

* JS glue now just uses one array of JS objects instead of two
  [#1069](https://github.com/rustwasm/wasm-bindgen/pull/1069)

### Fixed

* Fix a typo in the `--no-modules` generated JS
  [#1045](https://github.com/rustwasm/wasm-bindgen/pull/1045)

--------------------------------------------------------------------------------

## 0.2.28

Released 2018-11-12.

### Added

* The `js_class` support is now supported on exported types to define a
  different class in JS than is named in Rust
  [#1012](https://github.com/rustwasm/wasm-bindgen/pull/1012)

* More WebIDL bindings are exposed with some internal restructuring to ignore
  unimplemented types at a different location
  [#1014](https://github.com/rustwasm/wasm-bindgen/pull/1014)

* All imported types now implement `Deref` to their first `extends` attribute
  (or `JsValue` if one isn't listed). This is intended to greatly improve the
  ergonomics of `web-sys` bindings by allowing easy access to parent class
  methods
  [#1019](https://github.com/rustwasm/wasm-bindgen/pull/1019)

* A new attribute, `final`, can be applied to JS imports. This attribute is
  relatively nuanced and [best explained in documentation][final-dox], but is
  added since `structural` is now the default
  [#1019](https://github.com/rustwasm/wasm-bindgen/pull/1019)

[final-dox]: https://rustwasm.github.io/wasm-bindgen/reference/attributes/on-js-imports/final.html

* A new CLI flag, `--remove-name-section`, can be passed to remove the wasm
  `name` section which contains the names of functions for debugging (typically
  not needed in release mode)
  [#1024](https://github.com/rustwasm/wasm-bindgen/pull/1024)

### Changed

* All imported functions are now `structural` by default. This shouldn't change
  the semantics of imported functions, only how they're invoked in the JS
  function shims that are generated by `wasm-bindgen`. More discussion can be
  founed on [RFC 5] and the PR
  [#1019](https://github.com/rustwasm/wasm-bindgen/pull/1019)

[RFC 5]: https://rustwasm.github.io/rfcs/005-structural-and-deref.html

* JS glue assertions for moved arguments are now only emitted in debug mode,
  which is still off by default
  [#1020](https://github.com/rustwasm/wasm-bindgen/pull/1020)

### Fixed

* Typescript generated bindings now correctly reflect `Option<T>` for more types
  [#1008](https://github.com/rustwasm/wasm-bindgen/pull/1008)

* The JS shim code generation has been optimized for `structural` bindings (now
  the default) to include fewer JS shims and more easily optimizable for JS
  engines
  [#1019](https://github.com/rustwasm/wasm-bindgen/pull/1019)

* Passing a `WebAssembly.Module` to the `--no-modules` constructor has been
  fixed
  [#1025](https://github.com/rustwasm/wasm-bindgen/pull/1025)

--------------------------------------------------------------------------------

## 0.2.27

Released 2018-10-29.

### Fixed

* Fixed an internal panic where the gc passes were being too aggressive
  [#995](https://github.com/rustwasm/wasm-bindgen/pull/995)

--------------------------------------------------------------------------------

## 0.2.26

Released 2018-10-29.

### Added

* The `TypedArray.slice` methods have now been bound in `js-sys`.
  [#956](https://github.com/rustwasm/wasm-bindgen/pull/956)

* The `Debug` and `Clone` traits are now implemented for `js_sys::Promise`.
  [#957](https://github.com/rustwasm/wasm-bindgen/pull/957)

* The `js_sys::DataView` type now exposes overloads to specify endianness.
  [#966](https://github.com/rustwasm/wasm-bindgen/pull/966)

* When using `--no-modules` a `WebAssembly.Module` can now be directly passed
  into the instantiation glue.
  [#969](https://github.com/rustwasm/wasm-bindgen/pull/969)

### Fixed

* The `JsValue` type is no longer considered `Send`.
  [#955](https://github.com/rustwasm/wasm-bindgen/pull/955)

* The generated JS glue is now more robust in the face of missing APIs.
  [#959](https://github.com/rustwasm/wasm-bindgen/pull/959)

* An issue with the latest version of `safaridriver` used to run headless tests
  has been resolved.
  [#991](https://github.com/rustwasm/wasm-bindgen/pull/991)

--------------------------------------------------------------------------------

## 0.2.25

Released 2018-10-10.

### Fixed

* Using `wasm-bindgen` will no longer unconditionally pull in Rust's default
  allocator for Wasm (dlmalloc) regardless if you configured a custom global
  allocator (eg wee_alloc).
  [#947](https://github.com/rustwasm/wasm-bindgen/pull/947)

* Fixed web-sys build on some Windows machines.
  [#943](https://github.com/rustwasm/wasm-bindgen/issues/943)

* Fixed generated ES class bindings to Rust structs that were only referenced
  through struct fields.
  [#948](https://github.com/rustwasm/wasm-bindgen/issues/948)

--------------------------------------------------------------------------------

## 0.2.24

Released 2018-10-05.

### Added

* Constructors for types in `web-sys` should now have better documentation.

* A new `vendor_prefix` attribute in `#[wasm_bindgen]` is supported to bind APIs
  on the web which may have a vendor prefix (like `webkitAudioContext`). This is
  then subsequently used to fix `AudioContext` usage in Safari.

* The `#[wasm_bindgen(extends = Foo)]` attribute now supports full paths, so you
  can also say `#[wasm_bindgen(extends = foo::Bar)]` and such.

### Changed

* The `Closure<T>` type is now optimized when the underlying closure is a ZST.
  The type now no longer allocates memory in this situation.

* The documentation now has a list of caveats for browser support, including how
  `TextEncoder` and `TextDecoder` are not implemented in Edge. If you're using
  webpack there's a listed strategy available, and improvements to the polyfill
  strategy are always welcome!

* The `BaseAudioContext` and `AudioScheduledSourceNode` types in `web-sys` have
  been deprecated as they don't exist in Safari or Edge.

### Fixed

* Fixed the `#[wasm_bindgen_test]`'s error messages in a browser to correctly
  escape HTML-looking output.

* WebIDL Attributes on `Window` are now correctly bound to not go through
  `Window.prototype` which doesn't exist but instead use a `structural`
  definition.

* Fixed a codegen error when the `BorrowMut` trait was in scope.

* Fixed TypeScript generation for constructors of classes, it was accidentally
  producing a syntactially invalid file!

--------------------------------------------------------------------------------

## 0.2.23

Released 2018-09-26.

### Added

* [This is the first release of the `web-sys`
  crate!](https://rustwasm.github.io/2018/09/26/announcing-web-sys.html)

* Added support for unions of interfaces and non-interfaces in the WebIDL
  frontend.

* Added a policy for inclusion of new ECMAScript features in `js-sys`: the
  feature must be in stage 4 or greater for us to support it.

* Added some documentation about size profiling and optimization with
  `wasm-bindgen` to the guide.

* Added the `Clamped<T>` type for generating JavaScript `Uint8ClampedArray`s.

* CI is now running on beta! Can't wait for the `rustc` release trains to roll
  over, so we can run CI on stable too!

* Added the `js_sys::try_iter` function, which checks arbitrary JS values for
  compliance with the JS iteration protocol, and if they are iterable, converts
  them into an iterator over the JS values that they yield.

### Changed

* We now only generate null checks on methods on the JS side when in debug
  mode. For safety we will always null check on the Rust side, however.

* Improved error messages when defining setters that don't start with `set_` and
  don't use `js_name = ...`.

* Improved generated code for classes in a way that avoids an unnecessary
  allocation with static methods that return `Self` but are not the "main"
  constructor.

* **BREAKING:** `js_sys::Reflect` APIs are all fallible now. This is because
  reflecting on `Proxy`s whose trap handlers throw an exception can cause any of
  the reflection APIs to throw. Accordingly, `js_sys` has been bumped from
  `0.2.X` to `0.3.X`.

### Fixed

* The method of ensuring that `__wbindgen_malloc` and `__wbindgen_free` are
  always emitted in the `.wasm` binary, regardless of seeming reachability is
  now zero-overhead.

--------------------------------------------------------------------------------

## 0.2.22

Released 2018-09-21

### Added

* The `IntoIterator` trait is now implemented for JS `Iterator` types
* A number of variadic methods in `js-sys` have had explicit arities added.
* The guide has been improved quite a bit as well as enhanced with more examples
* The `js-sys` crate is now complete! Thanks so much to everyone involved to
  help fill out all the APIs.
* Exported Rust functions with `#[wasm_bindgen]` can now return a `Result` where
  the `Err` payload is raised as an exception in JS.

### Fixed

* An issue with running `wasm-bindgen` on crates that have been compiled with
  LTO has been resolved.

--------------------------------------------------------------------------------

## 0.2.21

Released 2018-09-07

### Added

* Added many more bindings for `WebAssembly` in the `js-sys` crate.

### Fixed

* The "names" section of the Wasm binary is now correctly preserved by
  wasm-bindgen.

--------------------------------------------------------------------------------

## 0.2.20

Released 2018-09-06

### Added

* All of `wasm-bindgen` is configured to compile on stable Rust as of the
  upcoming 1.30.0 release, scheduled for October 25, 2018.
* The underlying `JsValue` of a `Closure<T>` type can now be extracted at any
  time.
* Initial and experimental support was added for modules that have shared memory
  (use atomic instructions).

### Removed

* The `--wasm2asm` flag of `wasm2es6js` was removed because the `wasm2asm` tool
  has been removed from upstream Binaryen. This is replaced with the new
  `wasm2js` tool from Binaryen.

### Fixed

* The "schema" version for wasm-bindgen now changes on all publishes, meaning we
  can't forget to update it. This means that the crate version and CLI version
  must exactly match.
* The `wasm-bindgen` crate now has a `links` key which forbids multiple versions
  of `wasm-bindgen` from being linked into a dependency graph, fixing obscure
  linking errors with a more first-class error message.
* Binary releases for Windows has been fixed.

--------------------------------------------------------------------------------

## 0.2.19 (and 0.2.18)

Released 2018-08-27.

### Added

* Added bindings to `js-sys` for some `WebAssembly` types.
* Added bindings to `js-sys` for some `Intl` types.
* Added bindings to `js-sys` for some `String` methods.
* Added an example of using the WebAudio APIs.
* Added an example of using the `fetch` API.
* Added more `extends` annotations for types in `js-sys`.
* Experimental support for `WeakRef` was added to automatically deallocate Rust
  objects when gc'd.
* Added support for executing `wasm-bindgen` over modules that import their
  memory.
* Added a global `memory()` function in the `wasm-bindgen` crate for accessing
  the JS object that represent wasm's own memory.

### Removed

* Removed `AsMut` implementations for imported objects.

### Fixed

* Fixed the `constructor` and `catch` attributes combined on imported types.
* Fixed importing the same-named static in two modules.

--------------------------------------------------------------------------------

## 0.2.17

Released 2018-08-16.

### Added

* Greatly expanded documentation in the wasm-bindgen guide.
* Added bindings to `js-sys` for `Intl.DateTimeFormat`
* Added a number of `extends` attributes for types in `js-sys`

### Fixed

* Fixed compile on latest nightly with latest `proc-macro2`
* Fixed compilation in some scenarios on Windows with paths in `module` paths

--------------------------------------------------------------------------------

## 0.2.16

Released 2018-08-13.

### Added

* Added the `wasm_bindgen::JsCast` trait, as described in [RFC #2][rfc-2].
* Added [the `#[wasm_bindgen(extends = ...)]` attribute][extends-attr] to
  describe inheritance relationships, as described in [RFC #2][rfc-2].
* Added support for receiving `Option<&T>` parameters from JavaScript in
  exported Rust functions and methods.
* Added support for receiving `Option<u32>` and other option-wrapped scalars.
* Added reference documentation to the guide for every `#[wasm_bindgen]`
  attribute and how it affects the generated bindings.
* Published the `wasm-bindgen-futures` crate for converting between JS
  `Promise`s and Rust `Future`s.

### Changed

* Overhauled the guide's documentation on passing JS closures to Rust, and Rust
  closures to JS.
* Overhauled the guide's documentation on using serde to serialize complex data
  to `JsValue` and deserialize `JsValue`s back into complex data.
* Static methods are now always bound to their JS class, as is required for
  `Promise`'s static methods.

### Removed

* Removed internal usage of `syn`'s `visit-mut` cargo feature, which should
  result in faster build times.

### Fixed

* Various usage errors for the `#[wasm_bindgen]` proc-macro are now properly
  reported with source span information, rather than `panic!()`s inside the
  proc-macro.
* Fixed a bug where taking a struct by reference and returning a slice resulted
  in lexical variable redeclaration errors in the generated JS glue. [#662][]
* The `#[wasm_bindgen(js_class = "....")]` attribute for binding methods to
  renamed imported JS classes now properly works with constructors.

[rfc-2]: https://rustwasm.github.io/rfcs/002-wasm-bindgen-inheritance-casting.html
[extends-attr]: https://rustwasm.github.io/wasm-bindgen/reference/attributes/on-js-imports/extends.html
[#662]: https://github.com/rustwasm/wasm-bindgen/pull/662

--------------------------------------------------------------------------------

## 0.2.15

Released 2018-07-26.

### Fixed

* Fixed `wasm-bindgen` CLI version mismatch checks that got broken in the last
  point release.

--------------------------------------------------------------------------------

## 0.2.14

Released 2018-07-25.

### Fixed

* Fixed compilation errors on targets that use
  Mach-O. [#545](https://github.com/rustwasm/wasm-bindgen/issues/545)

--------------------------------------------------------------------------------

## 0.2.13

Released 2018-07-22.

### Added

* Support the `#[wasm_bindgen(js_name = foo)]` attribute on exported functions
  and methods to allow renaming an export to JS. This allows JS to call it by
  one name and Rust to call it by another, for example using `camelCase` in JS
  and `snake_case` in Rust

### Fixed

* Compilation with the latest nightly compiler has been fixed (nightlies on and
  after 2018-07-21)

--------------------------------------------------------------------------------

## 0.2.12

Released 2018-07-19.

This release is mostly internal refactorings and minor improvements to the
existing crates and functionality, but the bigs news is an upcoming `js-sys` and
`web-sys` set of crates. The `js-sys` crate will expose [all global JS
bindings][js-all] and the `web-sys` crate will be generated from WebIDL to
expose all APIs browsers have. More info on this soon!

[js-all]: https://github.com/rustwasm/wasm-bindgen/issues/275

### Added

* Support for `Option<T>` was added where `T` can be a number of slices or
  imported types.
* Comments in Rust are now preserved in generated JS bindings, as well as
  comments being generated to indicate the types of arguments/return values.
* The online documentation has been reorganized [into a book][book].
* The generated JS is now formatted better by default for readability.
* A `--keep-debug` flag has been added to the CLI to retain debug sections by
  default. This happens by default when `--debug` is passed.

[book]: https://rustwasm.github.io/wasm-bindgen/

### Fixed

* Compilation with the latest nightly compiler has been fixed (nightlies on and
  after 2018-07-19)
* Declarations of an imported function in multiple crates have been fixed to not
  conflict.
* Compilation with `#![deny(missing_docs)]` has been fixed.

--------------------------------------------------------------------------------

## 0.2.11

Released 2018-05-24.

--------------------------------------------------------------------------------

## 0.2.10

Released 2018-05-17.

--------------------------------------------------------------------------------

## 0.2.9

Released 2018-05-11.<|MERGE_RESOLUTION|>--- conflicted
+++ resolved
@@ -28,16 +28,14 @@
 * Optimized ABI performance for `Option<{i32,u32,isize,usize,f32,*const T,*mut T}>`.
   [#4183](https://github.com/rustwasm/wasm-bindgen/pull/4183)
 
-<<<<<<< HEAD
+* Reference type proposal transformations are not applied by default when detecting it in the Wasm module for the bundler target because currently `webpack` doesn't support it.
+  [#4235](https://github.com/rustwasm/wasm-bindgen/pull/4235)
+
+* Deprecate `--reference-types` in favor of automatic target feature detection.
+  [#4237](https://github.com/rustwasm/wasm-bindgen/pull/4237)
+
 * Optional parameters are now typed as `T | undefined | null` to reflect the actual JS behavior.
   [#4188](https://github.com/rustwasm/wasm-bindgen/pull/4188)
-=======
-* Reference type proposal transformations are not applied by default when detecting it in the Wasm module for the bundler target because currently `webpack` doesn't support it.
-  [#4235](https://github.com/rustwasm/wasm-bindgen/pull/4235)
-
-* Deprecate `--reference-types` in favor of automatic target feature detection.
-  [#4237](https://github.com/rustwasm/wasm-bindgen/pull/4237)
->>>>>>> ff8b6838
 
 ### Fixed
 
