--- conflicted
+++ resolved
@@ -22,14 +22,6 @@
 
 * Allow overriding the URL used for headless tests by setting `WASM_BINDGEN_TEST_ADDRESS`.
   [#3861](https://github.com/rustwasm/wasm-bindgen/pull/3861)
-<<<<<<< HEAD
-
-### Changed
-
-* Allow using `'static` lifetimes in functions marked with `#[wasm_bindgen]`. This does not allow references where they were not allowed before!
-  [#3856](https://github.com/rustwasm/wasm-bindgen/pull/3856)
-=======
->>>>>>> 2a4a4936
 
 ### Fixed
 
