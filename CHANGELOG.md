--- conflicted
+++ resolved
@@ -25,13 +25,11 @@
 * Deprecate `autofocus`, `tabIndex`, `focus()` and `blur()` bindings in favor of bindings on the inherited `Element` class.
   [#4143](https://github.com/rustwasm/wasm-bindgen/pull/4143)
 
-<<<<<<< HEAD
+* Optimized ABI performance for `Option<{i32,u32,isize,usize,f32,*const T,*mut T}>`.
+  [#4183](https://github.com/rustwasm/wasm-bindgen/pull/4183)
+
 * Optional parameters are now typed as `T | undefined | null` to reflect the actual JS behavior.
   [#4188](https://github.com/rustwasm/wasm-bindgen/pull/4188)
-=======
-* Optimized ABI performance for `Option<{i32,u32,isize,usize,f32,*const T,*mut T}>`.
-  [#4183](https://github.com/rustwasm/wasm-bindgen/pull/4183)
->>>>>>> 76776ef5
 
 ### Fixed
 
